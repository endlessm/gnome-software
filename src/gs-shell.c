--- conflicted
+++ resolved
@@ -666,21 +666,9 @@
 	g_autoptr(GsPluginJob) plugin_job = NULL;
 	GsAuth *auth;
 
-<<<<<<< HEAD
-	plugin_job = gs_plugin_job_newv (GS_PLUGIN_ACTION_AUTH_LOGOUT,
-					 "interactive", TRUE,
-					 "auth", g_object_get_data (G_OBJECT (button), "auth"),
-					 NULL);
-
-	gs_plugin_loader_job_process_async (priv->plugin_loader, plugin_job,
-					    priv->cancellable,
-					    gs_shell_logout_cb,
-					    shell);
-=======
 	action_name = g_action_get_name (G_ACTION (action));
 	g_return_if_fail (g_str_has_prefix (action_name, "signout-"));
 	auth_id = action_name + strlen ("signout-");
->>>>>>> 6ce4c5d6
 
 	auth = gs_plugin_loader_get_auth_by_id (priv->plugin_loader, auth_id);
 	g_return_if_fail (auth != NULL);
@@ -1064,10 +1052,7 @@
 			/* TRANSLATORS: failure text for the in-app notification */
 			g_string_append (str, _("Unable to get list of updates"));
 		}
-<<<<<<< HEAD
-=======
 		gs_shell_append_detailed_error (shell, str, error);
->>>>>>> 6ce4c5d6
 		break;
 	}
 	if (str->len == 0)
@@ -2110,8 +2095,6 @@
 	/* coldplug */
 	gs_shell_rescan_events (shell);
 
-<<<<<<< HEAD
-=======
 	/* primary menu */
 	gs_shell_add_about_menu_item (shell);
 
@@ -2142,7 +2125,6 @@
 		gs_shell_reload_auth_menus (shell);
 	}
 
->>>>>>> 6ce4c5d6
 	/* show loading page, which triggers the initial refresh */
 	gs_shell_change_mode (shell, GS_SHELL_MODE_LOADING, NULL, TRUE);
 }
@@ -2315,18 +2297,11 @@
 	g_clear_object (&priv->plugin_loader);
 	g_clear_object (&priv->header_start_widget);
 	g_clear_object (&priv->header_end_widget);
-<<<<<<< HEAD
-	g_clear_object (&priv->page_last);
-	g_clear_pointer (&priv->pages, g_hash_table_unref);
-	g_clear_pointer (&priv->events_info_uri, g_free);
-	g_clear_pointer (&priv->modal_dialogs, g_ptr_array_unref);
-=======
 	g_clear_object (&priv->page);
 	g_clear_pointer (&priv->pages, g_hash_table_unref);
 	g_clear_pointer (&priv->events_info_uri, g_free);
 	g_clear_pointer (&priv->modal_dialogs, g_ptr_array_unref);
 	g_clear_object (&priv->auth_actions);
->>>>>>> 6ce4c5d6
 
 	G_OBJECT_CLASS (gs_shell_parent_class)->dispose (object);
 }
