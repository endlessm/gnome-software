/* -*- Mode: C; tab-width: 8; indent-tabs-mode: t; c-basic-offset: 8 -*-
 * vi:set noexpandtab tabstop=8 shiftwidth=8:
 *
 * Copyright (C) 2013 Richard Hughes <richard@hughsie.com>
 * Copyright (C) 2016 Kalev Lember <klember@redhat.com>
 *
 * SPDX-License-Identifier: GPL-2.0+
 */

#pragma once

#include <gio/gdesktopappinfo.h>
#include <gtk/gtk.h>

#include "gnome-software-private.h"

G_BEGIN_DECLS

void	 gs_start_spinner		(GtkSpinner	*spinner);
void	 gs_stop_spinner		(GtkSpinner	*spinner);
void	 gs_container_remove_all	(GtkContainer	*container);
void	 gs_grab_focus_when_mapped	(GtkWidget	*widget);

void	 gs_app_notify_installed	(GsApp		*app);
GtkResponseType
	gs_app_notify_unavailable	(GsApp		*app,
					 GtkWindow	*parent);

gboolean	 gs_utils_is_current_desktop	(const gchar	*name);
gchar		*gs_utils_set_key_colors_in_css	(const gchar	*css,
						 GsApp		*app);
void		 gs_utils_widget_set_css	(GtkWidget	*widget,
						 GtkCssProvider	**provider,
						 const gchar	*class_name,
						 const gchar	*css);
const gchar	*gs_utils_get_error_value	(const GError	*error);
void		 gs_utils_show_error_dialog	(GtkWindow	*parent,
						 const gchar	*title,
						 const gchar	*msg,
						 const gchar	*details);
gchar		*gs_utils_build_unique_id_kind	(AsComponentKind kind,
						 const gchar	*id);
gboolean	 gs_utils_list_has_component_fuzzy	(GsAppList	*list,
						 GsApp		*app);
void		 gs_utils_reboot_notify		(GsAppList	*list,
						 gboolean	 is_install);
gchar		*gs_utils_time_to_string	(gint64		 unix_time_seconds);
<<<<<<< HEAD
=======
void		 gs_utils_invoke_reboot_async	(GCancellable	*cancellable,
						 GAsyncReadyCallback ready_callback,
						 gpointer	 user_data);
>>>>>>> 8566498b
gboolean	gs_utils_split_time_difference	(gint64 unix_time_seconds,
						 gint *out_minutes_ago,
						 gint *out_hours_ago,
						 gint *out_days_ago,
						 gint *out_weeks_ago,
						 gint *out_months_ago,
						 gint *out_years_ago);
<<<<<<< HEAD
=======

#if !GLIB_CHECK_VERSION(2, 62, 0)

#define  g_clear_signal_handler(handler_id_ptr, instance)           \
  G_STMT_START {                                                    \
    gpointer const _instance      = (instance);                     \
    gulong *const _handler_id_ptr = (handler_id_ptr);               \
    const gulong _handler_id      = *_handler_id_ptr;               \
                                                                    \
    if (_handler_id > 0)                                            \
      {                                                             \
        *_handler_id_ptr = 0;                                       \
        g_signal_handler_disconnect (_instance, _handler_id);       \
      }                                                             \
  } G_STMT_END                                                      \

#endif
>>>>>>> 8566498b

G_END_DECLS<|MERGE_RESOLUTION|>--- conflicted
+++ resolved
@@ -45,12 +45,9 @@
 void		 gs_utils_reboot_notify		(GsAppList	*list,
 						 gboolean	 is_install);
 gchar		*gs_utils_time_to_string	(gint64		 unix_time_seconds);
-<<<<<<< HEAD
-=======
 void		 gs_utils_invoke_reboot_async	(GCancellable	*cancellable,
 						 GAsyncReadyCallback ready_callback,
 						 gpointer	 user_data);
->>>>>>> 8566498b
 gboolean	gs_utils_split_time_difference	(gint64 unix_time_seconds,
 						 gint *out_minutes_ago,
 						 gint *out_hours_ago,
@@ -58,8 +55,6 @@
 						 gint *out_weeks_ago,
 						 gint *out_months_ago,
 						 gint *out_years_ago);
-<<<<<<< HEAD
-=======
 
 #if !GLIB_CHECK_VERSION(2, 62, 0)
 
@@ -77,6 +72,5 @@
   } G_STMT_END                                                      \
 
 #endif
->>>>>>> 8566498b
 
 G_END_DECLS