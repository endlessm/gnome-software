<?xml version="1.0" encoding="UTF-8"?>
<interface>
  <requires lib="gtk+" version="3.10"/>
  <template class="GsAppContextBar" parent="GtkBox">
    <property name="homogeneous">True</property>
    <property name="spacing">0</property>
    <style>
      <class name="card"/>
    </style>

    <child>
      <object class="GtkBox">
        <property name="homogeneous">True</property>

        <child>
          <object class="GtkButton" id="storage_tile">
            <signal name="clicked" handler="tile_clicked_cb"/>
            <style>
              <class name="context-tile"/>
              <class name="flat"/>
            </style>
            <child>
              <object class="GtkBox">
                <property name="orientation">vertical</property>
                <property name="spacing">8</property>
                <child>
                  <object class="GtkBox" id="storage_tile_lozenge">
                    <property name="halign">center</property>
                    <style>
                      <class name="context-tile-lozenge"/>
                      <class name="grey"/>
                    </style>
                    <child>
                      <object class="GtkLabel" id="storage_tile_lozenge_content">
                        <property name="halign">center</property>
                        <property name="hexpand">True</property>
                        <!-- this is a placeholder: the text is actually set in code -->
                        <property name="label">20 MB</property>
                        <property name="xalign">0.5</property>
                        <accessibility>
                          <relation name="labelled-by">storage_tile_title</relation>
                          <relation name="details">storage_tile_description</relation>
                        </accessibility>
                      </object>
                    </child>
                  </object>
                </child>
                <child>
                  <object class="GtkLabel" id="storage_tile_title">
                    <property name="justify">center</property>
                    <!-- this is a placeholder: the text is actually set in code -->
                    <property name="label">Download Size</property>
<<<<<<< HEAD
                    <property name="visible">True</property>
=======
>>>>>>> efa81961
                    <property name="wrap">True</property>
                    <property name="xalign">0.5</property>
                    <style>
                      <class name="heading"/>
                    </style>
                  </object>
                </child>
                <child>
                  <object class="GtkLabel" id="storage_tile_description">
                    <property name="justify">center</property>
                    <!-- this is a placeholder: the text is actually set in code -->
                    <property name="label">Needs 150 MB of additional system downloads</property>
                    <property name="wrap">True</property>
                    <property name="xalign">0.5</property>
                    <style>
                      <class name="caption"/>
                    </style>
                  </object>
                </child>
              </object>
            </child>
          </object>
        </child>

        <child>
          <object class="GtkButton" id="safety_tile">
            <signal name="clicked" handler="tile_clicked_cb"/>
            <style>
              <class name="context-tile"/>
              <class name="flat"/>
            </style>
            <child>
              <object class="GtkBox">
                <property name="orientation">vertical</property>
                <property name="spacing">8</property>
                <child>
                  <object class="GtkBox" id="safety_tile_lozenge">
                    <property name="halign">center</property>
                    <style>
                      <class name="context-tile-lozenge"/>
                      <class name="green"/>
                    </style>
                    <child>
                      <object class="GtkImage" id="safety_tile_lozenge_content">
                        <property name="halign">center</property>
                        <property name="hexpand">True</property>
                        <!-- this is a placeholder: the icon is actually set in code -->
                        <property name="icon-name">safety-symbolic</property>
                        <accessibility>
                          <relation name="labelled-by">safety_tile_title</relation>
                          <relation name="details">safety_tile_description</relation>
                        </accessibility>
                      </object>
                    </child>
                  </object>
                </child>
                <child>
                  <object class="GtkLabel" id="safety_tile_title">
                    <property name="justify">center</property>
                    <!-- this is a placeholder: the text is actually set in code -->
                    <property name="label">Safe</property>
<<<<<<< HEAD
                    <property name="visible">True</property>
=======
>>>>>>> efa81961
                    <property name="wrap">True</property>
                    <property name="xalign">0.5</property>
                    <style>
                      <class name="heading"/>
                    </style>
                  </object>
                </child>
                <child>
                  <object class="GtkLabel" id="safety_tile_description">
                    <property name="justify">center</property>
                    <!-- this is a placeholder: the text is actually set in code -->
                    <property name="label">Auditable, no tracking, few permissions</property>
                    <property name="wrap">True</property>
                    <property name="xalign">0.5</property>
                    <style>
                      <class name="caption"/>
                    </style>
                  </object>
                </child>
              </object>
            </child>
          </object>
        </child>

      </object>
    </child>

    <child>
      <object class="GtkBox">
        <property name="homogeneous">True</property>

        <child>
          <object class="GtkButton" id="hardware_support_tile">
            <signal name="clicked" handler="tile_clicked_cb"/>
            <style>
              <class name="context-tile"/>
              <class name="flat"/>
            </style>
            <child>
              <object class="GtkBox">
                <property name="orientation">vertical</property>
                <property name="spacing">8</property>
                <child>
                  <object class="GtkBox" id="hardware_support_tile_lozenge">
                    <property name="halign">center</property>
                    <style>
                      <class name="context-tile-lozenge"/>
                      <class name="green"/>
                      <class name="wide-image"/>
                    </style>
                    <child>
                      <object class="GtkImage" id="hardware_support_tile_lozenge_content">
                        <property name="halign">center</property>
                        <property name="hexpand">True</property>
                        <!-- this is a placeholder: the icon is actually set in code -->
                        <property name="icon-name">adaptive-symbolic</property>
                        <property name="pixel-size">56</property>
                        <accessibility>
                          <relation name="labelled-by">hardware_support_tile_title</relation>
                          <relation name="details">hardware_support_tile_description</relation>
                        </accessibility>
                      </object>
                    </child>
                  </object>
                </child>
                <child>
                  <object class="GtkLabel" id="hardware_support_tile_title">
                    <property name="justify">center</property>
                    <!-- this is a placeholder: the text is actually set in code -->
                    <property name="label">Adaptive</property>
<<<<<<< HEAD
                    <property name="visible">True</property>
=======
>>>>>>> efa81961
                    <property name="wrap">True</property>
                    <property name="xalign">0.5</property>
                    <style>
                      <class name="heading"/>
                    </style>
                  </object>
                </child>
                <child>
                  <object class="GtkLabel" id="hardware_support_tile_description">
                    <property name="justify">center</property>
                    <!-- this is a placeholder: the text is actually set in code -->
                    <property name="label">Works on phones, tablets and desktops</property>
                    <property name="wrap">True</property>
                    <property name="xalign">0.5</property>
                    <style>
                      <class name="caption"/>
                    </style>
                  </object>
                </child>
              </object>
            </child>
          </object>
        </child>

        <child>
          <object class="GtkButton" id="age_rating_tile">
            <signal name="clicked" handler="tile_clicked_cb"/>
            <style>
              <class name="context-tile"/>
              <class name="flat"/>
            </style>
            <child>
              <object class="GtkBox">
                <property name="orientation">vertical</property>
                <property name="spacing">8</property>
                <child>
                  <object class="GtkBox" id="age_rating_tile_lozenge">
                    <property name="halign">center</property>
                    <style>
                      <class name="context-tile-lozenge"/>
                      <class name="details-rating-18"/>
                    </style>
                    <child>
                      <object class="GtkLabel" id="age_rating_tile_lozenge_content">
                        <property name="halign">center</property>
                        <property name="hexpand">True</property>
                        <!-- this is a placeholder: the text is actually set in code -->
                        <property name="label">18+</property>
                        <property name="xalign">0.5</property>
                        <accessibility>
                          <relation name="labelled-by">age_rating_tile_title</relation>
                          <relation name="details">age_rating_tile_description</relation>
                        </accessibility>
                      </object>
                    </child>
                  </object>
                </child>
                <child>
                  <object class="GtkLabel" id="age_rating_tile_title">
                    <property name="justify">center</property>
                    <!-- this one’s not a placeholder -->
                    <property name="label" translatable="yes">Age Rating</property>
<<<<<<< HEAD
                    <property name="visible">True</property>
=======
>>>>>>> efa81961
                    <property name="wrap">True</property>
                    <property name="xalign">0.5</property>
                    <style>
                      <class name="heading"/>
                    </style>
                  </object>
                </child>
                <child>
                  <object class="GtkLabel" id="age_rating_tile_description">
                    <property name="justify">center</property>
                    <!-- this is a placeholder: the text is actually set in code -->
                    <property name="label">May contain sex, drugs, rock‘n’roll and more</property>
                    <property name="wrap">True</property>
                    <property name="xalign">0.5</property>
                    <style>
                      <class name="caption"/>
                    </style>
                  </object>
                </child>
              </object>
            </child>
          </object>
        </child>

      </object>
    </child>
  </template>

  <object class="GtkSizeGroup" id="app_context_bar_size_group">
    <property name="mode">vertical</property>
    <widgets>
      <widget name="storage_tile_lozenge"/>
      <widget name="safety_tile_lozenge"/>
      <widget name="hardware_support_tile_lozenge"/>
      <widget name="age_rating_tile_lozenge"/>
    </widgets>
  </object>
</interface><|MERGE_RESOLUTION|>--- conflicted
+++ resolved
@@ -50,10 +50,6 @@
                     <property name="justify">center</property>
                     <!-- this is a placeholder: the text is actually set in code -->
                     <property name="label">Download Size</property>
-<<<<<<< HEAD
-                    <property name="visible">True</property>
-=======
->>>>>>> efa81961
                     <property name="wrap">True</property>
                     <property name="xalign">0.5</property>
                     <style>
@@ -115,10 +111,6 @@
                     <property name="justify">center</property>
                     <!-- this is a placeholder: the text is actually set in code -->
                     <property name="label">Safe</property>
-<<<<<<< HEAD
-                    <property name="visible">True</property>
-=======
->>>>>>> efa81961
                     <property name="wrap">True</property>
                     <property name="xalign">0.5</property>
                     <style>
@@ -189,10 +181,6 @@
                     <property name="justify">center</property>
                     <!-- this is a placeholder: the text is actually set in code -->
                     <property name="label">Adaptive</property>
-<<<<<<< HEAD
-                    <property name="visible">True</property>
-=======
->>>>>>> efa81961
                     <property name="wrap">True</property>
                     <property name="xalign">0.5</property>
                     <style>
@@ -255,10 +243,6 @@
                     <property name="justify">center</property>
                     <!-- this one’s not a placeholder -->
                     <property name="label" translatable="yes">Age Rating</property>
-<<<<<<< HEAD
-                    <property name="visible">True</property>
-=======
->>>>>>> efa81961
                     <property name="wrap">True</property>
                     <property name="xalign">0.5</property>
                     <style>
