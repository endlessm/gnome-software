<<<<<<< HEAD
Version 3.30.6
~~~~~~~~~~~~~~
Released: 2018-12-18

This is a stable release with the following changes:
=======
Version 3.31.90
~~~~~~~~~~~~~~~
Released: 2019-02-24

This is an unstable release in the 3.31 development series, with the following
improvements:
 * Fix showing the installed check mark on tiles
 * Fix crashes in the packagekit plugin due to missing locking
 * Add back support for appstream data in /var/{cache,lib}/app-info directories
   that accidentally got left out with the libxmlb rewrite
 * Update the featured banner for gnome-chess
 * Fix the details page alignment when only one screenshot is shown
 * Move the Update button to the right hand side on the details page
 * Fix enabling repos when installing codecs through the extras page
 * Remove the Sundry folder and sync the apps in the Utilities folder with
   gnome-menus 3.31.90
 * Improve various content rating texts
 * Drop workarounds for locales with codesets
 * Use the currently selected icon theme for stock icons
 * Don't hide compulsory apps in the category views
 * Use the SPDX-License-Identifier in all source files
 * Remove various useless error prefixes, making flatpak and packagekit error
   messages shorter and easier to read
 * flatpak: Show the installation type (user, system) in the Source dropdown
 * flatpak: Let apps control the name suffix/prefix they have and don't force
   (Nightly) suffix for everything on the master branch
 * flatpak: Various fixes for matching flatpaks to appstream entries
 * flatpak: Distinguish between the same app coming from multiple remotes
 * rpm-ostree: Correctly resolve installed appdata files to package names
 * rpm-ostree: Hook up percentage progress for install and remove
 * rpm-ostree: Implement layered package install
 * rpm-ostree: Implement locally downloaded rpm install
 * rpm-ostree: Show the source of the packages when installing layered packages
 * rpm-ostree: Various fixes making things more robust
 * snap: Use new media API

This release also updates translations.

Version 3.31.2
~~~~~~~~~~~~~~
Released: 2019-01-16

This is an unstable release in the 3.31 development series, with the following
improvements:
 * Show permissions for installed flatpaks, and new permissions for updates
 * Use libxmlb to parse AppStream XML, making gnome-software start up faster
   and use less memory
 * Update the app icon
 * Update categories for ESRA rating system
 * Improve various error messages to have more details
 * Fix an issue that caused incorrect version numbers to be shown for installed
   flatpaks
>>>>>>> 6ce4c5d6
 * Fix various thread safety related crashes
 * Fix row unrevealing to not leave behind 2 pixels on the updates page
 * Make the refresh button to actually refresh packagekit cache
 * Fix various issues that could lead to cache refresh getting stuck
 * Show updates available notifications even when automatic updates are
   disabled
 * Fix counting apps in the updates applied notification
 * Improve packagekit update loading code, hopefully making it more robust
 * Fix an issue that could lead to the packagekit plugin activating on
   rpm-ostree based systems
 * Switch flatpak updates to use a single transaction, which lets us share more
   code (and bugs) with the command line flatpak utility
 * Fix various issues with transitioning from the "Download" state to "Restart
   & Update"
 * Don't error out from update downloads if the ODRS server is unavailable
 * Fix old updates accumulating in the OS Updates item
 * Various flatpakref installation fixes
 * Fix opening the details page when clicking on "Show Details" in GNOME Shell
 * Fix opening shell extensions details from GNOME Tweaks
 * Various fixes for initial loading state
<<<<<<< HEAD

This release also updates translations.

Version 3.30.5
~~~~~~~~~~~~~~
Released: 2018-10-24

This is a quick followup release to 3.30.4, making it build with appstream-glib
0.7.14.

Version 3.30.4
~~~~~~~~~~~~~~
Released: 2018-10-24

This is a stable release with the following changes:
=======
>>>>>>> 6ce4c5d6
 * Add a separate "Download" step for packagekit offline updates, so that
   "Restart & Update" is instant
 * Fix a version comparison issue that led to package updates sometimes showing
   as downgrades in the OS Updates section (this needs latest appstream-glib)
 * Show the refresh button when the updates page is in the failed state
 * Notify about offline updates only after they are fully downloaded
<<<<<<< HEAD

This release also updates translations.

Version 3.30.3
~~~~~~~~~~~~~~
Released: 2018-10-18

This is a stable release with the following changes:
=======
>>>>>>> 6ce4c5d6
 * Fix a memory corruption issue on 32-bit arches that made gnome-software very
   crashy
 * Fix an issue with stuck back button on the details page after closing and
   reopening gnome-software
 * Make distro upgrades to Fedora N+2 release show up correctly
 * Various flatpak plugin fixes
 * Allow opening CAB files that include more than one update
 * Fix critical warnings when quickly switching between category pages
 * Small memory leak fixes

This release also updates translations.

<<<<<<< HEAD
=======
Version 3.31.1
~~~~~~~~~~~~~~
Released: 2018-10-09

This is an unstable release in the 3.31 development series, with the following
improvements:
 * Icon redesign
 * Switch to using window menus instead of app menu
 * Add a source selection drop down to details pages
 * Move the search button to the left side in the header bar
 * Various other minor UI tweaks
 * GtkBuilder UI file changes to pave the way for an eventual GTK4 port (please
   file issues for any UI layout regressions if you notice any!)
 * Various internal plugin loader fixes and cleanups
 * Remove the steam plugin
 * Simplify the details page loading
 * Fix an issue that caused icons to not get loaded for locally installed
   flatpaks
 * Update Fedora distro upgrades text
 * Avoid a critical warning in the fwupd plugin when the device vendor is not
   set
 * Show verified developers for snaps

This release also updates translations.

>>>>>>> 6ce4c5d6
Version 3.30.2
~~~~~~~~~~~~~~
Released: 2018-10-05

This is a stable release with the following changes:
 * Localize the polkit policy file
 * Display ongoing app-installation at top of the list
 * Update apps in display order
 * Fix autoupdates triggering in a feedback loop
 * Tweak the prefs dialog layout
 * Various fixes to the flatpak plugin, making its state keeping more robust
 * Fix flatpak errors to show up instead of a generic "Aborted" error
 * Avoid triggering reboots for online updatable apps (flatpak)
 * Make rpm-ostree updates work again
 * Fix an issue that caused duplicate lines in 'OS Updates' on rpm-ostree based
   systems
 * Compiler warning fixes

This release also updates translations.

Version 3.30.1
~~~~~~~~~~~~~~
Released: 2018-09-25

This is a stable release with the following changes:
 * Fix an issue that caused duplicate lines in 'OS Updates'
 * Filter the application restart notification to actual desktop apps
 * Fix an issue that caused automatic updates to fail during download phase
 * Avoid showing duplicates in the featured apps when an app is available as
   both flatpak and a package
 * Fix an issue that caused gnome-software to use 100% of CPU when doing
   automatic updates
 * Lower IO priority for gnome-software so that other apps stay responsive
   during flatpak installs
 * Various fixes and wording changes to automatic updates notifications
 * Only show "Examine Disk" button when baobab is available
 * Leak and correctness fixes in the snap plugin

This release also updates translations.

Version 3.30.0
~~~~~~~~~~~~~~
Released: 2018-09-04

This is the first stable release for GNOME 3.30.

Version 3.29.92
~~~~~~~~~~~~~~~
Released: 2018-08-28

This is an unstable release in the 3.27 development series, with the following
improvements:
 * Do not go 'back' to a previous application details panel
 * Don't crash if when getting the fwupd locked status
 * Download updates automatically when required
 * Fix dark theme support
 * Hide screenshot and support widgets when no screenshots
 * Ignore non-interactive generic errors
 * Implement distro upgrade downloading when using rpm-ostree
 * Only update the update check timestamp when it succeeds
 * Open the WiFi panel when clicking the Network Settings button
 * Rotate featured apps on the overview page
 * Simplify the updates panel
 * Use FlatpakTransaction to install, remove and update
 * Use new display name for the Snap publisher
 * Use the full name for the ESRB ratings descripion

This release also updates translations.

Version 3.29.1
~~~~~~~~~~~~~~
Released: 2018-03-05

This is an unstable release in the 3.27 development series, with the following
improvements:
 * Show a better notification when a local file or URI is not supported
 * snap: Use ODRS for reviews

This release also updates translations.

Version 3.28.2
~~~~~~~~~~~~~~
Released: 2018-05-09

This is a stable release with the following changes:
 * Add a warning when enabling the LVFS remote
 * Show a notification when failing to open an url or a local file
 * Fix multiple flatpak refreshes with new libflatpak
 * Build fixes for FreeBSD
 * Icon loading fixes for snap

This release also updates translations.

Version 3.28.1
~~~~~~~~~~~~~~
Released: 2018-04-09

This is a stable release with the following changes:
 * Fix a regression with opening results from gnome-shell search
 * Show "Source: " tag in gnome-shell search when we have multiple matches
 * Improve unknown license tag color scheme on details page
 * Don't show installed icon on app tiles while still installing
 * Fix empty items appearing under OS Updates
 * Fix a regression that caused duplicate results in codec search
 * Fix an issue with passing username/password to packagekit proxy
 * Avoid crashing during first run with no network access
 * A number of rpm-ostree fixes, making it possible to trigger offline updates
 * Stop searching multiple times on search page
 * Update Fedora third party repositories "Find out more..." link
 * Fix an issue with in-app notifications failing with invalid markup errors
 * Improve purchase failure handling for the snap store
 * Fix a possible crash in snap plugin when adding screenshots
 * Various other crash and correctness fixes

This release also updates translations.

Version 3.28.0
~~~~~~~~~~~~~~
Released: 2018-03-12

This is the first stable release for GNOME 3.28, with the following
improvements:
 * Fix the build on NixOS
 * Fix purchasing not working after authentication
 * Revert a commit that led to flatpak updates failing without any feedback
 * Make front page featured tile corners round to match other tiles
 * Fix in-app notification close button alignment
 * Several fixes to make error notifications more useful
 * snap: Fix invalid metadata after cancelled refine
 * snap: Launch command line snaps with 'snap run'

This release also updates translations.

Version 3.27.92
~~~~~~~~~~~~~~~
Released: 2018-03-05

This is an unstable release in the 3.27 development series, marking the end of
the development cycle. Next release will be 3.28.0!
 * Removal of global plugin cache, simplifying gnome-software internals
 * Software Repositories dialog got another batch of improvements and UI
   changes
 * GNOME Shell Extensions repository and fwupd repositories are now shown in
   the Software Repositories dialog
 * Shell extensions handling through PackageKit was improved, fixing a long
   standing bug where we were unable to remove shell extension packages
 * Category page rewrite that landed earlier this cycle went through UI review
   and got a number of fixes
 * Package version comparison in the updates dialog was fixed and should no
   longer incorrectly show updates as downgrades
 * Distro upgrade notifications are now rate limited to once per week
 * Install buttons in codec install view that got lost in the 3.22 cycle are
   now back
 * Various paper cuts with distro upgrades were fixed
 * Various fixes to installing apps from yum repos that have enabled=0
   enabled_metadata=1
 * Various other correctness and warning fixes
 * Distros: Minimum supported fwupd version is now 1.0.3
 * Distros: We've released PackageKit 1.1.9 that has string changes to match
   gnome-software 3.28

This release also updates translations.

Version 3.27.90
~~~~~~~~~~~~~~~
Released: 2018-02-14

This is an unstable release in the 3.27 development series, with the following
improvements:
 * The Software Sources dialog was renamed to Software Repositories and
   rewritten
 * Fedora Workstation third party repository handling was rewritten and should
   be more robust
 * Improved handling of metered network connections, making sure we cancel any
   downloads when changing to a metered connection
 * Limit the number of parallel operations depending on the installed CPU
 * Improved handling of pending installs when there's no network connection
 * Unused ostree and rpm plugins were dropped
 * Switch from GtkSpell to gspell
 * Improve alignment on the updates page
 * Do not show missing screenshot error for fonts that have screenshots
 * Fix various issues on Ubuntu when purchasing apps
 * Fix an issue that led to duplicate categories appearing on the overview page
 * Various memory leak and correctness fixes

This release also updates translations.

Version 3.27.4
~~~~~~~~~~~~~~
Released: 2018-01-08

This is an unstable release in the 3.27 development series, with the following
improvements:
 * Add missing locking to gs_plugin_cache_remove(), fixing a possible crash
 * Fix various memory leaks spotted by valgrind
 * Fix a possible crash triggered by the fwupd plugin
 * Do not emit critical warnings when reviewing OS Updates
 * fwupd: Use the custom user-agent when downloading firmware
 * overview page: Fix a crash when we have no featured apps
 * packagekit: Implement repository enabling
 * Fix hover CSS for "unknown" and "nonfree" license buttons

This release also updates translations.

Version 3.27.3
~~~~~~~~~~~~~~
Released: 2017-11-13

This is an unstable release in the 3.27 development series, with the following
improvements:
 * Fix crashes in the repos plugin due to missing locking
 * Add translated strings for the new OARS v1.1 additions
 * Work around Firefox deleting rpm/deb files downloaded to /tmp when closing
 * Log errors to console when starting from command line
 * Do not enable distro-upgrades when updates are disabled
 * Do not require the user to keep clicking 'More reviews' after each click
 * Fix a critical when updating (flatpak) packages live
 * fwupd: Do not crash when trying to list a locked device
 * fwupd: Prepend the vendor name to the device name if not included
 * Improve SPDX ID parsing when working out if it is 'free'
 * packagekit: Do not crash when getting an invalid ID from PackageKit
 * packagekit: Support apt:// URLs
 * Various fixes to the snap plugin
 * Do not crash when closing the source dialog while it is loading

This release also updates translations.

Version 3.27.2
~~~~~~~~~~~~~~
Released: 2017-11-13

This is an unstable release in the 3.27 development series, with the following
improvements:
 * Redesigned category view
 * Better notifications for completed distro upgrades
 * Number of test suite fixes to pave way for continous integration tests
 * Improved support for running on low res displays
 * Various fixes to internal state handling
 * Allow linking to specified proprietary licenses
 * Don't use versioned subdirectories under ~/.cache/gnome-software
 * Only show in-app notifications for interactive user actions
 * Various fixes for flatpak, fwupd, and snap support

This release also updates translations.

Version 3.26.2
~~~~~~~~~~~~~~
Released: 2017-11-09

This is a stable release with the following changes:
 * Various fixes to cancellable handling, making it more robust to cancel
   install/remove operations
 * Fix a common crash in Fedora distro upgrades plugin
 * Fix showing N+2 Fedora upgrades
 * Fix flatpak updates inadvertently triggering a reboot
 * Revert plugin GType registering changes that broke app "adopting"
 * Various flatpak plugin fixes
 * Various snap plugin fixes
 * Bump fwupd required dep to 0.9.7 and support building with new 1.0.0 API
 * Avoid erroring out for operations that return more than 500 results (distro
   upgrades, getting gnome-shell extensions list)
 * Fix a few memory leaks

This release also updates translations.

Version 3.26.1
~~~~~~~~~~~~~~
Released: 2017-10-02

This is a stable release with the following changes:
 * Fix memory leak in "external appstream" plugin
 * Don't translate an icon name in the Punjabi translation
 * Fix critical warning in the fwupd plugin if the update URI isn't set
 * Fix Addon categories not showing
 * Fix crash in PackageKit plugin if reporting progress with no current
   application
 * Revert a change in the snapd plugin which can cause operations to fail or
   hang in some situations

This release also updates translations.

Version 3.26.0
~~~~~~~~~~~~~~
Released: 2017-09-11

This is the first stable release for GNOME 3.26, with the following
improvements:
 * Use the new fwupd API in 0.9.7 to avoid when a reboot is required
 * Pass the complete proxy settings to PackageKit

The following bugs are also fixed:
 * Do not crash when emitting an uncommon error message
 * Do not show a critical warning with new versions of fwupd
 * Do not show an error for a remote-less flatpakref application
 * Don't refine PackageKit packages after we've been cancelled
 * Fix a possible crash on 32 bit systems
 * Fix GNOME Shell search results for snap applications
 * Properly disable shell-extensions when not running GNOME Shell

This release also updates translations.

Version 3.25.91
~~~~~~~~~~~~~~~
Released: 2017-08-21

This is an unstable release in the 3.25 development series, with the following
improvements:
 * Add a simple donation button on the details page

The following bugs are also fixed:
 * Allow plugins to say that installation cannot be cancelled
 * Fix displaying the info bar for the Shell Extensions category
 * Use first featured snap as the featured app

This release also updates translations.

Version 3.25.90
~~~~~~~~~~~~~~~
Released: 2017-08-07

This is an unstable release in the 3.25 development series, with the following
improvements:
 * Add a simple donation button on the details page

The following bugs are also fixed:
 * Do not crash if the child schema is invalid
 * Don't log a warning when clicking the the 'more results' search entry
 * Fixed subcategory names localization
 * Ensure flatpak remote names are valid
 * Fix critical warning with new versions of the fwupd daemon

This release also updates translations.

Version 3.25.4
~~~~~~~~~~~~~~
Released: 2017-07-21

This is an unstable release in the 3.25 development series, with the following
improvements:
 * Add new rpm-ostree integration for Fedora Atomic Workstation
 * Install the Flatpak runtime as part of the application install phase
 * Split OS updates up into multiple sections and show the target version
 * Support compatibility IDs when getting reviews from the ODRS

The following bugs are also fixed:
 * Cancel plugin jobs if they take too much time
 * Correctly find already installed flatpak runtimes
 * Do not show an error for a flatpakref when broken remotes exist
 * Don't show the screenshot section for runtimes
 * Fix authentication prompt not showing when using snapd
 * Make license buttons buttons actually look clickable
 * Make the review moderator panel easier to use
 * Only show snaps as sandboxed if snapd supports confinement
 * Respect the per-user or per-system install preferences
 * Return the correct installed state for user/system flatpak remotes

This release also updates translations.

Version 3.25.3
~~~~~~~~~~~~~~
Released: 2017-06-22

This is an unstable release in the 3.25 development series, with the following
improvements:
 * Add a banner designer utility
 * Add the initial support to support purchasable apps
 * Automatically install flatpak icon themes and GTK themes
 * Restyle the updates panel to have a separate sections
 * Show a notification in the updates page when the OS is end of life
 * Show recently updated applications on the overview page

The following bugs are also fixed:
 * Add snap self tests and provide more data to the details panel
 * Allow compiling with newer versions of meson
 * Do not crash when sending progress reports while refreshing
 * Don't trigger systemd for every single offline update
 * Ensure all related flatpak applications get installed
 * Ensure we use the gnome-desktop support if enabled
 * Fix searching for codecs on Ubuntu
 * Show a better status messages when downloading metadata
 * Show a pulsing progressbar if plugins do not report progress
 * Show the PackageKit interactive dialog when required
 * Support updating metadata from multiple fwupd remotes

This release also updates translations.

Version 3.25.2
~~~~~~~~~~~~~~
Released: 2017-05-08

This is an unstable release in the 3.25 development series, with the following
improvements:
 * Allow AppStream to be downloaded out-of-band per-user

The following bugs are also fixed:
 * Do not initialize plugins in every instance
 * Fix the 'Show Details' context menu item in GNOME Shell
 * Use headerbar in toolbar-mode in Unity
 * Do not allow plugins to set the origin title in the UI

This release also updates translations.

Version 3.25.1
~~~~~~~~~~~~~~
Released: 2017-04-28

This is an unstable release in the 3.25 development series, with the following
improvements:
 * Truncate the search results if there are a large number
 * Use the complete source as a search keyword

The following bugs are also fixed:
 * Fall back to a stock icon for hardware drivers
 * Fix a crash when removing an addon
 * Fix a critical warning in the shell search provider
 * Fix popular-overrides to show the correct applications
 * Fix various failures to read from snapd
 * Make offline updates work when online updates are available
 * Never include the size of the runtime in the installed size
 * Respect the install preference when for flatpakref files
 * Use the developer name in preference to the project group

This release also updates translations.

Version 3.23.92
~~~~~~~~~~~~~~~
Released: 2017-03-13

This is an unstable release in the 3.23 development series, with the following
bug fixes:
 * Allow installing broken flatpakref files
 * Do not reload the updates list when updates are in progress
 * Reset the headerbar title when switching to the details page
 * Unconditionally show things that are in progress in the Installed page

This release also updates translations.

Version 3.23.91
~~~~~~~~~~~~~~~
Released: 2017-02-27

This is an unstable release in the 3.23 development series, with the following
improvements:
 * Add support for RuntimeRepo in flatpakref files
 * Allow the user to restart the currently running gnome-software instance
 * Never show components without AppData files

The following bugs are also fixed:
 * Initialize progress to zero right before and after processing an action
 * Animate the removal of live updates
 * Add YaST as a default folder in gnome-shell overview

This release also updates translations.

Version 3.23.90
~~~~~~~~~~~~~~~
Released: 2017-02-13

This is an unstable release in the 3.23 development series, with the following
improvements:
 * Handle apt and snap URLs
 * Show the updates panel with sections
 * Sort the apps in the installed panel by kind

The following bugs are also fixed:
 * Add a more detailed error message when AC power is required
 * Do not hardcode the gnome-software application name
 * Ensure firmware is downloaded when not cached
 * Fix a rather large memory leak when loading Steam data
 * Fix launching Flatpak apps after updating
 * Install needed Flatpak runtimes when updating an app
 * Only show the scary firmware warning for removable devices

This release also updates translations.

Version 3.23.3
~~~~~~~~~~~~~~
Released: 2016-12-15

This is an unstable release in the 3.23 development series, with the following
improvements:
 * Add an --install and --interaction CLI options
 * Add the installed size of the apps in the installed view
 * Always set a description for each notification
 * Show an in-app notification when installed plugins are changed
 * Use a set of stars to show the different star ratings

The following bugs are also fixed:
 * Add a missing error check to fix a common crash on LiveDVD media
 * Add thread locking in GsApp to fix some common crashes
 * Allow upgrading to Fedora EOL releases
 * Don't allow review actions when offline
 * Ensure we actually schedule firmware updates for download
 * Fix the getting of PackageKit and flatpak update details
 * Hide some notifications when the new app is launched or the window is closed
 * Hide the screenshot placeholder for input methods and langpacks

This release also updates translations.

Version 3.23.2
~~~~~~~~~~~~~~
Released: 2016-11-21

This is an unstable release in the 3.23 development series, with the following
improvements:
 * Add a setting for downloading updates on metered connections
 * Add content rating interface for games
 * Add support for pending updates that are applied on demand
 * Add support for the flatpak DefaultBranch feature
 * Allow showing an application review without a display name
 * Convert the modal failure dialogs to in-app notifications
 * Switch to using the ODRS server hosted by GNOME

The following bugs are also fixed:
 * Always get the newest screenshot for GNOME Shell extensions
 * Avoid redownloading the same screenshots for different images
 * Don't download updates when low on power
 * Fix the growth in memory usage for every search request
 * Never show a 'back' button when showing search results
 * Show the search bar when the user does ctrl+f

This release also updates translations.

Version 3.22.2
~~~~~~~~~~~~~~
Released: 2016-11-07

This stable release fixes the following bugs:
 * Large number of fixes and improvements for flatpak support
 * Improved handling for flatpak repos with multiple branches
 * Initial support for installing flatpakrepo files
 * Fix a crash when searching for codecs
 * Fix a crash when de-duplicating applications
 * Speed improvements for loading appstream data
 * Refactor snapd handling code using snapd-glib
 * Show the search bar when the user does Ctrl+f

This release also updates translations.

Version 3.22.1
~~~~~~~~~~~~~~
Released: 2016-10-12

This stable release fixes the following bugs:
 * Fix several issues with flatpak bundles
 * Fix installing local packages
 * Fix a crash when failing to get an installed flatpak ref
 * Speed up loading the details and overview pages
 * Switch to using the ODRS server hosted by GNOME

This release also updates translations.

Version 3.22.0
~~~~~~~~~~~~~~
Released: 2016-09-19

This is the first stable release for GNOME 3.22 and updates several
translations.

Version 3.21.92
~~~~~~~~~~~~~~~
Released: 2016-09-13

This is an unstable release in the 3.21 development series, with the following
improvements:
 * Add a new section name in the Addons category for drivers
 * Add a plugin to match a hardware modalias

The following bugs are also fixed:
 * Do not hide the origin when installing or removing an app
 * Do not show the screenshot fallback image for firmware or drivers
 * Fix launching app's details from the installed notification
 * Fix showing the source line in the installed panel
 * Unbreak the GNOME Shell search provider
 * Use the same padding as a GtkStackSwitcher

This release also updates translations for many languages.

Version 3.21.91
~~~~~~~~~~~~~~~
Released: 2016-08-31

This is an unstable release in the 3.21 development series, with the following
improvements:
 * Add functionality to enable non-free sources
 * Show the device bootloader screenshot when required

The following bugs are also fixed:
 * Always return consistent results by allowing plugins to share a cache
 * Ensure the search text is showing when going back to search results
 * Only enable the firmware 'Install' button when the device is in the right
   mode
 * Remove an app from the installed view when it's uninstalled
 * Show percentage progress when installing firmware

This release also updates translations for many languages.

Version 3.21.90
~~~~~~~~~~~~~~~
Released: 2016-08-15

This is an unstable release in the 3.21 development series, with the following
improvements:
 * Limit the ODRS moderation queue to a specific language

The following bugs are also fixed:
 * Correctly load .flatpakrepo files
 * Don't get the download size for installed flatpak packages
 * Fix showing the progress bar when installing apps
 * Never try to modify the application name
 * Only notify about upgrades once per month

This release also updates translations for many languages.

Version 3.21.4
~~~~~~~~~~~~~~
Released: 2016-07-18

This is an unstable release in the 3.21 development series, with the following
improvements:
 * Add a cancel button and progress information to the details page
 * Add a dialog to confirm upgrade removals
 * Add support for authenticating in plugins
 * Add support for snaps
 * Enable gtk-doc generation for documentation
 * Show a new-style category list on the overview page
 * Show origin information when applications are available from multiple
   sources
 * Show sandboxing information for selected applications
 * Show the star ratings in more places
 * Support installing .flatpakrepo files
 * Support launching applicatins using a appstream:// URL

The following bugs are also fixed:
 * Allow plugins to be enabled and disabled at runtime
 * Always show the 'MyLanguage' kudo when in en_US locale
 * Correctly trigger systemd offline updates when only processing OS updates
 * Disable app folders feature when run outside GNOME
 * Do not show buttons on the search results
 * Do not use deprecated CSS properties
 * Do not use deprecated fwupd API
 * Ensure reviews are shown in the correct order
 * Fix a crash when double clicking files
 * Fix several UX issues when upgrading
 * Show the 'More Reviews' button in the details panel
 * Try really hard to have two rows of important categories

This release also updates translations for many languages.

Version 3.21.2
~~~~~~~~~~~~~~
Released: 2016-05-23

This is an unstable release in the 3.21 development series, with the following
improvements:
 * Add a --details-pkg option to the gnome-software binary
 * Add support for flatpak packages
 * Add a plugin to auto-add some license information
 * Add depends, requires and conflicts at initialize time
 * Add support for application key colors
 * Export a set of headers to allow external plugins to be built

The following bugs are also fixed:
 * Do not crash if plugins are badly behaved
 * Do not directly load pixbufs in the AppStream plugin
 * Do not unconditionally invalidate the updates list on hardware hotplug
 * Find the best AppSteam component when matching any prefixes
 * Fix crash due to network change before app activation
 * Fix launching various KDE4 applications
 * Support getting cached content from /var/cache and /usr/share

This release also updates translations for many languages.

Version 3.21.1
~~~~~~~~~~~~~~
Released: 2016-04-25

This is an unstable release in the 3.21 development series, with the following
improvements:
 * Add an initial loading panel when there is no metadata
 * Add an outline ostree plugin that just adds remotes as sources
 * Add an unreviewable application quirk
 * Add initial Steam support
 * Add support for app shortcut addition/removal
 * Add support for GNOME Shell extensions
 * Allow free-but-unspecified SPDX tokens
 * Allow widgets to use custom CSS in a generic way
 * Do the PackageKit refresh as a background transaction
 * Hide "Software Sources" menu when its action is disabled
 * Make the distro upgrades dialog match the new mockup
 * Split the 'size' property into size-installed and size-download
 * Use a link instead of a button for history
 * Use AppStream files for the popular, featured and extra category data
 * Use dpkg-deb info to create a GsApp when double clicking on a .deb file
 * Use FwupdClient from fwupd 0.7.0
 * Use GdkPixbuf to parse icns files
 * Use gsettings to enable/disable the 'sources' action
 * Use the Fedora themed image for the upgrade banner
 * When there are no trusted sources mark everything as non-3rd-party

The following bugs are also fixed:
 * Actually show the error dialog for an invalid file
 * Allow all functions called by g_module_symbol() to fail
 * Allow popular and featured apps to match any prefix
 * Do not maintain a cache of applications in the plugin loader
 * Do not make the ODRS plugin depend on xdg-app
 * Do not re-request the distro-upgrade when switching pages
 * Do not show ratings and reviews for some component kinds
 * Do not show the distro-upgrade notification if the window is open
 * Do not use the header bar on Unity
 * Fix a crash when double clicking package files
 * Fix live installing firmware
 * Get the correct icon size when installing xdg-app bundles on HiDPI
 * Hide the kudo details panel for non desktop components
 * Load screenshots directly if their URLs point to local files
 * Lower the limits for review text
 * Make all the plugins more threadsafe
 * Make the provenance plugin non-specific to Fedora
 * Move header bar button creation into individual pages
 * Move the Install & Restart button below the upgrade banner
 * Never show star ratings on the category app tiles
 * Only show one modal dialog at a time
 * Only show the session manager restart if there were any non-live updates
 * Properly support multi-line .deb descriptions
 * Show a 'Install All' button when all the updates can be installed live
 * Show a modal dialog when downloading the distro-upgrade failed
 * Show the upgrades banner even if there are no updates to show
 * Use a cache file to respect the fedora-distro-upgrades cache-age
 * Use GFile instead of a filename when converting apps

This release also updates translations for many languages.

Version 3.19.91
~~~~~~~~~~~~~~~
Released: 2016-02-29

This is an unstable release in the 3.19 development series, with the following
improvements:
 * Add an 'All' subcategory in the category shell
 * Add ratings and review functionality for Ubuntu
 * Install the xdg-app runtime as required automatically
 * Show a confirmation dialog before reporting a review
 * Show a guide label for the different star values
 * Support installing local xdg-app bundles

The following bugs are also fixed:
 * Correctly identify local packages with sources
 * Do not add multiple search results for the same app
 * Do not show xdg-app runtimes in the installed panel
 * Escape markup before showing modal dialogs

This release also updates translations for many languages.

Version 3.19.90
~~~~~~~~~~~~~~~
Released: 2016-02-15

This is an unstable release in the 3.19 development series, with the following
improvements:
 * Add end-user application review functionality
 * Add support for upgrading the OS from one release to another
 * Add support for xdg-app and Limba bundles
 * Add tags to applications, and explain them in the details page
 * Update the list of featured applications on the front page

The following bugs are also fixed:
 * Add a missing tag to the software center metadata file
 * PackageKit support is now optional
 * Temporarily remove the remove button in the sources dialog
 * Use versioned user cache directories to pick up new screenshots

This release also updates translations for many languages.

Version 3.19.4
~~~~~~~~~~~~~~
Released: 2016-01-15

This is an unstable release in the 3.19 development series, with the following
improvements:
 * Add a link to Wikipedia to explain proprietary and public domain software
 * Allow administrators to override the default popular applications
 * Improve the interface for device firmware updates and some can be done live
 * Make sure Characters and Disks show up in Utilities
 * Show 3rd party applications in the search results
 * Show a nicer installation dialog when installing local files
 * Speed up the application first-start and also speed up switching pages
 * Try to show if an application is free software

The following bugs are also fixed:
 * Do not crash on refresh if the fwupd daemon is not available
 * Fix installing web applications
 * Rework several windows to fit better on small screens
 * Use the correct user agent string when downloading firmware

This release also updates translations for many languages.

Version 3.18.3
~~~~~~~~~~~~~~
Released: 2015-11-05

This stable release fixes the following bugs:
 * Use the correct user agent string when downloading firmware
 * Fix a crash in the limba plugin
 * Fix installing web applications

This release also updates translations for many languages.

Version 3.18.2
~~~~~~~~~~~~~~
Released: 2015-10-15

This stable release fixes the following bugs:
 * Fix a regression that could lead to never finding any updates
 * Fix an issue with getting package details for apps without AppData

This release also updates translations for many languages.

Version 3.18.1
~~~~~~~~~~~~~~
Released: 2015-10-13

This stable release fixes the following bugs:
 * Do not force the cache refresh and delete otherwise valid packages
 * Fix several potential crashes when navigating and when installing
 * Get the new application icon for local packages after installation
 * Improve cold start time by only parsing AppStream data once
 * Make sure Characters and Disks show up in Utilities
 * Only download the fwupd metadata signature once per day
 * Show an empty space for no category results
 * Show applications without AppData in the installed panel

This release also updates translations for many languages.

Version 3.18.0
~~~~~~~~~~~~~~
Released: 2015-09-21

This is the first stable release for the GNOME 3.18 desktop!

Version 3.17.92
~~~~~~~~~~~~~~~
Released: 2015-09-15

This is an unstable release in the 3.17 development series, with the following
improvements:
 * Fix getting firmware updates by parsing the metadata correctly
 * Make the application menu path correct in RTL locales
 * Don't keep the application running forever when run as a search provider

This release also updates translations for many languages.

Version 3.17.91
~~~~~~~~~~~~~~~
Released: 2015-09-03

This is an unstable release in the 3.17 development series, with the following
improvements:
 * Better theming for the category sidebar
 * Use standard size icon in the about dialog
 * Support mouse back button for going back in dialogs
 * Fix incorrect alignment on the front page in RTL languages
 * Misc other minor bugs fixed

This release also updates translations for many languages.

Version 3.17.90
~~~~~~~~~~~~~~~
Released: 2015-08-19

This is an unstable release with the following bugs fixed:
 * Use CSS to style the error message details
 * Correctly align labels in the Add to Folder dialog

This release also updates translations for many languages.

Version 3.17.3
~~~~~~~~~~~~~~
Released: 2015-08-12

This is an unstable release in the 3.17 development series, with the following
improvements:
 * Add basic support for Limba bundles
 * Automatically download new firmware metadata from LVFS
 * Hide updates UI on managed systems
 * Show a new notification when security updates remain unapplied
 * Show installation progress when installing applications
 * Use some new applications to the picked category

Bugs fixed in this release:
 * Do not show applications that are not available when searching by category
 * Don't crash when launching an app that has no desktop ID
 * Don't show applications without AppData in the category view
 * Fix a possible race and crash when loading icons
 * Fix locking in the AppStream code to fix several crashes
 * Use better error messages on offline update failure
 * Withdraw the notification when prepared update gets invalidated

This release also updates translations for many languages.

Version 3.17.2
~~~~~~~~~~~~~~
Released: 2015-06-05

This is an unstable release in the 3.17 development series, with the following
improvements:
 * Make fwupd dependency automagic

Bugs fixed in this release:
 * Fix a regression from the previous unstable release that made it impossible
   to install updates
 * Fix a crash in the screenshot loader
 * Fix a crash in the sources dialog
 * Fix a crash when installing rpms that lack description
 * Wrap long descriptions in the update dialog

This release also updates translations for many languages.

Version 3.17.1
~~~~~~~~~~~~~~
Released: 2015-05-25

This is the first unstable release in the 3.17 development series, with a
number of new features:
 * Support getting firmware updates through the fwupd daemon
 * Use a smaller number of tiles on the front page on small monitors
 * Rework internal modulesets, making it easier to edit the list of featured
   apps
 * Revert back to using a hand-picked list of featured apps
 * Several improvements to the sources dialog
 * Show better human readable names when searching for font scripts
 * Show a spinner while loading the data for the update history dialog

This release also updates translations for many languages.

Version 3.16.2
~~~~~~~~~~~~~~
Released: 2015-05-11

This release fixes the following bugs:
 * Remove redundant OK button from the updates installed notification
 * Display a better human readable title for printer drivers
 * Show a better UI for offline update failure dialog
 * Set default actions for the update done notifications
 * Allow searching for packages via the API without appdata
 * Fix showing webapps with non-local icons

This release also updates translations for many languages.

Version 3.16.1
~~~~~~~~~~~~~~
Released: 2015-04-14

This release fixes the following bugs:
 * Correctly save HiDPI images to HiDPI directories
 * Scroll the contents of the error message dialog

This release also updates translations for many languages.

Version 3.16.0
~~~~~~~~~~~~~~
Released: 2015-03-23

This stable release marks the release of GNOME 3.16!

Version 3.15.92
~~~~~~~~~~~~~~~
Released: 2015-03-16

This unstable release adds the following features:
 * React to theme changes
 * Rebase the HighContrast theme

This release fixes the following bug:
 * Fix HiDPI scale factor calculation
 * Align section headings in all views
 * Fix 'installed' overlays when using the HighContrast theme
 * Fall back to showing the top level category when no sub category exists
 * Fix a crash when using the pending applications feature

This release also updates translations for many languages.

Version 3.15.91
~~~~~~~~~~~~~~~
Released: 2015-03-02

This unstable release adds the following features:
 * Enable kinetic scrolling in updates dialog

This release fixes the following bug:
 * Always ensure that the back entry focus widget is valid
 * Don't show small screenshots on HiDPI hardware
 * Fix a crash when starting GNOME Software for the first time
 * Only show compatible projects when getting the featured list

Version 3.15.90
~~~~~~~~~~~~~~~
Released: 2015-02-16

This unstable release adds the following features:
 * Add a new panel for displaying session service results
 * Add a new version of the Modify interface
 * Require AppData for all available packages

This release fixes the following bug:
 * Use the new mockups for the 3rd party source install dialogs

Version 3.15.4
~~~~~~~~~~~~~~
Released: 2015-01-19

This unstable release adds the following features:
 * Fix searching with very small search terms

This release fixes the following bugs:
 * Do case-insensitive searching of suitable keywords
 * Fix a crash in the screenshot loader
 * Fix a crash when clicking the back button
 * Fix searching for keyworks with special chars
 * Show an error message when we fail to load details about a local file

Version 3.15.2
~~~~~~~~~~~~~~
Released: 2014-11-24

This unstable release adds the following features:
 * Show a blurred low-resolution screenshot while loading the HiDPI one

This release fixes the following bugs:
 * Do not show a random white line above the star rating widget
 * Do not show empty app boxes if no popular results are available
 * Do not try to download local web-app icons
 * Use blue stars for the user-ratings rather than gold<|MERGE_RESOLUTION|>--- conflicted
+++ resolved
@@ -1,10 +1,3 @@
-<<<<<<< HEAD
-Version 3.30.6
-~~~~~~~~~~~~~~
-Released: 2018-12-18
-
-This is a stable release with the following changes:
-=======
 Version 3.31.90
 ~~~~~~~~~~~~~~~
 Released: 2019-02-24
@@ -57,7 +50,6 @@
  * Improve various error messages to have more details
  * Fix an issue that caused incorrect version numbers to be shown for installed
    flatpaks
->>>>>>> 6ce4c5d6
  * Fix various thread safety related crashes
  * Fix row unrevealing to not leave behind 2 pixels on the updates page
  * Make the refresh button to actually refresh packagekit cache
@@ -78,41 +70,12 @@
  * Fix opening the details page when clicking on "Show Details" in GNOME Shell
  * Fix opening shell extensions details from GNOME Tweaks
  * Various fixes for initial loading state
-<<<<<<< HEAD
-
-This release also updates translations.
-
-Version 3.30.5
-~~~~~~~~~~~~~~
-Released: 2018-10-24
-
-This is a quick followup release to 3.30.4, making it build with appstream-glib
-0.7.14.
-
-Version 3.30.4
-~~~~~~~~~~~~~~
-Released: 2018-10-24
-
-This is a stable release with the following changes:
-=======
->>>>>>> 6ce4c5d6
  * Add a separate "Download" step for packagekit offline updates, so that
    "Restart & Update" is instant
  * Fix a version comparison issue that led to package updates sometimes showing
    as downgrades in the OS Updates section (this needs latest appstream-glib)
  * Show the refresh button when the updates page is in the failed state
  * Notify about offline updates only after they are fully downloaded
-<<<<<<< HEAD
-
-This release also updates translations.
-
-Version 3.30.3
-~~~~~~~~~~~~~~
-Released: 2018-10-18
-
-This is a stable release with the following changes:
-=======
->>>>>>> 6ce4c5d6
  * Fix a memory corruption issue on 32-bit arches that made gnome-software very
    crashy
  * Fix an issue with stuck back button on the details page after closing and
@@ -125,8 +88,6 @@
 
 This release also updates translations.
 
-<<<<<<< HEAD
-=======
 Version 3.31.1
 ~~~~~~~~~~~~~~
 Released: 2018-10-09
@@ -152,7 +113,6 @@
 
 This release also updates translations.
 
->>>>>>> 6ce4c5d6
 Version 3.30.2
 ~~~~~~~~~~~~~~
 Released: 2018-10-05
