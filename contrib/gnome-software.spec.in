--- conflicted
+++ resolved
@@ -2,11 +2,7 @@
 %global gtk3_version 3.22.4
 %global json_glib_version 1.2.0
 %global packagekit_version 1.1.1
-<<<<<<< HEAD
-%global appstream_glib_version 0.7.8
-=======
 %global appstream_glib_version 0.7.11
->>>>>>> 6ce4c5d6
 %global libsoup_version 2.52.0
 %global gsettings_desktop_schemas_version 3.12.0
 %global gnome_desktop_version 3.18.0
@@ -22,11 +18,7 @@
 
 License:   GPLv2+
 URL:       https://wiki.gnome.org/Apps/Software
-<<<<<<< HEAD
-Source0:   https://download.gnome.org/sources/gnome-software/3.29/%{name}-%{version}.tar.xz
-=======
 Source0:   https://download.gnome.org/sources/gnome-software/3.31/%{name}-%{version}.tar.xz
->>>>>>> 6ce4c5d6
 
 BuildRequires: gcc
 BuildRequires: gettext
@@ -80,11 +72,7 @@
 Requires: PackageKit%{?_isa} >= %{packagekit_version}
 
 # this is not a library version
-<<<<<<< HEAD
-%define gs_plugin_version               12
-=======
 %define gs_plugin_version               13
->>>>>>> 6ce4c5d6
 
 %description
 gnome-software is an application that makes it easy to add, remove
@@ -130,13 +118,7 @@
     -Dpackagekit=true \
     -Dexternal_appstream=false \
     -Drpm_ostree=true \
-<<<<<<< HEAD
-    -Dtests=false \
-    -Dubuntuone=false \
-    -Dubuntu_reviews=false
-=======
     -Dtests=false
->>>>>>> 6ce4c5d6
 %meson_build
 
 %install
