--- conflicted
+++ resolved
@@ -2,23 +2,14 @@
 
 Write release entries:
 
-<<<<<<< HEAD
-git log --format="%s" --cherry-pick --right-only 3.28.2... | grep -i -v trivial | grep -v Merge | sort | uniq
-=======
 git log --format="%s" --cherry-pick --right-only 3.29.92... | grep -i -v trivial | grep -v Merge | sort | uniq
->>>>>>> 9f58ded1
 Add any user visible changes into data/appdata/org.gnome.Software.appdata.xml.in
 
 Generate NEWS file:
 appstream-util appdata-to-news data/appdata/org.gnome.Software.appdata.xml.in > NEWS
 
-<<<<<<< HEAD
-git commit -a -m "Release version 3.29.1"
-git tag -s 3.29.1 -m "==== Version 3.29.1 ===="
-=======
 git commit -a -m "Release version 3.30.0"
 git tag -s 3.30.0 -m "==== Version 3.30.0 ===="
->>>>>>> 9f58ded1
 <enter password>
 
 ninja-build dist
