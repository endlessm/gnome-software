--- conflicted
+++ resolved
@@ -5,40 +5,23 @@
 # Pedro Albuquerque <palbuquerque73@gmail.com>, 2015.
 # Sérgio Cardeira <scardeira.sergio@gmail.com>, 2016.
 # João Nuno Matos <joaonmatos@gmail.com>, 2020.
-<<<<<<< HEAD
-# Juliano Camargo <julianosc@pm.me>, 2020.
-# Juliano de Souza Camargo <julianosc@pm.me>, 2020.
-=======
 # Juliano de Souza Camargo <julianosc@pm.me>, 2020.
 # Hugo Carvalho <hugokarvalho@hotmail.com, 2020.
->>>>>>> 70c23e4a
 #
 msgid ""
 msgstr ""
 "Project-Id-Version: gnome-software master\n"
 "Report-Msgid-Bugs-To: https://gitlab.gnome.org/GNOME/gnome-software/issues\n"
-<<<<<<< HEAD
-"POT-Creation-Date: 2020-09-09 11:14+0000\n"
-"PO-Revision-Date: 2020-09-21 17:48+0100\n"
-"Last-Translator: Juliano de Souza Camargo <julianosc@pm.me>\n"
-"Language-Team: Portuguese <>\n"
-=======
 "POT-Creation-Date: 2021-03-31 17:16+0000\n"
 "PO-Revision-Date: 2021-03-31 22:36+0100\n"
 "Last-Translator: Hugo Carvalho <hugokarvalho@hotmail.com>\n"
 "Language-Team: Portuguese <https://l10n.gnome.org/teams/pt/>\n"
->>>>>>> 70c23e4a
 "Language: pt\n"
 "MIME-Version: 1.0\n"
 "Content-Type: text/plain; charset=UTF-8\n"
 "Content-Transfer-Encoding: 8bit\n"
-<<<<<<< HEAD
-"Plural-Forms: nplurals=2; plural=(n != 1)\n"
-"X-Generator: Gtranslator 3.38.0\n"
-=======
 "Plural-Forms: nplurals=2; plural=(n > 1);\n"
 "X-Generator: Poedit 2.4.2\n"
->>>>>>> 70c23e4a
 "X-DamnedLies-Scope: partial\n"
 "X-Project-Style: gnome\n"
 
@@ -586,12 +569,8 @@
 "Tiago Santos <tiagofsantos81@sapo.pt>\n"
 "Pedro Albuquerque <palbuquerque73@gmail.com>\n"
 "João Nuno Matos <joaonmatos@gmail.com>\n"
-<<<<<<< HEAD
-"Juliano de Souza Camargo <julianosc@pm.me>"
-=======
 "Juliano de Souza Camargo <julianosc@pm.me>\n"
 "Hugo Carvalho <hugokarvalho@hotmail.com>"
->>>>>>> 70c23e4a
 
 #. TRANSLATORS: this is the title of the about window
 #. TRANSLATORS: this is the menu item that opens the about window
@@ -1765,29 +1744,17 @@
 msgid "Channel"
 msgstr "Canal"
 
-<<<<<<< HEAD
-#: src/gs-prefs-dialog.ui:43
-msgid "Automatic Updates"
-msgstr "Atualizações automáticas"
-=======
 #: src/gs-details-page.ui:770
 msgid "Age Rating"
 msgstr "Classificação Etária"
->>>>>>> 70c23e4a
 
 #: src/gs-details-page.ui:808 src/gs-details-page.ui:1443
 msgid "Permissions"
 msgstr "Permissões"
 
-<<<<<<< HEAD
-#: src/gs-prefs-dialog.ui:88
-msgid "Automatic Update Notifications"
-msgstr "Notificações de atualizações automáticas"
-=======
 #: src/gs-details-page.ui:846
 msgid "Updated"
 msgstr "Atualizada"
->>>>>>> 70c23e4a
 
 #: src/gs-details-page.ui:880
 msgid "Category"
@@ -1862,16 +1829,9 @@
 "Existem frequentemente restrições ao seu uso e o seu código-fonte, por "
 "norma, não é acessível."
 
-<<<<<<< HEAD
-#. TRANSLATORS: info bar title in the software repositories dialog
-#: src/gs-repos-dialog.c:829
-msgid "Third Party Repositories"
-msgstr "Fontes de aplicações de terceiros"
-=======
 #: src/gs-details-page.ui:1379
 msgid "Unknown Software License"
 msgstr "Licença da aplicações desconhecida"
->>>>>>> 70c23e4a
 
 #: src/gs-details-page.ui:1390
 msgid "The license terms of this software are unknown."
