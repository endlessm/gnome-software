# Italian translation of gnome-software
# Copyright (C) 2014 Free Software Foundation
# This file is distributed under the same license as the gnome-software package.
# Gianvito Cavasoli <gianvito@gmx.it>, 2013, 2014, 2015, 2016, 2017.
#
msgid ""
msgstr ""
"Project-Id-Version: gnome-software 3.26\n"
"Report-Msgid-Bugs-To: https://bugzilla.gnome.org/enter_bug.cgi?product=gnome-"
"software&keywords=I18N+L10N&component=General\n"
<<<<<<< HEAD
"POT-Creation-Date: 2017-10-02 05:47+0000\n"
"PO-Revision-Date: 2017-10-02 11:00+0200\n"
=======
"POT-Creation-Date: 2017-09-08 18:38+0000\n"
"PO-Revision-Date: 2017-09-10 13:41+0200\n"
>>>>>>> 35e6ebde
"Last-Translator: Gianvito Cavasoli <gianvito@gmx.it>\n"
"Language-Team: Italiano <gnome-it-list@gnome.org>\n"
"Language: it\n"
"MIME-Version: 1.0\n"
"Content-Type: text/plain; charset=UTF-8\n"
"Content-Transfer-Encoding: 8bit\n"
"Plural-Forms: nplurals=2; plural=(n != 1);\n"
"X-Generator: Gtranslator 2.91.7\n"
"X-Poedit-SourceCharset: UTF-8\n"

#: data/appdata/org.gnome.Software.appdata.xml.in:7
msgid "GNOME Software"
msgstr "GNOME Software"

#: data/appdata/org.gnome.Software.appdata.xml.in:8
msgid "Application manager for GNOME"
msgstr "Gestore applicazioni per GNOME"

#: data/appdata/org.gnome.Software.appdata.xml.in:10
msgid ""
"Software allows you to find and install new applications and system "
"extensions and remove existing installed applications."
msgstr ""
"Software consente di trovare e installare nuove applicazioni, estensioni di "
"sistema e rimuovere applicazioni già esistenti."

#: data/appdata/org.gnome.Software.appdata.xml.in:14
msgid ""
"GNOME Software showcases featured and popular applications with useful "
"descriptions and multiple screenshots per application. Applications can be "
"found either through browsing the list of categories or by searching. It "
"also allows you to update your system using an offline update."
msgstr ""
"GNOME Software mette in evidenza in bacheca le applicazioni popolari con "
"descrizioni utili e molte schermate per ogni applicazione. Le applicazioni "
"possono essere trovate sia esplorando l'elenco delle categorie sia usando la "
"ricerca. Consente anche di aggiornare il sistema usando un aggiornamento "
"fuori rete."

#: data/appdata/org.gnome.Software.appdata.xml.in:25
msgid "Overview panel"
msgstr "Riquadro panoramica"

#: data/appdata/org.gnome.Software.appdata.xml.in:29
msgid "Details panel"
msgstr "Riquadro dettagli"

#: data/appdata/org.gnome.Software.appdata.xml.in:33
msgid "Installed panel"
msgstr "Riquadro installato"

#: data/appdata/org.gnome.Software.appdata.xml.in:37
msgid "Updates panel"
msgstr "Riquadro aggiornamenti"

#: data/appdata/org.gnome.Software.appdata.xml.in:41
msgid "The update details"
msgstr "I dettagli dell'aggiornamento"

<<<<<<< HEAD
#: data/appdata/org.gnome.Software.appdata.xml.in:884
=======
#: data/appdata/org.gnome.Software.appdata.xml.in:861
>>>>>>> 35e6ebde
msgid "The GNOME Project"
msgstr "Il progetto GNOME"

#: data/org.gnome.software.external-appstream.policy.in:11
msgid "Install an appstream file into a system location"
msgstr "Installa un file appstream in una posizione del sistema"

#: data/org.gnome.software.external-appstream.policy.in:12
msgid "Installing an appstream file into a system location"
msgstr "Installazione di un file appstream in una posizione del sistema"

#: data/org.gnome.software.gschema.xml:5
msgid "A list of compatible projects"
msgstr "Un elenco di progetti compatibili"

#: data/org.gnome.software.gschema.xml:6
msgid ""
"This is a list of compatible projects we should show such as GNOME, KDE and "
"XFCE."
msgstr ""
"Questo è un elenco di progetti compatibili che si dovrebbero mostrare, come "
"GNOME, KDE e XFCE."

#: data/org.gnome.software.gschema.xml:10
msgid "Whether to manage updates in GNOME Software"
msgstr "Indica se gestire gli aggiornamenti in GNOME Software"

#: data/org.gnome.software.gschema.xml:11
msgid ""
"If disabled, GNOME Software will hide the updates panel and not perform any "
"automatic updates actions."
msgstr ""
"Se disabilitata, GNOME Software nasconderà il riquadro aggiornamenti e non "
"eseguirà alcuna azione automatica degli aggiornamenti."

#: data/org.gnome.software.gschema.xml:15
msgid "Whether to automatically download updates"
msgstr "Indica se scaricare automaticamente gli aggiornamenti"

#: data/org.gnome.software.gschema.xml:16
msgid ""
"If enabled, GNOME Software automatically downloads updates in the background "
"and prompts the user to install them when ready."
msgstr ""
"Se abilitata, GNOME Software scaricherà automaticamente in background gli "
"aggiornamenti e solleciterà l'utente per installarli quando sono pronti."

#: data/org.gnome.software.gschema.xml:20
msgid "Whether to automatically refresh when on a metered connection"
msgstr ""
"Indica se aggiornare automaticamente quando si è su una connessione a consumo"

#: data/org.gnome.software.gschema.xml:21
msgid ""
"If enabled, GNOME Software automatically refreshes in the background even "
"when using a metered connection (eventually downloading some metadata, "
"checking for updates, etc., which may incur in costs for the user)."
msgstr ""
"Se abilitata, GNOME Software aggiornerà automaticamente in background anche "
"quando si sta usando una connessione a consumo (eventualmente scaricando "
"alcuni metadati, controllando gli aggiornamenti, eccetera, che possono "
"incorrere in costi per l'utente)."

#: data/org.gnome.software.gschema.xml:25
msgid "Whether it’s the very first run of GNOME Software"
msgstr "Indica se è la prima volta che si esegue GNOME Software"

#: data/org.gnome.software.gschema.xml:29
msgid "Show star ratings next to applications"
msgstr "Mostra le stelle di valutazione accanto alle applicazioni"

#: data/org.gnome.software.gschema.xml:33
msgid "Filter applications based on the default branch set for the remote"
msgstr "Filtra applicazioni basate sul ramo base predefinito per il remoto"

#: data/org.gnome.software.gschema.xml:37
msgid "Non-free applications show a warning dialog before install"
msgstr ""
"Le applicazioni non libere mostreranno un dialogo di avvertimento prima di "
"installarle"

#: data/org.gnome.software.gschema.xml:38
msgid ""
"When non-free applications are installed a warning dialog can be shown. This "
"controls if that dialog is suppressed."
msgstr ""
"Quando applicazioni non libere sono installate un dialogo di avvertimento "
"può essere visualizzato. Questo verifica se tale finestra è soppressa."

#: data/org.gnome.software.gschema.xml:42
msgid "A list of popular applications"
msgstr "Un elenco di applicazioni popolari"

#: data/org.gnome.software.gschema.xml:43
msgid "A list of applications to use, overriding the system defined ones."
msgstr ""
"Un elenco di applicazioni da usare, ignorando quelle definite dal sistema."

#: data/org.gnome.software.gschema.xml:47
msgid "The list of extra sources that have been previously enabled"
msgstr ""
"L'elenco di sorgenti supplementari che sono state precedentemente abilitate"

#: data/org.gnome.software.gschema.xml:48
msgid ""
"The list of sources that have been previously enabled when installing third-"
"party applications."
msgstr ""
"L'elenco delle sorgenti che sono state abilitate in precedenza durante "
"l'installazione di applicazioni di terze parti."

#: data/org.gnome.software.gschema.xml:52
msgid "The last update check timestamp"
msgstr "La data del controllo dell'ultimo aggiornamento"

#: data/org.gnome.software.gschema.xml:56
msgid "The last upgrade notification timestamp"
msgstr "La data dell'ultima notifica di avanzamento"

#: data/org.gnome.software.gschema.xml:60
msgid "The timestamp of the first security update, cleared after update"
msgstr ""
"La data del primo aggiornamento di sicurezza, pulito dopo l'aggiornamento"

#: data/org.gnome.software.gschema.xml:64
msgid "The last update timestamp"
msgstr "La data dell'ultimo aggiornamento"

#: data/org.gnome.software.gschema.xml:68
msgid "The age in seconds to verify the upstream screenshot is still valid"
msgstr ""
"La data in secondi per verificare che la schermata upstream sia ancora valida"

#: data/org.gnome.software.gschema.xml:69
msgid ""
"Choosing a larger value will mean less round-trips to the remote server but "
"updates to the screenshots may take longer to show to the user. A value of 0 "
"means to never check the server if the image already exists in the cache."
msgstr ""
"Scegliere un valore alto sta a significare meno traffico in entrata e in un "
"uscita al server remoto ma gli aggiornamenti alle schermate potrebbero "
"prendere più tempo per essere mostrate all'utente. Un valore di 0 significa "
"non controllare mai il server se l'immagine esiste già nella cache."

#: data/org.gnome.software.gschema.xml:78
msgid "The server to use for application reviews"
msgstr "Il server da usare per le recensioni delle applicazioni"

#: data/org.gnome.software.gschema.xml:82
msgid "The minimum karma score for reviews"
msgstr "Il punteggio minimo di karma per le recensioni"

#: data/org.gnome.software.gschema.xml:83
msgid "Reviews with karma less than this number will not be shown."
msgstr ""
"Recensioni con karma inferiore a questo numero non saranno visualizzate."

#: data/org.gnome.software.gschema.xml:87
msgid "A list of official sources that should not be considered 3rd party"
msgstr ""
"Un elenco di sorgenti ufficiali che non dovrebbero essere considerate di "
"terze parti"

#: data/org.gnome.software.gschema.xml:91
msgid "A list of official sources that should be considered free software"
msgstr ""
"Un elenco di sorgenti ufficiali che dovrebbero essere considerate software "
"libero"

#: data/org.gnome.software.gschema.xml:95
msgid ""
"The licence URL to use when an application should be considered free software"
msgstr ""
"L'URL della licenza da usare quando un'applicazione è stata considerata "
"software libero"

#: data/org.gnome.software.gschema.xml:99
msgid "Install bundled applications for all users on the system where possible"
msgstr ""
"Dove possibile, installare le applicazioni raggruppate per tutti gli utenti "
"sul sistema"

#: data/org.gnome.software.gschema.xml:103
msgid "Show the folder management UI"
msgstr "Mostrare l'interfaccia della gestione della cartella"

#: data/org.gnome.software.gschema.xml:107
msgid "Allow access to the Software Sources dialog"
msgstr "Consentire l'accesso alla finestra di dialogo Sorgenti software"

#: data/org.gnome.software.gschema.xml:111
msgid "Offer upgrades for pre-releases"
msgstr "Proporre gli avanzamenti di pre-rilascio"

#: data/org.gnome.software.gschema.xml:115
msgid "Show some UI elements informing the user that an app is non-free"
msgstr ""
"Mostrare alcuni elementi di interfaccia che informino l'utente che "
"un'applicazione non è libera"

#: data/org.gnome.software.gschema.xml:119
msgid "Show the prompt to install nonfree software sources"
msgstr "Mostrare la richiesta di installare sorgenti software non libere"

#: data/org.gnome.software.gschema.xml:123
msgid "Show non-free software in search results"
msgstr "Mostrare software non libero nei risultati della ricerca"

#: data/org.gnome.software.gschema.xml:127
msgid "Show the installed size for apps in the list of installed applications"
msgstr ""
"Mostra la dimensione installata per le applicazioni nell'elenco delle "
"applicazioni installate"

#: data/org.gnome.software.gschema.xml:131
msgid "The URI that explains nonfree and proprietary software"
msgstr "L'URI che spiega il software non libero e proprietario"

#: data/org.gnome.software.gschema.xml:135
msgid "A list of non-free sources that can be optionally enabled"
msgstr ""
"Un elenco di sorgenti non libere che possono essere opzionalmente abilitate"

#: data/org.gnome.software.gschema.xml:139
msgid ""
"A list of URLs pointing to appstream files that will be downloaded into an "
"app-info folder"
msgstr ""
"Un elenco di URL che punta a file appstream che saranno scaricati in una "
"cartella app-info"

#: data/org.gnome.software.gschema.xml:143
msgid "Install the AppStream files to a system-wide location for all users"
msgstr ""
"Installa un file appstream in una posizione del sistema per tutti gli utenti"

#: src/gnome-software-local-file.desktop.in:3
msgid "Software Install"
msgstr "Installa software"

#: src/gnome-software-local-file.desktop.in:4
msgid "Install selected software on the system"
msgstr "Installa il software selezionato sul sistema"

#. Translators: Do NOT translate or transliterate this text (this is an icon file name)!
#: src/gnome-software-local-file.desktop.in:10
msgid "system-software-install"
msgstr "system-software-install"

#: src/gnome-software.ui:10
msgid "Select All"
msgstr "Seleziona tutto"

#: src/gnome-software.ui:16
msgid "Select None"
msgstr "Nessuna selezione"

#: src/gnome-software.ui:24 src/org.gnome.Software.desktop.in:3
msgid "Software"
msgstr "Software"

#: src/gnome-software.ui:43 src/gs-sources-dialog.ui:23
#: src/gs-update-dialog.ui:21
msgid "Go back"
msgstr "Vai indietro"

#. Translators: A label for a button to show all available software.
#: src/gnome-software.ui:77
msgid "_All"
msgstr "_Tutto"

#. Translators: A label for a button to show only software which is already installed.
#: src/gnome-software.ui:104
msgid "_Installed"
msgstr "_Installato"

#. Translators: A label for a button to show only updates which are available to install.
#: src/gnome-software.ui:155
msgid "_Updates"
msgstr "_Aggiornamenti"

#: src/gnome-software.ui:251
msgid "Search"
msgstr "Cerca"

#. button in the info bar
#: src/gnome-software.ui:350 src/gs-sources-dialog.ui:6
#: src/gs-sources-dialog.ui:46
msgid "Software Sources"
msgstr "Sorgenti software"

#. button in the info bar
#: src/gnome-software.ui:361
msgid "Examine Disk"
msgstr "Esamina disco"

#. button in the info bar
#. TRANSLATORS: this is a link to the
#. * control-center network panel
#: src/gnome-software.ui:372 src/gs-updates-page.c:1391
msgid "Network Settings"
msgstr "Impostazioni rete"

#. button in the info bar
#: src/gnome-software.ui:383
msgid "Restart Now"
msgstr "Riavvia ora"

#. button in the info bar
#: src/gnome-software.ui:394
msgid "More Information"
msgstr "Maggiori informazioni"

#: src/gs-app-addon-row.c:95 src/gs-app-row.c:430 src/gs-details-page.ui:344
msgid "Pending"
msgstr "In attesa"

#: src/gs-app-addon-row.c:101 src/gs-app-row.ui:209 src/gs-app-tile.ui:51
<<<<<<< HEAD
#: src/gs-feature-tile.c:88 src/gs-popular-tile.c:70
=======
#: src/gs-feature-tile.c:88 src/gs-popular-tile.c:71
>>>>>>> 35e6ebde
msgid "Installed"
msgstr "Installato"

#. TRANSLATORS: this is a button next to the search results that
#. * shows the status of an application being installed
#: src/gs-app-addon-row.c:105 src/gs-app-row.c:218 src/gs-details-page.c:439
msgid "Installing"
msgstr "Installazione"

#. TRANSLATORS: this is a button next to the search results that
#. * shows the status of an application being erased
#: src/gs-app-addon-row.c:109 src/gs-app-row.c:224
msgid "Removing"
msgstr "Rimozione"

#: src/gs-app-folder-dialog.c:310
msgid "Folder Name"
msgstr "Nome cartella"

#: src/gs-app-folder-dialog.c:321 src/gs-app-folder-dialog.ui:16
#: src/gs-details-page.c:379 src/gs-details-page.ui:330 src/gs-editor.c:623
#: src/gs-editor.c:655 src/gs-installed-page.c:609 src/gs-removal-dialog.ui:33
#: src/gs-review-dialog.ui:23 src/gs-upgrade-banner.ui:131
msgid "_Cancel"
msgstr "_Annulla"

#: src/gs-app-folder-dialog.c:326 src/gs-app-folder-dialog.ui:24
msgid "_Add"
msgstr "A_ggiungi"

#: src/gs-app-folder-dialog.ui:5
msgid "Add to Application Folder"
msgstr "Aggiungi alla cartella applicazioni"

#. TRANSLATORS: this is a command line option
#: src/gs-application.c:99
msgid "Start up mode: either ‘updates’, ‘updated’, ‘installed’ or ‘overview’"
msgstr ""
"Modalità d'avvio: a scelta fra \"updates\", \"updated\", \"installed\" o "
"\"overview\""

#: src/gs-application.c:99
msgid "MODE"
msgstr "MODALITÀ"

#: src/gs-application.c:101
msgid "Search for applications"
msgstr "Cerca le applicazioni"

#: src/gs-application.c:101
msgid "SEARCH"
msgstr "CERCA"

#: src/gs-application.c:103
msgid "Show application details (using application ID)"
msgstr "Mostra i dettagli dell'applicazione (usando l'ID dell'applicazione)"

#: src/gs-application.c:103 src/gs-application.c:107
msgid "ID"
msgstr "ID"

#: src/gs-application.c:105
msgid "Show application details (using package name)"
msgstr "Mostra i dettagli dell'applicazione (usando il nome del pacchetto)"

#: src/gs-application.c:105
msgid "PKGNAME"
msgstr "PKGNAME"

#: src/gs-application.c:107
msgid "Install the application (using application ID)"
msgstr "Installare l'applicazione (usando l'ID dell'applicazione)"

#: src/gs-application.c:109
msgid "Open a local package file"
msgstr "Apre un file di pacchetto locale"

#: src/gs-application.c:109
msgid "FILENAME"
msgstr "NOMEFILE"

#: src/gs-application.c:111
msgid ""
"The kind of interaction expected for this action: either ‘none’, ‘notify’, "
"or ‘full’"
msgstr ""
"Il tipo di interazione prevista per questa azione: una fra \"none\", \"notify"
"\" o \"full\""

#: src/gs-application.c:114
msgid "Show verbose debugging information"
msgstr "Mostra informazioni dettagliate di debug"

#: src/gs-application.c:116
msgid "Show profiling information for the service"
msgstr "Mostra le informazioni d'analisi per questo servizio"

#: src/gs-application.c:118
msgid "Quit the running instance"
msgstr "Chiudere l'istanza in esecuzione"

#: src/gs-application.c:120
msgid "Prefer local file sources to AppStream"
msgstr "Preferire sorgenti di file locali ad AppStream"

#: src/gs-application.c:122
msgid "Show version number"
msgstr "Mostra il numero della versione"

#: src/gs-application.c:306
msgid "translator-credits"
msgstr ""
"Gianvito Cavasoli <gianvito@gmx.it>\n"
"\n"
"...e un ringraziamento ai revisori del Translation Project."

#. TRANSLATORS: this is the title of the about window, e.g.
#. * 'About Software' or 'About Application Installer' where the %s is
#. * the application name chosen by the distro
#: src/gs-application.c:313
#, c-format
msgid "About %s"
msgstr "Informazioni su %s"

#. TRANSLATORS: well, we seem to think so, anyway
#: src/gs-application.c:317
msgid "A nice way to manage the software on your system."
msgstr "Un piacevole modo per gestire il software sul sistema."

#. TRANSLATORS: this is a button next to the search results that
#. * allows the application to be easily installed
#: src/gs-app-row.c:171
msgid "Visit website"
msgstr "Visita sito web"

#. TRANSLATORS: this is a button next to the search results that
#. * allows the application to be easily installed.
#. * The ellipsis indicates that further steps are required
#: src/gs-app-row.c:176
msgid "Install…"
msgstr "Installa…"

#. TRANSLATORS: this is a button next to the search results that
#. * allows to cancel a queued install of the application
#: src/gs-app-row.c:183
msgid "Cancel"
msgstr "Annulla"

#. TRANSLATORS: this is a button next to the search results that
#. * allows the application to be easily installed
#. TRANSLATORS: button text
#. TRANSLATORS: update the fw
#: src/gs-app-row.c:192 src/gs-common.c:279 src/gs-page.c:544
msgid "Install"
msgstr "Installa"

#. TRANSLATORS: this is a button in the updates panel
#. * that allows the app to be easily updated live
#: src/gs-app-row.c:199
msgid "Update"
msgstr "Aggiorna"

#. TRANSLATORS: this is a button next to the search results that
#. * allows the application to be easily removed
#. TRANSLATORS: this is button text to remove the application
#: src/gs-app-row.c:203 src/gs-app-row.c:212 src/gs-page.c:700
msgid "Remove"
msgstr "Rimuovi"

#. TRANSLATORS: during the update the device
#. * will restart into a special update-only mode
#: src/gs-app-row.c:330
msgid "Device cannot be used during update."
msgstr "Il dispositivo non può essere usato durante l'aggiornamento."

#. TRANSLATORS: this refers to where the app came from
<<<<<<< HEAD
#: src/gs-app-row.c:340 src/gs-details-page.ui:1000
=======
#: src/gs-app-row.c:340 src/gs-details-page.ui:1000 src/gs-popular-tile.c:205
>>>>>>> 35e6ebde
msgid "Source"
msgstr "Sorgente"

#. TRANSLATORS: this is when the service name is not known
#: src/gs-auth-dialog.c:68
msgid "To continue you need to sign in."
msgstr "Per continuare è necessario iscriversi."

#. TRANSLATORS: the %s is a service name, e.g. "Ubuntu One"
#: src/gs-auth-dialog.c:72
#, c-format
msgid "To continue you need to sign in to %s."
msgstr "Per continuare è necessario iscriversi a %s."

#: src/gs-auth-dialog.ui:70
msgid "Email address"
msgstr "Indirizzo email"

#: src/gs-auth-dialog.ui:94
msgid "I have an account already"
msgstr "Posseggo già un account"

#: src/gs-auth-dialog.ui:113
msgid "Password"
msgstr "Password"

#: src/gs-auth-dialog.ui:137
msgid "I want to register for an account now"
msgstr "Voglio registrare un account ora"

#: src/gs-auth-dialog.ui:154
msgid "I have forgotten my password"
msgstr "Ho dimenticato la password"

#: src/gs-auth-dialog.ui:181
msgid "Sign in automatically next time"
msgstr "Accedi automaticamente la prossima volta"

#: src/gs-auth-dialog.ui:210
msgid "Enter your one-time pin for two-factor authentication."
msgstr "Immettere il PIN temporaneo per l'autenticazione a 2 fattori."

#: src/gs-auth-dialog.ui:223
msgid "PIN"
msgstr "PIN"

#: src/gs-auth-dialog.ui:325
msgid "Authenticate"
msgstr "Autentica"

#: src/gs-auth-dialog.ui:337
msgid "Continue"
msgstr "Continua"

#. TRANSLATORS: this is where all applications that don't
#. * fit in other groups are put
#: lib/gs-category.c:193
msgid "Other"
msgstr "Altro"

#. TRANSLATORS: this is a subcategory matching all the
#. * different apps in the parent category, e.g. "Games"
#: lib/gs-category.c:198
msgid "All"
msgstr "Tutte"

#. TRANSLATORS: this is a subcategory of featured apps
#: lib/gs-category.c:202
msgid "Featured"
msgstr "In evidenza"

#. TRANSLATORS: button text when apps have been sorted alphabetically
#: src/gs-category-page.c:99
msgid "Sorted by Name"
msgstr "Ordinate per nome"

#. TRANSLATORS: button text when apps have been sorted by their rating
#: src/gs-category-page.c:102
#| msgid "Age Rating"
msgid "Sorted by Rating"
msgstr "Ordinate per valutazione"

#. Translators: A label for a button to sort apps by their rating.
#: src/gs-category-page.ui:24
#| msgid "Updated"
msgid "Top Rated"
msgstr "Valutazione più alta"

#. Translators: A label for a button to sort apps alphabetically.
#: src/gs-category-page.ui:30 src/gs-editor.ui:296
msgid "Name"
msgstr "Nome"

#: src/gs-category-page.ui:117
msgid "Extension Settings"
msgstr "Impostazioni estensioni"

#: src/gs-category-page.ui:146
msgid ""
"Extensions are used at your own risk. If you have any system problems, it is "
"recommended to disable them."
msgstr ""
"Le estensioni sono usate a proprio rischio. In caso di problemi del sistema, "
"si consiglia di disattivarle."

<<<<<<< HEAD
=======
#: src/gs-category-page.ui:182
msgid "Subcategories filter menu"
msgstr "Menù filtro delle sottocategorie"

#: src/gs-category-page.ui:235
msgid "Subcategories sorting menu"
msgstr "Menù ordinamento delle sottocategorie"

>>>>>>> 35e6ebde
#. TRANSLATORS: the user isn't reading the question
#: lib/gs-cmd.c:205
#, c-format
msgid "Please enter a number from 1 to %u: "
msgstr "Immettere un numero da 1 a %u:"

#. TRANSLATORS: asking the user to choose an app from a list
#: lib/gs-cmd.c:268
msgid "Choose an application:"
<<<<<<< HEAD
msgstr "Scegliere un'applicazione:"
=======
msgstr "Scegli un'applicazione:"
>>>>>>> 35e6ebde

#. TRANSLATORS: this is the summary of a notification that OS updates
#. * have been successfully installed
#: src/gs-common.c:135
msgid "OS updates are now installed"
msgstr "Gli aggiornamenti del sistema sono ora installati"

#. TRANSLATORS: this is the body of a notification that OS updates
#. * have been successfully installed
#: src/gs-common.c:138
msgid "Recently installed updates are available to review"
msgstr ""
"Gli aggiornamenti recentemente installati sono disponibili per essere "
"esaminati"

#. TRANSLATORS: this is the summary of a notification that an application
#. * has been successfully installed
#: src/gs-common.c:142
#, c-format
msgid "%s is now installed"
msgstr "%s è ora installato"

#. TRANSLATORS: this is the body of a notification that an application
#. * has been successfully installed
#: src/gs-common.c:145
msgid "Application is ready to be used."
msgstr "L'applicazione è pronta per essere usata."

#. TRANSLATORS: this is button that opens the newly installed application
#: src/gs-common.c:151
msgid "Launch"
msgstr "Avvia"

#. TRANSLATORS: window title
#: src/gs-common.c:210
msgid "Install Third-Party Software?"
msgstr "Installare software di terze parti?"

#. TRANSLATORS: window title
#: src/gs-common.c:214
msgid "Enable Third-Party Software Source?"
msgstr "Abilitare sorgenti software di terze parti?"

#. TRANSLATORS: the replacements are as follows:
#. * 1. Application name, e.g. "Firefox"
#. * 2. Software source name, e.g. fedora-optional
#.
#: src/gs-common.c:232
#, c-format
msgid ""
"%s is not <a href=\"https://en.wikipedia.org/wiki/Free_and_open-"
"source_software\">free and open source software</a>, and is provided by “%s”."
msgstr ""
"%s non è <a href=\"https://it.wikipedia.org/wiki/"
"Free_and_Open_Source_Software\">software libero e open source</a>, ed è "
"fornito da «%s»."

#. TRANSLATORS: the replacements are as follows:
#. * 1. Application name, e.g. "Firefox"
#. * 2. Software source name, e.g. fedora-optional
#: src/gs-common.c:242
#, c-format
msgid "%s is provided by “%s”."
msgstr "%s è fornito da «%s»."

#. TRANSLATORS: a software source is a repo
#: src/gs-common.c:252
msgid "This software source must be enabled to continue installation."
msgstr ""
"Questa sorgente software deve essere abilitata per continuare "
"l'installazione."

#. TRANSLATORS: Laws are geographical, urgh...
#: src/gs-common.c:262
#, c-format
msgid "It may be illegal to install or use %s in some countries."
msgstr "Può essere illegale installare o usare %s in alcuni paesi."

#. TRANSLATORS: Laws are geographical, urgh...
#: src/gs-common.c:268
msgid "It may be illegal to install or use this codec in some countries."
msgstr "Può essere illegale installare o usare questo codec in alcuni paesi."

#. TRANSLATORS: this is button text to not ask about non-free content again
#: src/gs-common.c:275
msgid "Don’t Warn Again"
msgstr "Non avvisare più"

#. TRANSLATORS: button text
#: src/gs-common.c:284
msgid "Enable and Install"
msgstr "Abilita e installa"

#. TRANSLATORS: these are show_detailed_error messages from the
#. * package manager no mortal is supposed to understand,
#. * but google might know what they mean
#: src/gs-common.c:429
msgid "Detailed errors from the package manager follow:"
msgstr "Seguono gli errori dettagliati del gestore dei pacchetti:"

#: src/gs-common.c:448 src/gs-details-page.ui:607
msgid "Details"
msgstr "Dettagli"

#. TRANSLATORS: content rating description
#: src/gs-content-rating.c:75
msgid "No cartoon violence"
msgstr "Nessuna violenza nel cartone animato"

#. TRANSLATORS: content rating description
#: src/gs-content-rating.c:78
msgid "Cartoon characters in unsafe situations"
msgstr "Personaggi dei cartoni animati in situazioni rischiose"

#. TRANSLATORS: content rating description
#: src/gs-content-rating.c:81
msgid "Cartoon characters in aggressive conflict"
msgstr "Personaggi dei cartoni animati in conflitti aggressivi"

#. TRANSLATORS: content rating description
#: src/gs-content-rating.c:84
msgid "Graphic violence involving cartoon characters"
msgstr "Violenza grafica che coinvolge personaggi dei cartoni animati"

#. TRANSLATORS: content rating description
#: src/gs-content-rating.c:87
msgid "No fantasy violence"
msgstr "Nessuna violenza nel fantasy"

#. TRANSLATORS: content rating description
#: src/gs-content-rating.c:90
msgid "Characters in unsafe situations easily distinguishable from reality"
msgstr ""
"Personaggi in situazioni rischiose facilmente distinguibili dalla realtà"

#. TRANSLATORS: content rating description
#: src/gs-content-rating.c:93
msgid "Characters in aggressive conflict easily distinguishable from reality"
msgstr ""
"Personaggi in conflitti aggressivi facilmente distinguibili dalla realtà"

#. TRANSLATORS: content rating description
#: src/gs-content-rating.c:96
msgid "Graphic violence easily distinguishable from reality"
msgstr "Violenza grafica facilmente distinguibile dalla realtà"

#. TRANSLATORS: content rating description
#: src/gs-content-rating.c:99
msgid "No realistic violence"
msgstr "Nessuna violenza realistica"

#. TRANSLATORS: content rating description
#: src/gs-content-rating.c:102
msgid "Mildly realistic characters in unsafe situations"
msgstr "Personaggi lievemente realistici in situazioni rischiose"

#. TRANSLATORS: content rating description
#: src/gs-content-rating.c:105
msgid "Depictions of realistic characters in aggressive conflict"
msgstr "Raffigurazioni di personaggi realistici in conflitti aggressivi"

#. TRANSLATORS: content rating description
#: src/gs-content-rating.c:108
msgid "Graphic violence involving realistic characters"
msgstr "Violenza grafica che coinvolge personaggi realistici"

#. TRANSLATORS: content rating description
#: src/gs-content-rating.c:111
msgid "No bloodshed"
msgstr "Nessun eccidio"

#. TRANSLATORS: content rating description
#: src/gs-content-rating.c:114
msgid "Unrealistic bloodshed"
msgstr "Eccidio non realistico"

#. TRANSLATORS: content rating description
#: src/gs-content-rating.c:117
msgid "Realistic bloodshed"
msgstr "Eccidio realistico"

#. TRANSLATORS: content rating description
#: src/gs-content-rating.c:120
msgid "Depictions of bloodshed and the mutilation of body parts"
msgstr "Raffigurazioni di eccidi e mutilazioni di parti del corpo"

#. TRANSLATORS: content rating description
#: src/gs-content-rating.c:123
msgid "No sexual violence"
msgstr "Nessuna violenza sessuale"

#. TRANSLATORS: content rating description
#: src/gs-content-rating.c:126
msgid "Rape or other violent sexual behavior"
msgstr "Stupro o altri comportamenti sessuali violenti"

#. TRANSLATORS: content rating description
#: src/gs-content-rating.c:129
msgid "No references to alcohol"
msgstr "Nessun riferimento all'alcol"

#. TRANSLATORS: content rating description
#: src/gs-content-rating.c:132
msgid "References to alcoholic beverages"
msgstr "Riferimenti a bevande alcoliche"

#. TRANSLATORS: content rating description
#: src/gs-content-rating.c:135
msgid "Use of alcoholic beverages"
msgstr "Uso di bevande alcoliche"

#. TRANSLATORS: content rating description
#: src/gs-content-rating.c:138
msgid "No references to illicit drugs"
msgstr "Nessun riferimento a droghe illecite"

#. TRANSLATORS: content rating description
#: src/gs-content-rating.c:141
msgid "References to illicit drugs"
msgstr "Riferimenti a droghe illecite"

#. TRANSLATORS: content rating description
#: src/gs-content-rating.c:144
msgid "Use of illicit drugs"
msgstr "Uso di droghe illecite"

#. TRANSLATORS: content rating description
#: src/gs-content-rating.c:147
msgid "References to tobacco products"
msgstr "Riferimenti a prodotti del tabacco"

#. TRANSLATORS: content rating description
#: src/gs-content-rating.c:150
msgid "Use of tobacco products"
msgstr "Uso di prodotti del tabacco"

#. TRANSLATORS: content rating description
#: src/gs-content-rating.c:153
msgid "No nudity of any sort"
msgstr "Nessuna nudità di qualsiasi sorta"

#. TRANSLATORS: content rating description
#: src/gs-content-rating.c:156
msgid "Brief artistic nudity"
msgstr "Breve nudità artistica"

#. TRANSLATORS: content rating description
#: src/gs-content-rating.c:159
msgid "Prolonged nudity"
msgstr "Nudità prolungata"

#. TRANSLATORS: content rating description
#: src/gs-content-rating.c:162
msgid "No references or depictions of sexual nature"
msgstr "Nessun riferimento o raffigurazione di natura sessuale"

#. TRANSLATORS: content rating description
#: src/gs-content-rating.c:165
msgid "Provocative references or depictions"
msgstr "Riferimenti o raffigurazioni provocanti"

#. TRANSLATORS: content rating description
#: src/gs-content-rating.c:168
msgid "Sexual references or depictions"
msgstr "Riferimenti o raffigurazioni sessuali"

#. TRANSLATORS: content rating description
#: src/gs-content-rating.c:171
msgid "Graphic sexual behavior"
msgstr "Comportamento grafico sessuale"

#. TRANSLATORS: content rating description
#: src/gs-content-rating.c:174
msgid "No profanity of any kind"
msgstr "Nessuna volgarità di qualsiasi tipo"

#. TRANSLATORS: content rating description
#: src/gs-content-rating.c:177
msgid "Mild or infrequent use of profanity"
msgstr "Lieve o infrequente uso di volgarità"

#. TRANSLATORS: content rating description
#: src/gs-content-rating.c:180
msgid "Moderate use of profanity"
msgstr "Moderato uso di volgarità"

#. TRANSLATORS: content rating description
#: src/gs-content-rating.c:183
msgid "Strong or frequent use of profanity"
msgstr "Forte o frequente uso di volgarità"

#. TRANSLATORS: content rating description
#: src/gs-content-rating.c:186
msgid "No inappropriate humor"
msgstr "Nessun umorismo inappropriato"

#. TRANSLATORS: content rating description
#: src/gs-content-rating.c:189
msgid "Slapstick humor"
msgstr "Umorismo da pagliacciata"

#. TRANSLATORS: content rating description
#: src/gs-content-rating.c:192
msgid "Vulgar or bathroom humor"
msgstr "Umorismo volgare o da gabinetto"

#. TRANSLATORS: content rating description
#: src/gs-content-rating.c:195
msgid "Mature or sexual humor"
msgstr "Umorismo maturo o sessuale"

#. TRANSLATORS: content rating description
#: src/gs-content-rating.c:198
msgid "No discriminatory language of any kind"
msgstr "Nessun linguaggio discriminatorio di qualsiasi tipo"

#. TRANSLATORS: content rating description
#: src/gs-content-rating.c:201
msgid "Negativity towards a specific group of people"
msgstr "Negatività verso un gruppo specifico di persone"

#. TRANSLATORS: content rating description
#: src/gs-content-rating.c:204
msgid "Discrimination designed to cause emotional harm"
msgstr "Discriminazione progettata per causare danni emotivi"

#. TRANSLATORS: content rating description
#: src/gs-content-rating.c:207
msgid "Explicit discrimination based on gender, sexuality, race or religion"
msgstr ""
"Discriminazione esplicita basata sul sesso, sessualità, razza o religione"

#. TRANSLATORS: content rating description
#: src/gs-content-rating.c:210
msgid "No advertising of any kind"
msgstr "Nessuna pubblicità di qualsiasi tipo"

#. TRANSLATORS: content rating description
#: src/gs-content-rating.c:213
msgid "Product placement"
msgstr "Inserimento prodotto"

#. TRANSLATORS: content rating description
#: src/gs-content-rating.c:216
msgid "Explicit references to specific brands or trademarked products"
msgstr "Riferimenti espliciti a specifici marchi o prodotti commerciali"

#. TRANSLATORS: content rating description
#: src/gs-content-rating.c:219
msgid "Players are encouraged to purchase specific real-world items"
msgstr ""
"I giocatori sono incoraggiati ad acquistare specifici oggetti del mondo reale"

#. TRANSLATORS: content rating description
#: src/gs-content-rating.c:222
msgid "No gambling of any kind"
msgstr "Nessun gioco d'azzardo di qualsiasi tipo"

#. TRANSLATORS: content rating description
#: src/gs-content-rating.c:225
msgid "Gambling on random events using tokens or credits"
msgstr "Gioco d'azzardo su eventi casuali che usano gettoni o crediti"

#. TRANSLATORS: content rating description
#: src/gs-content-rating.c:228
msgid "Gambling using “play” money"
msgstr "Gioco d'azzardo che usa soldi «di gioco»"

#. TRANSLATORS: content rating description
#: src/gs-content-rating.c:231
msgid "Gambling using real money"
msgstr "Gioco d'azzardo che usa soldi veri"

#. TRANSLATORS: content rating description
#: src/gs-content-rating.c:234
msgid "No ability to spend money"
msgstr "Nessuna possibilità di spendere soldi"

#. TRANSLATORS: content rating description
#: src/gs-content-rating.c:237
msgid "Ability to spend real money in-game"
msgstr "Possibilità di spendere soldi veri in gioco"

#. TRANSLATORS: content rating description
#: src/gs-content-rating.c:240
msgid "No way to chat with other players"
msgstr "Nessuna possibilità di conversare con altri giorcatori"

#. TRANSLATORS: content rating description
#: src/gs-content-rating.c:243
msgid "Player-to-player game interactions without chat functionality"
msgstr "Interazioni di gioco fra giocatori senza funzionalità di chat"

#. TRANSLATORS: content rating description
#: src/gs-content-rating.c:246
msgid "Player-to-player preset interactions without chat functionality"
msgstr "Interazioni preimpostate fra giocatori senza funzionalità di chat"

#. TRANSLATORS: content rating description
#: src/gs-content-rating.c:249
msgid "Uncontrolled chat functionality between players"
msgstr "Funzionalità di chat non controllata tra i giocatori"

#. TRANSLATORS: content rating description
#: src/gs-content-rating.c:252
msgid "No way to talk with other players"
msgstr "Nessuna possibilità di parlare con altri giocatori"

#. TRANSLATORS: content rating description
#: src/gs-content-rating.c:255
msgid "Uncontrolled audio or video chat functionality between players"
msgstr "Funzionalità di chat audio e video non controllata tra i giocatori"

#. TRANSLATORS: content rating description
#: src/gs-content-rating.c:258
msgid "No sharing of social network usernames or email addresses"
msgstr ""
"Nessuna condivisione di nomi utente di social network o di indirizzi email"

#. TRANSLATORS: content rating description
#: src/gs-content-rating.c:261
msgid "Sharing social network usernames or email addresses"
msgstr "Condivisione di nomi utente di social network o di indirizzi email"

#. TRANSLATORS: content rating description
#: src/gs-content-rating.c:264
msgid "No sharing of user information with 3rd parties"
msgstr "Nessuna condivisione di informazioni dell'utente con terze parti"

#. TRANSLATORS: content rating description
#: src/gs-content-rating.c:267
msgid "Sharing user information with 3rd parties"
msgstr "Condivisione di informazioni dell'utente con terze parti"

#. TRANSLATORS: content rating description
#: src/gs-content-rating.c:270
msgid "No sharing of physical location to other users"
msgstr "Nessuna condivisione della posizione fisica con altri utenti"

#. TRANSLATORS: content rating description
#: src/gs-content-rating.c:273
msgid "Sharing physical location to other users"
msgstr "Condivisione della posizione fisica con altri utenti"

#. TRANSLATORS: this is a what we use in notifications if the app's name is unknown
#: src/gs-dbus-helper.c:294
msgid "An application"
msgstr "Un'applicazione"

#. TRANSLATORS: this is a notification displayed when an app needs additional MIME types.
#: src/gs-dbus-helper.c:300
#, c-format
msgid "%s is requesting additional file format support."
msgstr "%s richiede supporto per il formato di file aggiuntivi."

#. TRANSLATORS: notification title
#: src/gs-dbus-helper.c:302
msgid "Additional MIME Types Required"
msgstr "Tipi di MIME aggiuntivi richiesti"

#. TRANSLATORS: this is a notification displayed when an app needs additional fonts.
#: src/gs-dbus-helper.c:306
#, c-format
msgid "%s is requesting additional fonts."
msgstr "%s richiede tipi di carattere aggiuntivi."

#. TRANSLATORS: notification title
#: src/gs-dbus-helper.c:308
msgid "Additional Fonts Required"
msgstr "Tipi di carattere aggiuntivi richiesti"

#. TRANSLATORS: this is a notification displayed when an app needs additional codecs.
#: src/gs-dbus-helper.c:312
#, c-format
msgid "%s is requesting additional multimedia codecs."
msgstr "%s richiede codec multimediali aggiuntivi."

#. TRANSLATORS: notification title
#: src/gs-dbus-helper.c:314
msgid "Additional Multimedia Codecs Required"
msgstr "Codec multimediali aggiuntivi richiesti"

#. TRANSLATORS: this is a notification displayed when an app needs additional printer drivers.
#: src/gs-dbus-helper.c:318
#, c-format
msgid "%s is requesting additional printer drivers."
msgstr "%s richiede driver di stampa aggiuntivi."

#. TRANSLATORS: notification title
#: src/gs-dbus-helper.c:320
msgid "Additional Printer Drivers Required"
msgstr "Driver di stampa aggiuntivi richiesti"

#. TRANSLATORS: this is a notification displayed when an app wants to install additional packages.
#: src/gs-dbus-helper.c:324
#, c-format
msgid "%s is requesting additional packages."
msgstr "%s richiede pacchetti aggiuntivi."

#. TRANSLATORS: notification title
#: src/gs-dbus-helper.c:326
msgid "Additional Packages Required"
msgstr "Pacchetti aggiuntivi richiesti"

#. TRANSLATORS: this is a button that launches gnome-software
#: src/gs-dbus-helper.c:335
msgid "Find in Software"
msgstr "Trova in Software"

#. TRANSLATORS: button text in the header when an application
#. * can be installed
#. TRANSLATORS: button text in the header when firmware
#. * can be live-installed
#: src/gs-details-page.c:278 src/gs-details-page.c:308
#: src/gs-details-page.ui:206 src/gs-upgrade-banner.ui:146
msgid "_Install"
msgstr "_Installa"

#. TRANSLATORS: button text in the header when an application
#. * can be live-updated
#: src/gs-details-page.c:313
msgid "_Update"
msgstr "_Aggiorna"

#. TRANSLATORS: this is a button that allows the apps to
#. * be installed.
#. * The ellipsis indicates that further steps are required,
#. * e.g. enabling software sources or the like
#: src/gs-details-page.c:326
msgid "_Install…"
msgstr "_Installa…"

#. TRANSLATORS: button text in the header when an application can be erased
#: src/gs-details-page.c:373 src/gs-details-page.ui:242
msgid "_Remove"
msgstr "_Rimuovi"

#: src/gs-details-page.c:434 src/gs-sources-dialog.c:513
msgid "Removing…"
msgstr "Rimozione…"

#. TRANSLATORS: this is the warning box
#: src/gs-details-page.c:744
msgid ""
"This application can only be used when there is an active internet "
"connection."
msgstr ""
"Questa applicazione può essere usata solo quando c'è una connessione a "
"Internet attiva."

#. TRANSLATORS: this is where the version is not known
#: src/gs-details-page.c:879
msgctxt "version"
msgid "Unknown"
msgstr "Sconosciuta"

#. TRANSLATORS: this is where the updated date is not known
#: src/gs-details-page.c:913
msgctxt "updated"
msgid "Never"
msgstr "Mai"

#. TRANSLATORS: this is where we don't know the origin of the
#. * application
#: src/gs-details-page.c:957
msgctxt "origin"
msgid "Unknown"
msgstr "Sconosciuta"

#. TRANSLATORS: we need a remote server to process
#: src/gs-details-page.c:1361
msgid "You need internet access to write a review"
msgstr "È necessario un accesso Internet per scrivere una recensione"

#: src/gs-details-page.c:1490
#, c-format
msgid "Unable to find “%s”"
msgstr "Impossibile trovare «%s»"

#. TRANSLATORS: see the wikipedia page
#: src/gs-details-page.c:2065
msgid "Public domain"
msgstr "Dominio pubblico"

#. TRANSLATORS: see GNU page
#: src/gs-details-page.c:2081 src/gs-details-page.ui:1395
msgid "Free Software"
msgstr "Software libero"

#. TRANSLATORS: for the free software popover
#: src/gs-details-page.c:2138
msgid "Users are bound by the following license:"
msgid_plural "Users are bound by the following licenses:"
msgstr[0] "Gli utenti sono vincolati dalla seguente licenza:"
msgstr[1] "Gli utenti sono vincolati dalle seguenti licenze:"

#: src/gs-details-page.c:2154 src/gs-details-page.ui:1504
msgid "More information"
msgstr "Maggiori informazioni"

#: src/gs-details-page.ui:7
msgid "Details page"
msgstr "Pagina dettagli"

#. Translators: A label for a button to execute the selected application.
#: src/gs-details-page.ui:228
msgid "_Launch"
msgstr "_Avvia"

#. Translators: A label for a button to add a shortcut to the selected application.
#: src/gs-details-page.ui:358
msgid "_Add shortcut"
msgstr "A_ggiungi scorciatoia"

#. Translators: A label for a button to remove a shortcut to the selected application.
#: src/gs-details-page.ui:373
msgid "Re_move shortcut"
msgstr "Ri_muovi scorciatoia"

#: src/gs-details-page.ui:468
msgid "No screenshot provided"
msgstr "Nessuna schermata fornita"

#: src/gs-details-page.ui:504
msgid "Software Source Included"
msgstr "Sorgente software inclusa"

#: src/gs-details-page.ui:505
msgid ""
"This application includes a software source which provides updates, as well "
"as access to other software."
msgstr ""
"Questa applicazione include una sorgente software che fornisce "
"aggiornamenti, nonché l'accesso ad altri software."

#: src/gs-details-page.ui:518
msgid "No Software Source Included"
msgstr "Nessuna sorgente software inclusa"

#: src/gs-details-page.ui:519
msgid ""
"This application does not include a software source. It will not be updated "
"with new versions."
msgstr ""
"Questa applicazione non include una sorgente software. Non verrà aggiornata "
"con nuove versioni."

#: src/gs-details-page.ui:533
msgid ""
"This software is already provided by your distribution and should not be "
"replaced."
msgstr ""
"Questo software è già fornito dalla distribuzione e non dovrebbe essere "
"sostituito."

#. Translators: a repository file used for installing software has been discovered.
#: src/gs-details-page.ui:546
msgid "Software Source Identified"
msgstr "Identificata sorgente software"

#: src/gs-details-page.ui:547
msgid ""
"Adding this software source will give you access to additional software and "
"upgrades."
msgstr ""
"L'aggiunta di questa sorgente software darà l'accesso a software e "
"aggiornamenti aggiuntivi."

#: src/gs-details-page.ui:548
msgid "Only use software sources that you trust."
msgstr "Usare solo sorgenti software di cui si ha fiducia."

#: src/gs-details-page.ui:564
msgid "_Website"
msgstr "Sito _web"

#: src/gs-details-page.ui:579
msgid "_Donate"
msgstr "_Donazione"

#: src/gs-details-page.ui:713
msgid "Localized in your Language"
msgstr "Localizzata nella lingua in uso"

#: src/gs-details-page.ui:725
msgid "Documentation"
msgstr "Documentazione"

#: src/gs-details-page.ui:737
msgid "Release Activity"
msgstr "Attività di rilascio"

#: src/gs-details-page.ui:749
msgid "System Integration"
msgstr "Integrazione nel sistema"

#: src/gs-details-page.ui:761
msgid "Sandboxed"
msgstr "Ambiente di prova"

#: src/gs-details-page.ui:786 src/gs-sources-dialog.ui:359
msgid "Version"
msgstr "Versione"

#: src/gs-details-page.ui:823
msgid "Age Rating"
msgstr "Fasce di età"

#: src/gs-details-page.ui:861
msgid "Updated"
msgstr "Aggiornata"

#: src/gs-details-page.ui:896
msgid "Category"
msgstr "Categoria"

#: src/gs-details-page.ui:934
msgid "Installed Size"
msgstr "Dimensione installata"

#: src/gs-details-page.ui:967
msgid "Download Size"
msgstr "Dimensione scaricamento"

#: src/gs-details-page.ui:1033
msgid "Developer"
msgstr "Sviluppatore"

#: src/gs-details-page.ui:1067
msgid "License"
msgstr "Licenza"

#. This refers to the license of the application
#: src/gs-details-page.ui:1087
msgid "Free"
msgstr "Libera"

#. This refers to the license of the application
#: src/gs-details-page.ui:1104
msgid "Proprietary"
msgstr "Proprietaria"

#. This refers to the license of the application
#. TRANSLATORS: this is when a user doesn't specify a name
#: src/gs-details-page.ui:1121 src/gs-review-row.c:71
msgid "Unknown"
msgstr "Sconosciuta"

#. TRANSLATORS: This is the header dividing the normal
#. * applications and the addons
#. TRANSLATORS: this is the menu spec main category for Add-ons
#: src/gs-details-page.ui:1175 src/gs-installed-page.c:487
#: plugins/core/gs-desktop-common.c:331
msgid "Add-ons"
msgstr "Estensioni"

#: src/gs-details-page.ui:1188
msgid "Selected add-ons will be installed with the application."
msgstr "L'estensione selezionata sarà installata con l'applicazione."

#. Translators: Header of the section with other users' opinions about the app.
#: src/gs-details-page.ui:1231
msgid "Reviews"
msgstr "Recensioni"

#. Translators: Button opening a dialog where the users can write and publish their opinions about the apps.
#: src/gs-details-page.ui:1247
msgid "_Write a Review"
msgstr "Scri_vi una recensione"

#. Translators: Button to return more application-submitted reviews.
#: src/gs-details-page.ui:1269
msgid "_Show More"
msgstr "_Mostra altre"

#: src/gs-details-page.ui:1412
msgid ""
"This means that the software can be freely run, copied, distributed, studied "
"and modified."
msgstr ""
"Questo significa che il software può essere liberamente eseguito, copiato, "
"distribuito, studiato e modificato."

#: src/gs-details-page.ui:1471
msgid "Proprietary Software"
msgstr "Software proprietario"

#: src/gs-details-page.ui:1488
msgid ""
"This means that the software is owned by an individual or a company. There "
"are often restrictions on its use and its source code cannot usually be "
"accessed."
msgstr ""
"Questo significa che il software è di proprietà di un individuo o di una "
"società. Spesso ci sono restrizioni sul suo uso e il suo codice sorgente di "
"solito non può essere accessibile."

#: src/gs-details-page.ui:1533
msgid "Unknown Software License"
msgstr "Licenza software sconosciuta"

#: src/gs-details-page.ui:1550
msgid "The license terms of this software are unknown."
msgstr "I termini della licenza di questo software sono sconosciuti."

#: src/gs-details-page.ui:1577
msgid "The application was rated this way because it features:"
msgstr ""
"L'applicazione è stata valutata in questo modo perché ha queste funzionalità:"

#: src/gs-details-page.ui:1603
msgid "No details were available for this rating."
msgstr "Non è disponibile nessuna informazione per questa valutazione."

#: src/gs-editor.c:361
msgid "CSS validated OK!"
msgstr "CSS convalidato."

#. TRANSLATORS: error dialog title
#: src/gs-editor.c:564
msgid "Failed to load file"
msgstr "Caricamento file non riuscito"

#. TRANSLATORS: window title
#: src/gs-editor.c:598 src/gs-editor.c:874
msgid "Unsaved changes"
msgstr "Modifiche non salvate"

#: src/gs-editor.c:600
msgid "The application list is already loaded."
msgstr "L'elenco delle applicazioni è già caricato."

#. TRANSLATORS: button text
#: src/gs-editor.c:604
msgid "Merge documents"
msgstr "Unisci documenti"

#. TRANSLATORS: button text
#: src/gs-editor.c:608 src/gs-editor.c:879
msgid "Throw away changes"
msgstr "Abbandona modifiche"

#. import the new file
#: src/gs-editor.c:620 src/gs-editor.c:652
msgid "Open AppStream File"
msgstr "Importa file AppStream"

#: src/gs-editor.c:624
msgid "_Open"
msgstr "_Apri"

#: src/gs-editor.c:656
msgid "_Save"
msgstr "_Salva"

#. TRANSLATORS: error dialog title
#: src/gs-editor.c:676
msgid "Failed to save file"
<<<<<<< HEAD
msgstr "Salvataggio file non riuscito"
=======
msgstr "Salvataggio file  non riuscito"
>>>>>>> 35e6ebde

#. TRANSLATORS, the %s is the app name, e.g. 'Inkscape'
#: src/gs-editor.c:751
#, c-format
msgid "%s banner design deleted."
msgstr "Progetto striscione di %s eliminato."

#. TRANSLATORS, this is a notification
#: src/gs-editor.c:754
msgid "Banner design deleted."
msgstr "Progetto striscione eliminato."

#: src/gs-editor.c:876
msgid "The application list has unsaved changes."
msgstr "L'elenco delle applicazioni ha modifiche non salvate."

#. TRANSLATORS: show the program version
#: src/gs-editor.c:1111
msgid "Use verbose logging"
<<<<<<< HEAD
msgstr "Usa la registrazione prolissa"
=======
msgstr "Usa la registrazione verbosa"
>>>>>>> 35e6ebde

#. TRANSLATORS: program name, an application to add and remove software repositories
#: src/gs-editor.c:1119
msgid "GNOME Software Banner Designer"
msgstr "Progettazione striscione di GNOME Software"

#: src/gs-editor.ui:63 src/gs-editor.ui:77
msgid "No Designs"
msgstr "Nessun progetto"

#: src/gs-editor.ui:163
msgid "Error message here"
msgstr "Messaggio di errore qui"

#: src/gs-editor.ui:250
msgid "App ID"
msgstr "Identificativo applicazione"

<<<<<<< HEAD
#: src/gs-editor.ui:296
msgid "Name"
msgstr "Nome"

=======
>>>>>>> 35e6ebde
#: src/gs-editor.ui:341 src/gs-review-dialog.ui:142
msgid "Summary"
msgstr "Riassunto"

#: src/gs-editor.ui:382
msgid "Editor’s Pick"
msgstr "Selezionata da noi"

#. This check button controls whether the application’s banner appears in the “Featured” category
#: src/gs-editor.ui:397
<<<<<<< HEAD
=======
#| msgid "Category Feature"
>>>>>>> 35e6ebde
msgid "Category Featured"
msgstr "Categoria in evidenza"

#. button in the info bar
#: src/gs-editor.ui:471
msgid "Undo"
msgstr "Annulla"

<<<<<<< HEAD
#: src/gs-editor.ui:524 src/org.gnome.Software.Editor.desktop.in:3
msgid "Banner Designer"
msgstr "Progettazione striscione"

=======
>>>>>>> 35e6ebde
#: src/gs-editor.ui:547
msgid "New Banner"
msgstr "Nuovo striscione"

#: src/gs-editor.ui:615
msgid "Import from file"
msgstr "Importa dal file"

#: src/gs-editor.ui:629
msgid "Export to file"
msgstr "Esporta su file"

#: src/gs-editor.ui:643
msgid "Delete Design"
msgstr "Elimina progetto"

#: src/gs-editor.ui:670
msgid "Featured App"
msgstr "Applicazione in evidenza"

#: src/gs-editor.ui:684
msgid "OS Upgrade"
msgstr "Avanzamento sistema operativo"

#. TRANSLATORS: separator for a list of items
#: src/gs-extras-page.c:145
msgid " and "
msgstr " e "

#. TRANSLATORS: separator for a list of items
#: src/gs-extras-page.c:148
msgid ", "
msgstr ", "

#. TRANSLATORS: Application window title for fonts installation.
#. %s will be replaced by name of the script we're searching for.
#: src/gs-extras-page.c:174
#, c-format
msgid "Available fonts for the %s script"
msgid_plural "Available fonts for the %s scripts"
msgstr[0] "Tipi di carattere disponibili per la scrittura %s"
msgstr[1] "Tipi di carattere disponibili per le scritture %s"

#. TRANSLATORS: Application window title for codec installation.
#. %s will be replaced by actual codec name(s)
#: src/gs-extras-page.c:182
#, c-format
msgid "Available software for %s"
msgid_plural "Available software for %s"
msgstr[0] "Software disponibile per %s"
msgstr[1] "Software disponibili per %s"

#: src/gs-extras-page.c:224
msgid "Unable to Find Requested Software"
msgstr "Impossibile trovare il software richiesto"

#. TRANSLATORS: This string is used for codecs that weren't found
#: src/gs-extras-page.c:322
#, c-format
msgid "%s not found"
msgstr "%s non trovato"

#. TRANSLATORS: hyperlink title
#: src/gs-extras-page.c:326
msgid "on the website"
msgstr "sul sito web"

#. TRANSLATORS: this is when we know about an application or
#. * addon, but it can't be listed for some reason
#: src/gs-extras-page.c:333
#, c-format
msgid "No applications are available that provide the file %s."
msgstr "Non è disponibile alcuna applicazione che fornisce il file %s."

#. TRANSLATORS: first %s is the codec name, and second %s is a
#. * hyperlink with the "on the website" text
#: src/gs-extras-page.c:337 src/gs-extras-page.c:348 src/gs-extras-page.c:359
#, c-format
msgid ""
"Information about %s, as well as options for how to get missing applications "
"might be found %s."
msgstr ""
"Le informazioni su %s, così come le opzioni su come ottenere le applicazioni "
"mancanti potrebbero essere trovate su %s."

#. TRANSLATORS: this is when we know about an application or
#. * addon, but it can't be listed for some reason
#: src/gs-extras-page.c:344 src/gs-extras-page.c:366
#, c-format
msgid "No applications are available for %s support."
msgstr "Non è disponibile nessuna applicazione per il supporto di %s."

#. TRANSLATORS: this is when we know about an application or
#. * addon, but it can't be listed for some reason
#: src/gs-extras-page.c:355
#, c-format
msgid "%s is not available."
msgstr "%s non è disponibile."

#. TRANSLATORS: first %s is the codec name, and second %s is a
#. * hyperlink with the "on the website" text
#: src/gs-extras-page.c:370
#, c-format
msgid ""
"Information about %s, as well as options for how to get an application that "
"can support this format might be found %s."
msgstr ""
"Le informazioni su %s, così come le opzioni su come ottenere l'applicazione "
"mancante che può supportare questo formato potrebbero essere trovate su %s."

#. TRANSLATORS: this is when we know about an application or
#. * addon, but it can't be listed for some reason
#: src/gs-extras-page.c:377
#, c-format
msgid "No fonts are available for the %s script support."
msgstr ""
"Non è disponibile nessun tipo di carattere aggiuntivo per il supporto alla "
"scrittura %s."

#. TRANSLATORS: first %s is the codec name, and second %s is a
#. * hyperlink with the "on the website" text
#: src/gs-extras-page.c:381
#, c-format
msgid ""
"Information about %s, as well as options for how to get additional fonts "
"might be found %s."
msgstr ""
"Le informazioni su %s, così come le opzioni su come ottenere tipi di "
"carattere aggiuntivi potrebbero essere trovate su %s."

#. TRANSLATORS: this is when we know about an application or
#. * addon, but it can't be listed for some reason
<<<<<<< HEAD
#: src/gs-extras-page.c:388 lib/gs-plugin-loader.c:1417
=======
#: src/gs-extras-page.c:388 lib/gs-plugin-loader.c:1425
>>>>>>> 35e6ebde
#, c-format
msgid "No addon codecs are available for the %s format."
msgstr "Non è disponibile nessun codec per il formato %s."

#. TRANSLATORS: first %s is the codec name, and second %s is a
#. * hyperlink with the "on the website" text
#: src/gs-extras-page.c:392
#, c-format
msgid ""
"Information about %s, as well as options for how to get a codec that can "
"play this format might be found %s."
msgstr ""
"Le informazioni su %s, così come le opzioni su come ottenere un codec per "
"riprodurre questo formato potrebbero essere trovate su %s."

#. TRANSLATORS: this is when we know about an application or
#. * addon, but it can't be listed for some reason
#: src/gs-extras-page.c:399
#, c-format
msgid "No Plasma resources are available for %s support."
msgstr "Non è disponibile nessuna risorsa di Plasma per il supporto di %s."

#. TRANSLATORS: first %s is the codec name, and second %s is a
#. * hyperlink with the "on the website" text
#: src/gs-extras-page.c:403
#, c-format
msgid ""
"Information about %s, as well as options for how to get additional Plasma "
"resources might be found %s."
msgstr ""
"Le informazioni su %s, così come le opzioni su come ottenere risorse "
"aggiuntive per Plasma potrebbero essere trovate su %s."

#. TRANSLATORS: this is when we know about an application or
#. * addon, but it can't be listed for some reason
#: src/gs-extras-page.c:410
#, c-format
msgid "No printer drivers are available for %s."
msgstr "Non è disponibile nessun driver di stampa per %s."

#. TRANSLATORS: first %s is the codec name, and second %s is a
#. * hyperlink with the "on the website" text
#: src/gs-extras-page.c:414
#, c-format
msgid ""
"Information about %s, as well as options for how to get a driver that "
"supports this printer might be found %s."
msgstr ""
"Le informazioni su %s, così come le opzioni su come ottenere un driver che "
"supporti questa stampante potrebbero essere trovate su %s."

#. TRANSLATORS: hyperlink title
#: src/gs-extras-page.c:459
msgid "this website"
msgstr "questo sito web"

#. TRANSLATORS: no codecs were found. First %s will be replaced by actual codec name(s), second %s is a link titled "this website"
#: src/gs-extras-page.c:463
#, c-format
msgid ""
"Unfortunately, the %s you were searching for could not be found. Please see "
"%s for more information."
msgid_plural ""
"Unfortunately, the %s you were searching for could not be found. Please see "
"%s for more information."
msgstr[0] ""
"Sfortunatamente, si stava cercando %s e non è stato possibile trovarlo. "
"Consultare %s per maggiori informazioni."
msgstr[1] ""
"Sfortunatamente, si stava cercando %s e non è stato possibile trovarli. "
"Consultare %s per maggiori informazioni."

#: src/gs-extras-page.c:535 src/gs-extras-page.c:591 src/gs-extras-page.c:630
msgid "Failed to find any search results"
msgstr "Impossibile trovare alcun risultato della ricerca"

#: src/gs-extras-page.c:824
#, c-format
msgid "%s file format"
msgstr "Formato di file %s"

#: src/gs-extras-page.ui:7
msgid "Codecs page"
msgstr "Pagina dei codec"

#: src/gs-first-run-dialog.ui:7 src/gs-first-run-dialog.ui:16
msgid "Welcome"
msgstr "Benvenuti"

#: src/gs-first-run-dialog.ui:50
msgid "Welcome to Software"
msgstr "Benvenuti su Software"

#: src/gs-first-run-dialog.ui:66
msgid ""
"Software lets you install all the software you need, all from one place. See "
"our recommendations, browse the categories, or search for the applications "
"you want."
msgstr ""
"Software permette di installare tutto il software di cui si ha bisogno, "
"tutto da una sola posizione. Consultare i nostri consigli, esplorare le "
"categorie o cercare le applicazioni che si desiderano."

#: src/gs-first-run-dialog.ui:85
msgid "_Let’s Go Shopping"
msgstr "_Cominciamo con le compere"

#. TRANSLATORS: Here are 2 strings the same as in gtk/gtkbox.c
#. in GTK+ project. Please use the same translation.
#: src/gs-hiding-box.c:381
msgid "Spacing"
msgstr "Spaziatura"

#: src/gs-hiding-box.c:382
msgid "The amount of space between children"
msgstr "L'ammontare di spazio fra i figli"

#. TRANSLATORS: this is the status in the history UI,
#. * where we are showing the application was removed
#: src/gs-history-dialog.c:82
msgctxt "app status"
msgid "Removed"
msgstr "Rimossa"

#. TRANSLATORS: this is the status in the history UI,
#. * where we are showing the application was installed
#: src/gs-history-dialog.c:88
msgctxt "app status"
msgid "Installed"
msgstr "Installata"

#. TRANSLATORS: this is the status in the history UI,
#. * where we are showing the application was updated
#: src/gs-history-dialog.c:94
msgctxt "app status"
msgid "Updated"
msgstr "Aggiornata"

#. TRANSLATORS: this is the status in the history UI,
#. * where we are showing that something happened to the
#. * application but we don't know what
#: src/gs-history-dialog.c:100
msgctxt "app status"
msgid "Unknown"
msgstr "Sconosciuta"

#: src/gs-history-dialog.ui:6
msgid "History"
msgstr "Cronologia"

#. TRANSLATORS: This is the header dividing the normal
#. * applications and the system ones
#: src/gs-installed-page.c:483
msgid "System Applications"
msgstr "Applicazioni di sistema"

#: src/gs-installed-page.c:617
msgid "Click on items to select them"
msgstr "Fare clic sugli elementi per selezionarli"

#: src/gs-installed-page.c:823
msgid "Select"
msgstr "Seleziona"

#: src/gs-installed-page.ui:7
msgid "Installed page"
msgstr "Pagina installata"

#: src/gs-installed-page.ui:65
msgid "_Add to Folder…"
msgstr "_Aggiungi alla cartella…"

#: src/gs-installed-page.ui:73
msgid "_Move to Folder…"
msgstr "_Sposta nella cartella…"

#: src/gs-installed-page.ui:81
msgid "_Remove from Folder"
msgstr "_Rimuovi dalla cartella"

#. TRANSLATORS: initial start
#: src/gs-loading-page.c:74
msgid "Software catalog is being downloaded"
msgstr "Il catalogo software sta per essere scaricato"

#. TRANSLATORS: initial start
#: src/gs-loading-page.c:78
msgid "Software catalog is being loaded"
msgstr "Il catalogo software sta per essere caricato"

#: src/gs-loading-page.ui:7
msgid "Loading page"
msgstr "Caricamento pagina"

#: src/gs-loading-page.ui:53
msgid "Starting up…"
msgstr "Avvio…"

#: src/gs-menus.ui:7
msgid "_Software Sources"
msgstr "_Sorgenti software"

#: src/gs-menus.ui:14
msgid "_About"
msgstr "I_nformazioni"

#: src/gs-menus.ui:18
msgid "_Quit"
msgstr "_Esci"

#: src/gs-moderate-page.ui:7
msgid "Moderate page"
msgstr "Pagina moderata"

#: src/gs-moderate-page.ui:87
msgid "There are no reviews to moderate"
msgstr "Non ci sono recensioni da moderare"

#. add button
#: src/gs-overview-page.c:317
msgid "More…"
msgstr "Altro…"

#. TRANSLATORS: this is a heading for audio applications which
#. * have been featured ('recommended') by the distribution
#: src/gs-overview-page.c:483
msgid "Recommended Audio & Video Applications"
msgstr "Applicazioni audio e video consigliate"

#. TRANSLATORS: this is a heading for games which have been
#. * featured ('recommended') by the distribution
#: src/gs-overview-page.c:488
msgid "Recommended Games"
msgstr "Giochi consigliati"

#. TRANSLATORS: this is a heading for graphics applications
#. * which have been featured ('recommended') by the distribution
#: src/gs-overview-page.c:493
msgid "Recommended Graphics Applications"
msgstr "Applicazioni grafiche consigliate"

#. TRANSLATORS: this is a heading for office applications which
#. * have been featured ('recommended') by the distribution
#: src/gs-overview-page.c:498
msgid "Recommended Productivity Applications"
msgstr "Applicazioni di produttività consigliate"

#. TRANSLATORS: this is the proprietary info bar
#: src/gs-overview-page.c:841
msgid ""
"Provides access to additional software, including web browsers and games."
msgstr ""
"Fornisce l'accesso a software aggiuntivo, tra cui browser web e giochi."

#. TRANSLATORS: this is the proprietary info bar
#: src/gs-overview-page.c:845
msgid "Proprietary software has restrictions on use and access to source code."
msgstr ""
"Il software proprietario ha limitazioni d'uso e di accesso al codice "
"sorgente."

#. TRANSLATORS: this is the clickable
#. * link on the proprietary info bar
#: src/gs-overview-page.c:852 src/gs-sources-dialog.c:267
msgid "Find out more…"
msgstr "Scopri di più…"

#. TRANSLATORS: button to turn on proprietary software sources
#: src/gs-overview-page.c:887
msgid "Enable"
msgstr "Abilita"

#: src/gs-overview-page.ui:7
msgid "Overview page"
msgstr "Pagina panoramica"

#: src/gs-overview-page.ui:49
msgid "Enable Proprietary Software Sources?"
msgstr "Abilitare sorgenti software proprietarie?"

#: src/gs-overview-page.ui:117
msgid "Featured Application"
msgstr "Applicazione in evidenza"

#: src/gs-overview-page.ui:150
msgid "Categories"
msgstr "Categorie"

#. Translators: This is a heading for software which has been featured ('picked') by the distribution.
#: src/gs-overview-page.ui:310
msgid "Editor’s Picks"
msgstr "Selezionate da noi"

#. Translators: This is a heading for software which has been recently released upstream.
#: src/gs-overview-page.ui:348
msgid "Recent Releases"
msgstr "Rilasci recenti"

#: src/gs-overview-page.ui:421
msgid "No Application Data Found"
msgstr "Dati dell'applicazione non trovati"

#. TRANSLATORS: this is a prompt message, and '%s' is an
#. * application summary, e.g. 'GNOME Clocks'
#: src/gs-page.c:445
#, c-format
msgid "Are you sure you want to purchase %s?"
msgstr "Acquistare %s?"

#. TRANSLATORS: longer dialog text
#: src/gs-page.c:449
#, c-format
msgid "%s will be installed, and you will be charged %s."
<<<<<<< HEAD
msgstr "%s verrà installata e saranno addebitati %s."
=======
msgstr "%s verrà installata, e saranno addebitati %s."
>>>>>>> 35e6ebde

#. TRANSLATORS: this is button text to purchase the application
#: src/gs-page.c:462
msgid "Purchase"
msgstr "Acquista"

#. TRANSLATORS: this is a prompt message, and
#. * '%s' is an application summary, e.g. 'GNOME Clocks'
#: src/gs-page.c:535
#, c-format
msgid "Prepare %s"
msgstr "Preparare %s"

#. TRANSLATORS: this is a prompt message, and '%s' is an
#. * source name, e.g. 'GNOME Nightly'
#: src/gs-page.c:669
#, c-format
msgid "Are you sure you want to remove the %s source?"
msgstr "Rimuovere la sorgente %s?"

#. TRANSLATORS: longer dialog text
#: src/gs-page.c:673
#, c-format
msgid ""
"All applications from %s will be removed, and you will have to re-install "
"the source to use them again."
msgstr ""
"Tutte le applicazioni da %s saranno rimosse, si dovrà reinstallare la "
"sorgente per poterle riutilizzare."

#. TRANSLATORS: this is a prompt message, and '%s' is an
#. * application summary, e.g. 'GNOME Clocks'
#: src/gs-page.c:681
#, c-format
msgid "Are you sure you want to remove %s?"
msgstr "Rimuovere %s?"

#. TRANSLATORS: longer dialog text
#: src/gs-page.c:684
#, c-format
msgid "%s will be removed, and you will have to install it to use it again."
msgstr ""
"%s verrà rimossa, dovrà essere installata di nuovo per poterla utilizzare."

<<<<<<< HEAD
#: lib/gs-plugin-loader.c:1420
=======
#: lib/gs-plugin-loader.c:1428
>>>>>>> 35e6ebde
#, c-format
msgid ""
"Information about %s, as well as options for how to get a codec that can "
"play this format can be found on the website."
msgstr ""
"Le informazioni su %s, così come le opzioni su come ottenere un codec per "
"poter riprodurre questo formato, possono essere trovate sul sito web."

#: lib/gs-price.c:111
#, c-format
msgid "A$%.2f"
msgstr "%.2fA$"

#: lib/gs-price.c:113
#, c-format
msgid "C$%.2f"
msgstr "%.2fC$"

#: lib/gs-price.c:115
#, c-format
msgid "CN¥%.2f"
msgstr "%.2fCN¥"

#: lib/gs-price.c:117
#, c-format
msgid "€%.2f"
msgstr "%.2f€"

#: lib/gs-price.c:119
#, c-format
msgid "£%.2f"
msgstr "%.2f£"

#: lib/gs-price.c:121
#, c-format
msgid "¥%.2f"
msgstr "%.2f¥"

#: lib/gs-price.c:123
#, c-format
msgid "NZ$%.2f"
msgstr "%.2fNZ$"

#: lib/gs-price.c:125
#, c-format
msgid "₽%.2f"
msgstr "%.2f₽"

#: lib/gs-price.c:127
#, c-format
msgid "US$%.2f"
msgstr "%.2fUS$"

#: lib/gs-price.c:129
#, c-format
msgid "%s %f"
msgstr "%s %f"

#. TRANSLATORS: This is a text displayed during a distro upgrade. %s
#. will be replaced by the name and version of distro, e.g. 'Fedora 23'.
#: src/gs-removal-dialog.c:128
#, c-format
msgid ""
"Some of the currently installed software is not compatible with %s. If you "
"continue, the following will be automatically removed during the upgrade:"
msgstr ""
"Alcuni dei software attualmente installati non sono compatibili con %s. Se "
"si continua, i seguenti software saranno rimossi automaticamente durante "
"l'avanzamento:"

#: src/gs-removal-dialog.ui:27
msgid "Incompatible Software"
msgstr "Software incompatibile"

#: src/gs-removal-dialog.ui:40
msgid "_Continue"
msgstr "_Continua"

#. TRANSLATORS: lighthearted star rating description;
#. *		A really bad application
#: src/gs-review-dialog.c:98
msgid "Hate it"
msgstr "La detesto"

#. TRANSLATORS: lighthearted star rating description;
#. *		Not a great application
#: src/gs-review-dialog.c:102
msgid "Don’t like it"
msgstr "Non mi piace"

#. TRANSLATORS: lighthearted star rating description;
#. *		A fairly-good application
#: src/gs-review-dialog.c:106
msgid "It’s OK"
msgstr "Va bene"

#. TRANSLATORS: lighthearted star rating description;
#. *		A good application
#: src/gs-review-dialog.c:110
msgid "Like it"
msgstr "Mi piace"

#. TRANSLATORS: lighthearted star rating description;
#. *		A really awesome application
#: src/gs-review-dialog.c:114
msgid "Love it"
msgstr "La adoro"

#. TRANSLATORS: the review can't just be copied and pasted
#: src/gs-review-dialog.c:136
msgid "Please take more time writing the review"
msgstr "Prendi più tempo per scrivere la recensione"

#. TRANSLATORS: the review is not acceptable
#: src/gs-review-dialog.c:140
msgid "Please choose a star rating"
msgstr "Scegliere una stella come valutazione"

#. TRANSLATORS: the review is not acceptable
#: src/gs-review-dialog.c:144
msgid "The summary is too short"
msgstr "Il riassunto è troppo corto"

#. TRANSLATORS: the review is not acceptable
#: src/gs-review-dialog.c:148
msgid "The summary is too long"
msgstr "Il riassunto è troppo lungo"

#. TRANSLATORS: the review is not acceptable
#: src/gs-review-dialog.c:152
msgid "The description is too short"
msgstr "La descrizione è troppo corta"

#. TRANSLATORS: the review is not acceptable
#: src/gs-review-dialog.c:156
msgid "The description is too long"
msgstr "La descrizione è troppo lunga"

#. Translators: Title of the dialog box where the users can write and publish their opinions about the apps.
#: src/gs-review-dialog.ui:11
msgid "Post Review"
msgstr "Inserisci recensione"

#. Translators: A button to publish the user's opinion about the app.
#: src/gs-review-dialog.ui:35
msgid "_Post"
msgstr "_Inserisci"

#: src/gs-review-dialog.ui:85
msgid "Rating"
msgstr "Valutazione"

#: src/gs-review-dialog.ui:158
msgid ""
"Give a short summary of your review, for example: “Great app, would "
"recommend”."
msgstr ""
"Dare un breve riassunto della recensione, per esempio: \"Ottima "
"applicazione, consigliata\"."

#. Translators: This is where the users enter their opinions about the apps.
#: src/gs-review-dialog.ui:199
msgctxt "app review"
msgid "Review"
msgstr "Recensione"

#: src/gs-review-dialog.ui:215
msgid "What do you think of the app? Try to give reasons for your views."
msgstr ""
"Cosa si pensa dell'applicazione? Provare a dare delle motivazioni alle "
"proprie opinioni."

#. Translators: A label for the total number of reviews.
#: src/gs-review-histogram.ui:413
msgid "ratings in total"
msgstr "valutazioni in totale"

#. TRANSLATORS: we explain what the action is going to do
#: src/gs-review-row.c:234
msgid "You can report reviews for abusive, rude, or discriminatory behavior."
msgstr ""
"È possibile segnalare recensioni per comportamento offensivo, maleducato o "
"discriminatorio."

#. TRANSLATORS: we ask the user if they really want to do this
#: src/gs-review-row.c:239
msgid ""
"Once reported, a review will be hidden until it has been checked by an "
"administrator."
msgstr ""
"Una volta segnalata, una recensione sarà non visibile fino a quando un "
"amministratore non la controlla."

#. TRANSLATORS: window title when
#. * reporting a user-submitted review
#. * for moderation
#: src/gs-review-row.c:253
msgid "Report Review?"
msgstr "Segnala recensione?"

#. TRANSLATORS: button text when
#. * sending a review for moderation
#: src/gs-review-row.c:257
msgid "Report"
msgstr "Segnala"

#. Translators: Users can express their opinions about other users' opinions about the apps.
#: src/gs-review-row.ui:112
msgid "Was this review useful to you?"
msgstr "La recensione è stata utile?"

#: src/gs-review-row.ui:134
msgid "Yes"
msgstr "Sì"

#: src/gs-review-row.ui:148
msgid "No"
msgstr "No"

#. Translators: Button text for indifference, only used when moderating
#: src/gs-review-row.ui:162
msgid "Meh"
msgstr "Indifferente"

#: src/gs-review-row.ui:196
msgid "Report…"
msgstr "Segnala…"

#: src/gs-review-row.ui:211
msgid "Remove…"
msgstr "Rimuovi…"

#. TRANSLATORS: this is when we try to download a screenshot and
#. * we get back 404
#: src/gs-screenshot-image.c:313
msgid "Screenshot not found"
msgstr "Schermata non trovata"

#. TRANSLATORS: possibly image file corrupt or not an image
#: src/gs-screenshot-image.c:328
msgid "Failed to load image"
msgstr "Caricamento dell'immagine non riuscito"

#. TRANSLATORS: this is when we request a screenshot size that
#. * the generator did not create or the parser did not add
#: src/gs-screenshot-image.c:461
msgid "Screenshot size not found"
msgstr "Dimensione schermata non trovata"

#. TRANSLATORS: this is when we try create the cache directory
#. * but we were out of space or permission was denied
#: src/gs-screenshot-image.c:489
msgid "Could not create cache"
msgstr "Impossibile creare la cache"

#. TRANSLATORS: this is when we try to download a screenshot
#. * that was not a valid URL
#: src/gs-screenshot-image.c:550
msgid "Screenshot not valid"
msgstr "Schermata non valida"

#. TRANSLATORS: this is when networking is not available
#: src/gs-screenshot-image.c:565
msgid "Screenshot not available"
msgstr "Schermata non disponibile"

#: src/gs-screenshot-image.c:618
msgid "Screenshot"
msgstr "Schermata"

#. TRANSLATORS: this is when there are too many search results
#. * to show in in the search page
#: src/gs-search-page.c:155
#, c-format
<<<<<<< HEAD
=======
#| msgid "%u more matches"
>>>>>>> 35e6ebde
msgid "%u more match"
msgid_plural "%u more matches"
msgstr[0] "%u altro risultato"
msgstr[1] "Altri %u risultati"

#: src/gs-search-page.ui:7
msgid "Search page"
msgstr "Pagina di ricerca"

#: src/gs-search-page.ui:54
msgid "No Application Found"
msgstr "Applicazione non trovata"

#. TRANSLATORS: this is part of the in-app notification,
#. * where the %s is the truncated hostname, e.g.
#. * 'alt.fedoraproject.org'
#. TRANSLATORS: this is part of the in-app notification,
#. * where the %s is the origin id, e.g. 'fedora'
#. TRANSLATORS: this is part of the in-app notification,
#. * where the %s is a multi-word localised app name
#. * e.g. 'Getting things GNOME!"
<<<<<<< HEAD
#: src/gs-shell.c:806 src/gs-shell.c:811 src/gs-shell.c:826 src/gs-shell.c:830
=======
#: src/gs-shell.c:832 src/gs-shell.c:837 src/gs-shell.c:852 src/gs-shell.c:856
>>>>>>> 35e6ebde
#, c-format
msgid "“%s”"
msgstr "«%s»"

#. TRANSLATORS: failure text for the in-app notification,
#. * where the %s is the source (e.g. "alt.fedoraproject.org")
<<<<<<< HEAD
#: src/gs-shell.c:858
=======
#: src/gs-shell.c:884
>>>>>>> 35e6ebde
#, c-format
msgid "Unable to download firmware updates from %s"
msgstr "Impossibile scaricare gli aggiornamenti firmware da %s"

#. TRANSLATORS: failure text for the in-app notification,
#. * where the %s is the source (e.g. "alt.fedoraproject.org")
<<<<<<< HEAD
#: src/gs-shell.c:864
=======
#: src/gs-shell.c:890
>>>>>>> 35e6ebde
#, c-format
msgid "Unable to download updates from %s"
msgstr "Impossibile scaricare gli aggiornamenti da %s"

#. TRANSLATORS: failure text for the in-app notification
<<<<<<< HEAD
#: src/gs-shell.c:871
=======
#: src/gs-shell.c:897
>>>>>>> 35e6ebde
msgid "Unable to download updates"
msgstr "Impossibile scaricare gli aggiornamenti"

#. TRANSLATORS: failure text for the in-app notification
<<<<<<< HEAD
#: src/gs-shell.c:876
=======
#: src/gs-shell.c:902
>>>>>>> 35e6ebde
msgid ""
"Unable to download updates: internet access was required but wasn’t available"
msgstr ""
"Impossibile scaricare gli aggiornamenti: è stato richiesto l'accesso a "
"Internet ma non era disponibile"

#. TRANSLATORS: failure text for the in-app notification,
#. * where the %s is the source (e.g. "alt.fedoraproject.org")
<<<<<<< HEAD
#: src/gs-shell.c:885
=======
#: src/gs-shell.c:911
>>>>>>> 35e6ebde
#, c-format
msgid "Unable to download updates from %s: not enough disk space"
msgstr ""
"Impossibile scaricare gli aggiornamenti da %s: non c'è abbastanza spazio sul "
"disco"

#. TRANSLATORS: failure text for the in-app notification
<<<<<<< HEAD
#: src/gs-shell.c:890
=======
#: src/gs-shell.c:916
>>>>>>> 35e6ebde
msgid "Unable to download updates: not enough disk space"
msgstr ""
"Impossibile scaricare gli aggiornamenti: non c'è abbastanza spazio sul disco"

#. TRANSLATORS: failure text for the in-app notification
<<<<<<< HEAD
#: src/gs-shell.c:898
=======
#: src/gs-shell.c:924
>>>>>>> 35e6ebde
msgid "Unable to download updates: authentication was required"
msgstr "Impossibile scaricare gli aggiornamenti: è richiesta l'autenticazione"

#. TRANSLATORS: failure text for the in-app notification
<<<<<<< HEAD
#: src/gs-shell.c:903
=======
#: src/gs-shell.c:929
>>>>>>> 35e6ebde
msgid "Unable to download updates: authentication was invalid"
msgstr "Impossibile scaricare gli aggiornamenti: l'autenticazione non è valida"

#. TRANSLATORS: failure text for the in-app notification
<<<<<<< HEAD
#: src/gs-shell.c:908
=======
#: src/gs-shell.c:934
>>>>>>> 35e6ebde
msgid ""
"Unable to download updates: you do not have permission to install software"
msgstr ""
"Impossibile scaricare gli aggiornamenti: non si hanno i permessi per "
"installare il software"

#. TRANSLATORS: failure text for the in-app notification
<<<<<<< HEAD
#: src/gs-shell.c:915
=======
#: src/gs-shell.c:941
>>>>>>> 35e6ebde
msgid "Unable to get list of updates"
msgstr "Impossibile ottenere l'elenco degli aggiornamenti"

#. TRANSLATORS: failure text for the in-app notification,
#. * where the first %s is the application name (e.g. "GIMP") and
#. * the second %s is the origin, e.g. "Fedora Project [fedoraproject.org]"
<<<<<<< HEAD
#: src/gs-shell.c:961
=======
#: src/gs-shell.c:987
>>>>>>> 35e6ebde
#, c-format
msgid "Unable to install %s as download failed from %s"
msgstr "Impossibile installare %s poiché lo scaricamento da %s non è riuscito"

#. TRANSLATORS: failure text for the in-app notification,
#. * where the %s is the application name (e.g. "GIMP")
<<<<<<< HEAD
#: src/gs-shell.c:967
=======
#: src/gs-shell.c:993
>>>>>>> 35e6ebde
#, c-format
msgid "Unable to install %s as download failed"
msgstr "Impossibile installare %s poiché lo scaricamento non è riuscito"

#. TRANSLATORS: failure text for the in-app notification,
#. * where the first %s is the application name (e.g. "GIMP")
#. * and the second %s is the name of the runtime, e.g.
#. * "GNOME SDK [flatpak.gnome.org]"
<<<<<<< HEAD
#: src/gs-shell.c:979
=======
#: src/gs-shell.c:1005
>>>>>>> 35e6ebde
#, c-format
msgid "Unable to install %s as runtime %s not available"
msgstr "Impossibile installare %s poiché le librerie %s non sono disponibili"

#. TRANSLATORS: failure text for the in-app notification,
#. * where the %s is the application name (e.g. "GIMP")
<<<<<<< HEAD
#: src/gs-shell.c:985
=======
#: src/gs-shell.c:1011
>>>>>>> 35e6ebde
#, c-format
msgid "Unable to install %s as not supported"
msgstr "Impossibile installare %s poiché non supportato"

#. TRANSLATORS: failure text for the in-app notification
<<<<<<< HEAD
#: src/gs-shell.c:992
=======
#: src/gs-shell.c:1018
>>>>>>> 35e6ebde
msgid "Unable to install: internet access was required but wasn’t available"
msgstr ""
"Impossibile installare: è stato richiesto l'accesso a Internet ma non era "
"disponibile"

#. TRANSLATORS: failure text for the in-app notification
<<<<<<< HEAD
#: src/gs-shell.c:998
=======
#: src/gs-shell.c:1024
>>>>>>> 35e6ebde
msgid "Unable to install: the application has an invalid format"
msgstr "Impossibile installare: l'applicazione ha un formato non valido"

#. TRANSLATORS: failure text for the in-app notification,
#. * where the %s is the application name (e.g. "GIMP")
<<<<<<< HEAD
#: src/gs-shell.c:1003
=======
#: src/gs-shell.c:1029
>>>>>>> 35e6ebde
#, c-format
msgid "Unable to install %s: not enough disk space"
msgstr "Impossibile installare %s: non c'è abbastanza spazio sul disco"

#. TRANSLATORS: failure text for the in-app notification
<<<<<<< HEAD
#: src/gs-shell.c:1011
=======
#: src/gs-shell.c:1037
>>>>>>> 35e6ebde
#, c-format
msgid "Unable to install %s: authentication was required"
msgstr "Impossibile installare %s: è richiesta l'autenticazione"

#. TRANSLATORS: failure text for the in-app notification,
#. * where the %s is the application name (e.g. "GIMP")
<<<<<<< HEAD
#: src/gs-shell.c:1018
=======
#: src/gs-shell.c:1044
>>>>>>> 35e6ebde
#, c-format
msgid "Unable to install %s: authentication was invalid"
msgstr "Impossibile installare %s: l'autenticazione non è valida"

#. TRANSLATORS: failure text for the in-app notification,
#. * where the %s is the application name (e.g. "GIMP")
<<<<<<< HEAD
#: src/gs-shell.c:1025
=======
#: src/gs-shell.c:1051
>>>>>>> 35e6ebde
#, c-format
msgid "Unable to install %s: you do not have permission to install software"
msgstr ""
"Impossibile installare %s: non si hanno i permessi per installare il software"

#. TRANSLATORS: failure text for the in-app notification,
#. * the %s is the name of the authentication service,
#. * e.g. "Ubuntu One"
<<<<<<< HEAD
#: src/gs-shell.c:1038
=======
#: src/gs-shell.c:1064
>>>>>>> 35e6ebde
#, c-format
msgid "Your %s account has been suspended."
msgstr "L'account %s è stato sospeso."

#. TRANSLATORS: failure text for the in-app notification
<<<<<<< HEAD
#: src/gs-shell.c:1042
=======
#: src/gs-shell.c:1068
>>>>>>> 35e6ebde
msgid "It is not possible to install software until this has been resolved."
msgstr ""
"Non è possibile installare il software fino a quando questo non viene "
"risolto."

#. TRANSLATORS: failure text for the in-app notification,
#. * where the %s is the clickable link (e.g.
#. * "http://example.com/what-did-i-do-wrong/")
<<<<<<< HEAD
#: src/gs-shell.c:1053
=======
#: src/gs-shell.c:1079
>>>>>>> 35e6ebde
#, c-format
msgid "For more information, visit %s."
msgstr "Per maggiori informazioni, visitare %s."

#. TRANSLATORS: failure text for the in-app notification,
#. * where the %s is the application name (e.g. "Dell XPS 13")
<<<<<<< HEAD
#: src/gs-shell.c:1062
=======
#: src/gs-shell.c:1088
>>>>>>> 35e6ebde
#, c-format
msgid "Unable to install %s: AC power is required"
msgstr "Impossibile installare %s: è richiesta l'alimentazione di rete"

#. TRANSLATORS: failure text for the in-app notification,
#. * where the %s is the application name (e.g. "GIMP")
<<<<<<< HEAD
#: src/gs-shell.c:1071
=======
#: src/gs-shell.c:1097
>>>>>>> 35e6ebde
#, c-format
msgid "Unable to install %s"
msgstr "Impossibile installare %s"

#. TRANSLATORS: failure text for the in-app notification,
#. * where the first %s is the app name (e.g. "GIMP") and
#. * the second %s is the origin, e.g. "Fedora" or
#. * "Fedora Project [fedoraproject.org]"
<<<<<<< HEAD
#: src/gs-shell.c:1117
=======
#: src/gs-shell.c:1143
>>>>>>> 35e6ebde
#, c-format
msgid "Unable to update %s from %s"
msgstr "Impossibile aggiornare %s da %s"

#. TRANSLATORS: failure text for the in-app notification,
#. * where the %s is the application name (e.g. "GIMP")
<<<<<<< HEAD
#: src/gs-shell.c:1123
=======
#: src/gs-shell.c:1149
>>>>>>> 35e6ebde
#, c-format
msgid "Unable to update %s as download failed"
msgstr "Impossibile aggiornare %s poiché lo scaricamento non è riuscito"

#. TRANSLATORS: failure text for the in-app notification
<<<<<<< HEAD
#: src/gs-shell.c:1129
=======
#: src/gs-shell.c:1155
>>>>>>> 35e6ebde
msgid "Unable to update: internet access was required but wasn’t available"
msgstr ""
"Impossibile aggiornare: è stato richiesto l'accesso a Internet ma non era "
"disponibile"

#. TRANSLATORS: failure text for the in-app notification,
#. * where the %s is the application name (e.g. "GIMP")
<<<<<<< HEAD
#: src/gs-shell.c:1137
=======
#: src/gs-shell.c:1163
>>>>>>> 35e6ebde
#, c-format
msgid "Unable to update %s: not enough disk space"
msgstr "Impossibile aggiornare %s: non c'è abbastanza spazio sul disco"

#. TRANSLATORS: failure text for the in-app notification,
#. * where the %s is the application name (e.g. "GIMP")
<<<<<<< HEAD
#: src/gs-shell.c:1146
=======
#: src/gs-shell.c:1172
>>>>>>> 35e6ebde
#, c-format
msgid "Unable to update %s: authentication was required"
msgstr "Impossibile aggiornare %s: è richiesta l'autenticazione"

#. TRANSLATORS: failure text for the in-app notification,
#. * where the %s is the application name (e.g. "GIMP")
<<<<<<< HEAD
#: src/gs-shell.c:1153
=======
#: src/gs-shell.c:1179
>>>>>>> 35e6ebde
#, c-format
msgid "Unable to update %s: authentication was invalid"
msgstr "Impossibile aggiornare %s: l'autenticazione non è valida"

#. TRANSLATORS: failure text for the in-app notification,
#. * where the %s is the application name (e.g. "GIMP")
<<<<<<< HEAD
#: src/gs-shell.c:1160
=======
#: src/gs-shell.c:1186
>>>>>>> 35e6ebde
#, c-format
msgid "Unable to update %s: you do not have permission to update software"
msgstr ""
"Impossibile aggiornare %s: non si hanno i permessi di aggiornare il software"

#. TRANSLATORS: failure text for the in-app notification,
#. * where the %s is the application name (e.g. "Dell XPS 13")
<<<<<<< HEAD
#: src/gs-shell.c:1168
=======
#: src/gs-shell.c:1194
>>>>>>> 35e6ebde
#, c-format
msgid "Unable to update %s: AC power is required"
msgstr "Impossibile aggiornare %s: è richiesta l'alimentazione da rete"

#. TRANSLATORS: failure text for the in-app notification,
#. * where the %s is the application name (e.g. "GIMP")
<<<<<<< HEAD
#: src/gs-shell.c:1177
=======
#: src/gs-shell.c:1203
>>>>>>> 35e6ebde
#, c-format
msgid "Unable to update %s"
msgstr "Impossibile aggiornare %s"

#. TRANSLATORS: failure text for the in-app notification,
#. * where the first %s is the distro name (e.g. "Fedora 25") and
#. * the second %s is the origin, e.g. "Fedora Project [fedoraproject.org]"
<<<<<<< HEAD
#: src/gs-shell.c:1222
=======
#: src/gs-shell.c:1248
>>>>>>> 35e6ebde
#, c-format
msgid "Unable to upgrade to %s from %s"
msgstr "Impossibile avanzare a %s da %s"

#. TRANSLATORS: failure text for the in-app notification,
#. * where the %s is the app name (e.g. "GIMP")
<<<<<<< HEAD
#: src/gs-shell.c:1227
=======
#: src/gs-shell.c:1253
>>>>>>> 35e6ebde
#, c-format
msgid "Unable to upgrade to %s as download failed"
msgstr "Impossibile avanzare a %s poiché lo scaricamento non è riuscito"

#. TRANSLATORS: failure text for the in-app notification
<<<<<<< HEAD
#: src/gs-shell.c:1234
=======
#: src/gs-shell.c:1260
>>>>>>> 35e6ebde
msgid "Unable to upgrade: internet access was required but wasn’t available"
msgstr ""
"Impossibile avanzare: è stato richiesto l'accesso a Internet ma non era "
"disponibile"

#. TRANSLATORS: failure text for the in-app notification,
#. * where the %s is the distro name (e.g. "Fedora 25")
<<<<<<< HEAD
#: src/gs-shell.c:1242
=======
#: src/gs-shell.c:1268
>>>>>>> 35e6ebde
#, c-format
msgid "Unable to upgrade to %s: not enough disk space"
msgstr "Impossibile avanzare a %s: non c'è abbastanza spazio sul disco"

#. TRANSLATORS: failure text for the in-app notification,
#. * where the %s is the distro name (e.g. "Fedora 25")
<<<<<<< HEAD
#: src/gs-shell.c:1251
=======
#: src/gs-shell.c:1277
>>>>>>> 35e6ebde
#, c-format
msgid "Unable to upgrade to %s: authentication was required"
msgstr "Impossibile avanzare a %s: è richiesta l'autenticazione"

#. TRANSLATORS: failure text for the in-app notification,
#. * where the %s is the distro name (e.g. "Fedora 25")
<<<<<<< HEAD
#: src/gs-shell.c:1258
=======
#: src/gs-shell.c:1284
>>>>>>> 35e6ebde
#, c-format
msgid "Unable to upgrade to %s: authentication was invalid"
msgstr "Impossibile avanzare a %s: l'autenticazione non è valida"

#. TRANSLATORS: failure text for the in-app notification,
#. * where the %s is the distro name (e.g. "Fedora 25")
<<<<<<< HEAD
#: src/gs-shell.c:1265
=======
#: src/gs-shell.c:1291
>>>>>>> 35e6ebde
#, c-format
msgid "Unable to upgrade to %s: you do not have permission to upgrade"
msgstr "Impossibile avanzare a %s: non si hanno i permessi per avanzare"

#. TRANSLATORS: failure text for the in-app notification,
#. * where the %s is the distro name (e.g. "Fedora 25")
<<<<<<< HEAD
#: src/gs-shell.c:1272
=======
#: src/gs-shell.c:1298
>>>>>>> 35e6ebde
#, c-format
msgid "Unable to upgrade to %s: AC power is required"
msgstr "Impossibile avanzare a %s: è richiesta l'alimentazione da rete"

#. TRANSLATORS: failure text for the in-app notification,
#. * where the %s is the distro name (e.g. "Fedora 25")
<<<<<<< HEAD
#: src/gs-shell.c:1281
=======
#: src/gs-shell.c:1307
>>>>>>> 35e6ebde
#, c-format
msgid "Unable to upgrade to %s"
msgstr "Impossibile avanzare a %s"

#. TRANSLATORS: failure text for the in-app notification,
#. * where the %s is the application name (e.g. "GIMP")
<<<<<<< HEAD
#: src/gs-shell.c:1323
=======
#: src/gs-shell.c:1349
>>>>>>> 35e6ebde
#, c-format
msgid "Unable to remove %s: authentication was required"
msgstr "Impossibile rimuovere %s: è richiesta l'utenticazione"

#. TRANSLATORS: failure text for the in-app notification,
#. * where the %s is the application name (e.g. "GIMP")
<<<<<<< HEAD
#: src/gs-shell.c:1329
=======
#: src/gs-shell.c:1355
>>>>>>> 35e6ebde
#, c-format
msgid "Unable to remove %s: authentication was invalid"
msgstr "Impossibile rimuovere %s: l'autenticazione non è valida"

#. TRANSLATORS: failure text for the in-app notification,
#. * where the %s is the application name (e.g. "GIMP")
<<<<<<< HEAD
#: src/gs-shell.c:1335
=======
#: src/gs-shell.c:1361
>>>>>>> 35e6ebde
#, c-format
msgid "Unable to remove %s: you do not have permission to remove software"
msgstr ""
"Impossibile rimuovere %s: non si hanno i permessi per rimuovere il software"

#. TRANSLATORS: failure text for the in-app notification,
#. * where the %s is the application name (e.g. "GIMP")
<<<<<<< HEAD
#: src/gs-shell.c:1342
=======
#: src/gs-shell.c:1368
>>>>>>> 35e6ebde
#, c-format
msgid "Unable to remove %s: AC power is required"
msgstr "Impossibile rimuovere %s: è richiesta l'alimentazione da rete"

#. TRANSLATORS: failure text for the in-app notification,
#. * where the %s is the application name (e.g. "GIMP")
<<<<<<< HEAD
#: src/gs-shell.c:1351
=======
#: src/gs-shell.c:1377
>>>>>>> 35e6ebde
#, c-format
msgid "Unable to remove %s"
msgstr "Impossibile rimuovere %s"

#. TRANSLATORS: failure text for the in-app notification,
#. * where the first %s is the application name (e.g. "GIMP")
#. * and the second %s is the name of the runtime, e.g.
#. * "GNOME SDK [flatpak.gnome.org]"
<<<<<<< HEAD
#: src/gs-shell.c:1397
=======
#: src/gs-shell.c:1423
>>>>>>> 35e6ebde
#, c-format
msgid "Unable to launch %s: %s is not installed"
msgstr "Impossibile lanciare %s: %s non è installato"

#. TRANSLATORS: failure text for the in-app notification
<<<<<<< HEAD
#: src/gs-shell.c:1404 src/gs-shell.c:1452 src/gs-shell.c:1500
=======
#: src/gs-shell.c:1430 src/gs-shell.c:1478 src/gs-shell.c:1526
>>>>>>> 35e6ebde
msgid "Not enough disk space — free up some space and try again"
msgstr ""
"Non c'è abbastanza spazio libero sul disco — liberare dello spazio e "
"riprovare"

#. TRANSLATORS: we failed to get a proper error code
<<<<<<< HEAD
#: src/gs-shell.c:1412 src/gs-shell.c:1460 src/gs-shell.c:1527
=======
#: src/gs-shell.c:1438 src/gs-shell.c:1486 src/gs-shell.c:1553
>>>>>>> 35e6ebde
msgid "Sorry, something went wrong"
msgstr "Qualcosa è andato storto"

#. TRANSLATORS: failure text for the in-app notification
<<<<<<< HEAD
#: src/gs-shell.c:1447
=======
#: src/gs-shell.c:1473
>>>>>>> 35e6ebde
msgid "Failed to install file: authentication failed"
msgstr "Installazione del file non riuscita: autenticazione non riuscita"

#. TRANSLATORS: failure text for the in-app notification,
#. * the %s is the origin, e.g. "Fedora" or
#. * "Fedora Project [fedoraproject.org]"
<<<<<<< HEAD
#: src/gs-shell.c:1494
=======
#: src/gs-shell.c:1520
>>>>>>> 35e6ebde
#, c-format
msgid "Unable to contact %s"
msgstr "Impossibile contattare %s"

#. TRANSLATORS: failure text for the in-app notification,
#. * where the %s is the application name (e.g. "GIMP")
<<<<<<< HEAD
#: src/gs-shell.c:1509
=======
#: src/gs-shell.c:1535
>>>>>>> 35e6ebde
#, c-format
msgid "%s needs to be restarted to use new plugins."
msgstr "%s necessita di un riavvio per usare i nuovi plugin."

#. TRANSLATORS: failure text for the in-app notification
<<<<<<< HEAD
#: src/gs-shell.c:1514
=======
#: src/gs-shell.c:1540
>>>>>>> 35e6ebde
msgid "This application needs to be restarted to use new plugins."
msgstr ""
"Questa applicazione necessita di essere riavviata per usare i nuovi plugin."

#. TRANSLATORS: need to be connected to the AC power
<<<<<<< HEAD
#: src/gs-shell.c:1521
=======
#: src/gs-shell.c:1547
>>>>>>> 35e6ebde
msgid "AC power is required"
msgstr "È richiesta l'alimentazione da rete"

#. TRANSLATORS: This string describes a software source that
#. has no software installed from it.
#: src/gs-sources-dialog.c:98
msgid "No applications or addons installed; other software might still be"
msgstr ""
"Nessuna applicazione o estensione installata; altro software potrebbe esserlo"

#. TRANSLATORS: This string is used to construct the 'X applications
#. installed' sentence, describing a software source.
#: src/gs-sources-dialog.c:103
#, c-format
msgid "%u application installed"
msgid_plural "%u applications installed"
msgstr[0] "%u applicazione installata"
msgstr[1] "%u applicazioni installate"

#. TRANSLATORS: This string is used to construct the 'X add-ons
#. installed' sentence, describing a software source.
#: src/gs-sources-dialog.c:110
#, c-format
msgid "%u add-on installed"
msgid_plural "%u add-ons installed"
msgstr[0] "%u estensione installata"
msgstr[1] "%u estensioni installate"

#. TRANSLATORS: This string is used to construct the 'X applications
#. and y add-ons installed' sentence, describing a software source.
#. The correct form here depends on the number of applications.
#: src/gs-sources-dialog.c:118
#, c-format
msgid "%u application"
msgid_plural "%u applications"
msgstr[0] "%u applicazione"
msgstr[1] "%u applicazioni"

#. TRANSLATORS: This string is used to construct the 'X applications
#. and y add-ons installed' sentence, describing a software source.
#. The correct form here depends on the number of add-ons.
#: src/gs-sources-dialog.c:124
#, c-format
msgid "%u add-on"
msgid_plural "%u add-ons"
msgstr[0] "%u estensione"
msgstr[1] "%u estensioni"

#. TRANSLATORS: This string is used to construct the 'X applications
#. and y add-ons installed' sentence, describing a software source.
#. The correct form here depends on the total number of
#. applications and add-ons.
#: src/gs-sources-dialog.c:131
#, c-format
msgid "%s and %s installed"
msgid_plural "%s and %s installed"
msgstr[0] "%s e %s installate"
msgstr[1] "%s e %s installate"

#. TRANSLATORS: nonfree software
#: src/gs-sources-dialog.c:257
msgid "Typically has restrictions on use and access to source code."
msgstr "Tipicamente ha limitazioni d'uso e di accesso al codice sorgente."

#. TRANSLATORS: list header
#: src/gs-sources-dialog.c:278
msgid "Proprietary Software Sources"
msgstr "Sorgenti software proprietarie"

#: src/gs-sources-dialog.c:498 src/gs-sources-dialog.ui:487
msgid "Remove Source"
msgstr "Rimuovi sorgente"

#. TRANSLATORS: this is the fallback text we use if we can't
#. figure out the name of the operating system
#: src/gs-sources-dialog.c:584
msgid "the operating system"
msgstr "il sistema operativo"

#. TRANSLATORS: This is the text displayed in the Software Sources
#. dialog when no OS-provided software sources are enabled. %s gets
#. replaced by the name of the actual distro, e.g. Fedora.
#: src/gs-sources-dialog.c:677
#, c-format
msgid ""
"Software sources can be downloaded from the internet. They give you access "
"to additional software that is not provided by %s."
msgstr ""
"Le sorgenti software possono essere scaricate da Internet. Esse consentono "
"di accedere a software aggiuntivo che non è fornito da %s."

#: src/gs-sources-dialog.ui:155
msgid "Additional Sources"
msgstr "Sorgenti aggiuntive"

#: src/gs-sources-dialog.ui:175
msgid ""
"Removing a source will also remove any software you have installed from it."
msgstr ""
"La rimozione di una sorgente rimuoverà anche ogni software installato "
"tramite essa."

#: src/gs-sources-dialog.ui:260
msgid "No software installed from this source"
msgstr "Nessun software installato da questa sorgente"

#: src/gs-sources-dialog.ui:287
msgid "Installed from this Source"
msgstr "Installato da questa sorgente"

#: src/gs-sources-dialog.ui:333
msgid "Source Details"
msgstr "Dettagli sorgente"

#: src/gs-sources-dialog.ui:390
msgid "Last Checked"
msgstr "Ultimo controllo"

#: src/gs-sources-dialog.ui:407
msgid "Added"
msgstr "Aggiunta"

#: src/gs-sources-dialog.ui:424
msgid "Website"
msgstr "Sito web"

#: src/gs-summary-tile.c:75
#, c-format
msgid "%s (Installed)"
msgstr "%s (Installato)"

#: src/gs-summary-tile.c:80
#, c-format
msgid "%s (Installing)"
msgstr "%s (Installazione)"

#: src/gs-summary-tile.c:85
#, c-format
msgid "%s (Removing)"
msgstr "%s (Rimozione)"

#. TRANSLATORS: this is where the packager did not write
#. * a description for the update
#: src/gs-update-dialog.c:129
msgid "No update description available."
msgstr "Nessuna descrizione dell'aggiornamento disponibile."

#. TRANSLATORS: this is the subtitle of the installed updates dialog window.
#. %s will be replaced by the date when the updates were installed.
#. The date format is defined by the locale's preferred date representation
#. ("%x" in strftime.)
#: src/gs-update-dialog.c:224
#, c-format
msgid "Installed on %s"
msgstr "Installato il %s"

#. TRANSLATORS: this is the title of the installed updates dialog window
#: src/gs-update-dialog.c:244
msgid "Installed Updates"
msgstr "Aggiornamenti installati"

#. TRANSLATORS: This is the header for package additions during
#. * a system update
#: src/gs-update-dialog.c:419
msgid "Additions"
msgstr "Aggiuntivi"

#. TRANSLATORS: This is the header for package removals during
#. * a system update
#: src/gs-update-dialog.c:423
msgid "Removals"
msgstr "Rimozioni"

#. TRANSLATORS: This is the header for package updates during
#. * a system update
#: src/gs-update-dialog.c:427
msgid "Updates"
msgstr "Aggiornamenti"

#. TRANSLATORS: This is the header for package downgrades during
#. * a system update
#: src/gs-update-dialog.c:431
msgid "Downgrades"
msgstr "Retrocessioni"

#: src/gs-update-dialog.ui:111
msgid "No updates have been installed on this system."
msgstr "Nessun aggiornamento è stato installato su questo sistema."

#: src/gs-update-monitor.c:88
msgid "Security Updates Pending"
msgstr "Aggiornamento di sicurezza in attesa"

#: src/gs-update-monitor.c:89
msgid "It is recommended that you install important updates now"
msgstr "È consigliato di installare subito gli aggiornamenti importanti."

#: src/gs-update-monitor.c:92
msgid "Restart & Install"
msgstr "Riavvia e installa"

#: src/gs-update-monitor.c:96
msgid "Software Updates Available"
msgstr "Aggiornamenti software disponibili"

#: src/gs-update-monitor.c:97
msgid "Important OS and application updates are ready to be installed"
msgstr ""
"Sono pronti per essere installati degli aggiornamenti importanti per il "
"sistema operativo e per le applicazioni"

#. TRANSLATORS: button text
#: src/gs-update-monitor.c:100 src/gs-updates-page.c:703
msgid "Not Now"
msgstr "Non adesso"

#: src/gs-update-monitor.c:101
msgid "View"
msgstr "Visualizza"

#. TRANSLATORS: this is when the current OS version goes end-of-life
#: src/gs-update-monitor.c:255 src/gs-updates-page.ui:46
msgid "Operating System Updates Unavailable"
msgstr "Aggiornamenti del sistema operativo non disponibili"

#. TRANSLATORS: this is the message dialog for the distro EOL notice
#: src/gs-update-monitor.c:257
msgid "Upgrade to continue receiving security updates."
msgstr "Avanzare per continuare a ricevere gli aggiornamenti di sicurezza."

#. TRANSLATORS: this is a distro upgrade, the replacement would be the
#. * distro name, e.g. 'Fedora'
#: src/gs-update-monitor.c:305
#, c-format
msgid "A new version of %s is available to install"
msgstr "Una nuova versione di %s è disponibile per l'installazione"

#. TRANSLATORS: this is a distro upgrade
#: src/gs-update-monitor.c:309
msgid "Software Upgrade Available"
msgstr "Avanzamento software disponibile"

#. TRANSLATORS: title when we offline updates have failed
#: src/gs-update-monitor.c:610
msgid "Software Updates Failed"
msgstr "Aggiornamenti software non riusciti"

#. TRANSLATORS: message when we offline updates have failed
#: src/gs-update-monitor.c:612
msgid "An important OS update failed to be installed."
msgstr ""
"Non è riuscita l'installazione di un aggiornamento importante del sistema "
"operativo."

#: src/gs-update-monitor.c:613
msgid "Show Details"
msgstr "Mostra dettagli"

#. TRANSLATORS: title when we've done offline updates
#: src/gs-update-monitor.c:635
msgid "Software Update Installed"
msgid_plural "Software Updates Installed"
msgstr[0] "Aggiornamento software installato"
msgstr[1] "Aggiornamenti software installati"

#. TRANSLATORS: message when we've done offline updates
#: src/gs-update-monitor.c:639
msgid "An important OS update has been installed."
msgid_plural "Important OS updates have been installed."
msgstr[0] ""
"È stato installato un aggiornamento importante del sistema operativo."
msgstr[1] ""
"Sono stati installati degli aggiornamenti importanti del sistema operativo."

#. TRANSLATORS: Button to look at the updates that were installed.
#. * Note that it has nothing to do with the application reviews, the
#. * users can't express their opinions here. In some languages
#. * "Review (evaluate) something" is a different translation than
#. * "Review (browse) something."
#: src/gs-update-monitor.c:650
msgctxt "updates"
msgid "Review"
msgstr "Esamina"

#. TRANSLATORS: this is when the offline update failed
#: src/gs-update-monitor.c:697
msgid "Failed To Update"
msgstr "Aggiornamento non riuscito"

#. TRANSLATORS: the user must have updated manually after
#. * the updates were prepared
#: src/gs-update-monitor.c:703
msgid "The system was already up to date."
msgstr "Il sistema è già stato aggiornato."

#. TRANSLATORS: the user aborted the update manually
#: src/gs-update-monitor.c:708
msgid "The update was cancelled."
msgstr "L'aggiornamento è stato annullato."

#. TRANSLATORS: the package manager needed to download
#. * something with no network available
#: src/gs-update-monitor.c:714
msgid ""
"Internet access was required but wasn’t available. Please make sure that you "
"have internet access and try again."
msgstr ""
"L'accesso a Internet era richiesto ma non era disponibile. Assicurarsi di "
"avere l'accesso a Internet e riprovare."

#. TRANSLATORS: if the package is not signed correctly
#: src/gs-update-monitor.c:720
msgid ""
"There were security issues with the update. Please consult your software "
"provider for more details."
msgstr ""
"Ci sono problemi di sicurezza con l'aggiornamento. Consultare il fornitore "
"del software per maggiori dettagli."

#. TRANSLATORS: we ran out of disk space
#: src/gs-update-monitor.c:726
msgid ""
"There wasn’t enough disk space. Please free up some space and try again."
msgstr ""
"Non c'è abbastanza spazio libero sul disco. Liberare dello spazio e "
"riprovare."

#. TRANSLATORS: We didn't handle the error type
#: src/gs-update-monitor.c:731
msgid ""
"We’re sorry: the update failed to install. Please wait for another update "
"and try again. If the problem persists, contact your software provider."
msgstr ""
"L'installazione dell'aggiornamento non è riuscita. Attendere per un altro "
"aggiornamento e riprovare. Se il problema persiste, contattare il proprio "
"fornitore di software."

#. TRANSLATORS: Time in 24h format
#: src/gs-updates-page.c:273
msgid "%R"
msgstr "%R"

#. TRANSLATORS: Time in 12h format
#: src/gs-updates-page.c:276
msgid "%l:%M %p"
msgstr "%l:%M %p"

#. TRANSLATORS: This is the word "Yesterday" followed by a
#. time string in 24h format. i.e. "Yesterday, 14:30"
#: src/gs-updates-page.c:282
msgid "Yesterday, %R"
msgstr "Ieri %R"

#. TRANSLATORS: This is the word "Yesterday" followed by a
#. time string in 12h format. i.e. "Yesterday, 2:30 PM"
#: src/gs-updates-page.c:286
msgid "Yesterday, %l:%M %p"
msgstr "Ieri %H:%M"

#: src/gs-updates-page.c:289
msgid "Two days ago"
msgstr "Due giorni fa"

#: src/gs-updates-page.c:291
msgid "Three days ago"
msgstr "Tre giorni fa"

#: src/gs-updates-page.c:293
msgid "Four days ago"
msgstr "Quattro giorni fa"

#: src/gs-updates-page.c:295
msgid "Five days ago"
msgstr "Cinque giorni fa"

#: src/gs-updates-page.c:297
msgid "Six days ago"
msgstr "Sei giorni fa"

#: src/gs-updates-page.c:299
msgid "One week ago"
msgstr "Una settimana fa"

#: src/gs-updates-page.c:301
msgid "Two weeks ago"
msgstr "Due settimane fa"

#. TRANSLATORS: This is the date string with: day number, month name, year.
#. i.e. "25 May 2012"
#: src/gs-updates-page.c:305
msgid "%e %B %Y"
msgstr "%e %B %Y"

#. TRANSLATORS: the updates are being downloaded
#: src/gs-updates-page.c:318
msgid "Downloading new updates…"
msgstr "Scaricamento nuovi aggiornamenti…"

#. TRANSLATORS: the update panel is doing *something* vague
#: src/gs-updates-page.c:322
msgid "Looking for new updates…"
msgstr "In cerca di nuovi aggiornamenti…"

#. TRANSLATORS: the updates panel is starting up
#: src/gs-updates-page.c:361
msgid "Setting up updates…"
msgstr "Impostazione aggiornamenti…"

#. TRANSLATORS: the updates panel is starting up
#: src/gs-updates-page.c:362 src/gs-updates-page.c:369
msgid "(This could take a while)"
msgstr "(Potrebbe richiedere tempo)"

#. TRANSLATORS: This is the time when we last checked for updates
#: src/gs-updates-page.c:474
#, c-format
msgid "Last checked: %s"
msgstr "Ultimo controllo: %s"

#. TRANSLATORS: we've just live-updated some apps
#: src/gs-updates-page.c:699
msgid "Updates have been installed"
msgstr "Gli aggiornamenti sono stati installati"

#. TRANSLATORS: the new apps will not be run until we restart
#: src/gs-updates-page.c:701
msgid "A restart is required for them to take effect."
msgstr "È richiesto un riavvio per cui abbiano effetto."

#. TRANSLATORS: button text
#: src/gs-updates-page.c:705
msgid "Restart"
msgstr "Riavvia"

#. TRANSLATORS: This is the header for system firmware that
#. * requires a reboot to apply
#: src/gs-updates-page.c:766
msgid "Integrated Firmware"
msgstr "Firmware integrato"

#. TRANSLATORS: This is the button for upgrading all
#. * system firmware
#. TRANSLATORS: This is the button for upgrading all
#. * offline updates
#: src/gs-updates-page.c:769 src/gs-updates-page.c:779
msgid "Restart & Update"
msgstr "Riavvia e aggiorna"

#. TRANSLATORS: This is the header for offline OS and offline
#. * app updates that require a reboot to apply
#: src/gs-updates-page.c:776
msgid "Requires Restart"
msgstr "Riavvio richiesto"

#. TRANSLATORS: This is the header for online runtime and
#. * app updates, typically flatpaks or snaps
#: src/gs-updates-page.c:786
msgid "Application Updates"
msgstr "Aggiornamenti applicazioni"

#. TRANSLATORS: This is the button for upgrading all
#. * online-updatable applications
#: src/gs-updates-page.c:789
msgid "Update All"
msgstr "Aggiorna tutto"

#. TRANSLATORS: This is the header for device firmware that can
#. * be installed online
#: src/gs-updates-page.c:796
msgid "Device Firmware"
msgstr "Firmware dispositivo"

#. TRANSLATORS: this is an offline update
#: src/gs-updates-page.c:986
msgid "_Restart & Update"
msgstr "_Riavvia e aggiorna"

#. TRANSLATORS: all updates will be installed
#: src/gs-updates-page.c:990
msgid "U_pdate All"
msgstr "A_ggiorna tutto"

#. TRANSLATORS:  the first %s is the distro name, e.g. 'Fedora'
#. * and the second %s is the distro version, e.g. '25'
#: src/gs-updates-page.c:1088
#, c-format
msgid "%s %s is no longer supported."
msgstr "%s %s non è più supportata."

#. TRANSLATORS: OS refers to operating system, e.g. Fedora
#: src/gs-updates-page.c:1093
msgid "Your OS is no longer supported."
msgstr "Il sistema operativo non è più supportato."

#. TRANSLATORS: EOL distros do not get important updates
#: src/gs-updates-page.c:1098
msgid "This means that it does not receive security updates."
msgstr ""
"Questo significa che non si riceveranno più aggiornamenti di sicurezza."

#. TRANSLATORS: upgrade refers to a major update, e.g. Fedora 25 to 26
#: src/gs-updates-page.c:1102
msgid "It is recommended that you upgrade to a more recent version."
msgstr "È consigliato avanzare a una versione più recente."

#. TRANSLATORS: this is to explain that downloading updates may cost money
#: src/gs-updates-page.c:1359
msgid "Charges may apply"
msgstr "Potrebbe esserci un costo"

#. TRANSLATORS: we need network
#. * to do the updates check
#: src/gs-updates-page.c:1363
msgid ""
"Checking for updates while using mobile broadband could cause you to incur "
"charges."
msgstr ""
"Controllare gli aggiornamenti quando si usa la banda larga mobile potrebbe "
"causare costi aggiuntivi."

#. TRANSLATORS: this is a link to the
#. * control-center network panel
#: src/gs-updates-page.c:1367
msgid "Check Anyway"
msgstr "Controlla comunque"

#. TRANSLATORS: can't do updates check
#: src/gs-updates-page.c:1383
msgid "No Network"
msgstr "Nessuna rete"

#. TRANSLATORS: we need network
#. * to do the updates check
#: src/gs-updates-page.c:1387
msgid "Internet access is required to check for updates."
msgstr "L'accesso alla rete è richiesto per controllare gli aggiornamenti."

#: src/gs-updates-page.c:1792
msgid "Restart & _Install"
msgstr "Riavvia e _installa"

#: src/gs-updates-page.c:1810
msgid "Check for updates"
msgstr "Controllo aggiornamenti"

#: src/gs-updates-page.ui:7
msgid "Updates page"
msgstr "Pagina aggiornamenti"

#: src/gs-updates-page.ui:194
msgid "Software is up to date"
msgstr "Il software è aggiornato"

#: src/gs-updates-page.ui:245
msgid ""
"Checking for updates when using mobile broadband could cause you to incur "
"charges"
msgstr ""
"Controllare gli aggiornamenti quando si usa la banda larga mobile potrebbe "
"causare costi aggiuntivi"

#: src/gs-updates-page.ui:257
msgid "_Check Anyway"
msgstr "_Controlla comunque"

#: src/gs-updates-page.ui:300
msgid "Go online to check for updates"
msgstr "Va in rete per controllare gli aggiornamenti"

#: src/gs-updates-page.ui:311
msgid "_Network Settings"
msgstr "Impostazioni della _rete"

#: src/gs-updates-page.ui:393
msgid "Updates are automatically managed"
msgstr "Gli aggiornamenti sono gestiti automaticamente"

#. TRANSLATORS: This is the text displayed when a distro
#. * upgrade is available. First %s is the distro name and the
#. * 2nd %s is the version, e.g. "Fedora 23 Now Available"
#: src/gs-upgrade-banner.c:85
#, c-format
msgid "%s %s Now Available"
msgstr "%s %s è ora disponibile"

#. TRANSLATORS: This is the text displayed while downloading a
#. * distro upgrade. First %s is the distro name and the 2nd %s
#. * is the version, e.g. "Downloading Fedora 23"
#: src/gs-upgrade-banner.c:95
#, c-format
msgid "Downloading %s %s"
msgstr "Scaricamento di %s %s"

#. TRANSLATORS: This is the text displayed when a distro
#. * upgrade has been downloaded and is ready to be installed.
#. * First %s is the distro name and the 2nd %s is the version,
#. * e.g. "Fedora 23 Ready to be Installed"
#: src/gs-upgrade-banner.c:106
#, c-format
msgid "%s %s Ready to be Installed"
msgstr "%s %s è pronta per essere installata"

#: src/gs-upgrade-banner.ui:32
msgid "A major upgrade, with new features and added polish."
msgstr ""
"Un avanzamento importante, con nuove funzionalità e migliorie aggiuntive."

#: src/gs-upgrade-banner.ui:52
msgid "_Learn More"
msgstr "Maggiori informa_zioni"

#: src/gs-upgrade-banner.ui:98
msgid ""
"It is recommended that you back up your data and files before upgrading."
msgstr ""
"È consigliato fare un backup dei dati e file prima di eseguire l'avanzamento."

#: src/gs-upgrade-banner.ui:116
msgid "_Download"
msgstr "_Scarica"

#: src/org.gnome.Software.desktop.in:4
msgid "Add, remove or update software on this computer"
msgstr "Aggiunge, rimuove o aggiorna software su questo computer"

#. Translators: Do NOT translate or transliterate this text (this is an icon file name)!
#: src/org.gnome.Software.desktop.in:6
#: src/org.gnome.Software.Editor.desktop.in:6
msgid "org.gnome.Software"
msgstr "org.gnome.Software"

#. Translators: Search terms to find this application. Do NOT translate or localize the semicolons! The list MUST also end with a semicolon!
#: src/org.gnome.Software.desktop.in:12
msgid ""
"Updates;Upgrade;Sources;Repositories;Preferences;Install;Uninstall;Program;"
"Software;App;Store;"
msgstr ""
"Aggiornamenti;Avanzamento;Sorgenti;Repository;Preferenze;Installare;"
"Disinstallare;Programma;Software;Applicazione;Negozio;"

<<<<<<< HEAD
=======
#: src/org.gnome.Software.Editor.desktop.in:3
msgid "Banner Designer"
msgstr "Progettazione striscione"

>>>>>>> 35e6ebde
#: src/org.gnome.Software.Editor.desktop.in:4
msgid "Design the featured banners for GNOME Software"
msgstr "Progetta lo striscione in evidenza per GNOME Software"

#. Translators: Search terms to find this application. Do NOT translate or localize the semicolons! The list MUST also end with a semicolon!
#: src/org.gnome.Software.Editor.desktop.in:13
msgid "AppStream;Software;App;"
msgstr "AppStream;Software;App;Applicazione;"

#: plugins/core/gs-desktop-common.c:30
msgctxt "Menu of Audio & Video"
msgid "All"
msgstr "Tutte"

#: plugins/core/gs-desktop-common.c:33
msgctxt "Menu of Audio & Video"
msgid "Featured"
msgstr "In evidenza"

#: plugins/core/gs-desktop-common.c:36
msgctxt "Menu of Audio & Video"
msgid "Audio Creation & Editing"
msgstr "Creazione e modifica audio"

#: plugins/core/gs-desktop-common.c:42
msgctxt "Menu of Audio & Video"
msgid "Music Players"
msgstr "Riproduttori musicali"

#: plugins/core/gs-desktop-common.c:51
msgctxt "Menu of Developer Tools"
msgid "All"
msgstr "Tutte"

#: plugins/core/gs-desktop-common.c:54
msgctxt "Menu of Developer Tools"
msgid "Featured"
msgstr "In evidenza"

#: plugins/core/gs-desktop-common.c:57
msgctxt "Menu of Developer Tools"
msgid "Debuggers"
msgstr "Debugger"

#: plugins/core/gs-desktop-common.c:60
msgctxt "Menu of Developer Tools"
msgid "IDEs"
msgstr "IDE"

#: plugins/core/gs-desktop-common.c:69
msgctxt "Menu of Education & Science"
msgid "All"
msgstr "Tutte"

#: plugins/core/gs-desktop-common.c:73
msgctxt "Menu of Education & Science"
msgid "Featured"
msgstr "In evidenza"

#: plugins/core/gs-desktop-common.c:77
msgctxt "Menu of Education & Science"
msgid "Artificial Intelligence"
msgstr "Intelligenza artificiale"

#: plugins/core/gs-desktop-common.c:80
msgctxt "Menu of Education & Science"
msgid "Astronomy"
msgstr "Astronomia"

#: plugins/core/gs-desktop-common.c:84
msgctxt "Menu of Education & Science"
msgid "Chemistry"
msgstr "Chimica"

#: plugins/core/gs-desktop-common.c:88
msgctxt "Menu of Education & Science"
msgid "Languages"
msgstr "Lingue"

#: plugins/core/gs-desktop-common.c:92
msgctxt "Menu of Education & Science"
msgid "Math"
msgstr "Matematica"

#: plugins/core/gs-desktop-common.c:99
msgctxt "Menu of Education & Science"
msgid "Robotics"
msgstr "Robotica"

#: plugins/core/gs-desktop-common.c:108
msgctxt "Menu of Games"
msgid "All"
msgstr "Tutto"

#: plugins/core/gs-desktop-common.c:111
msgctxt "Menu of Games"
msgid "Featured"
msgstr "In evidenza"

#: plugins/core/gs-desktop-common.c:114
msgctxt "Menu of Games"
msgid "Action"
msgstr "Azione"

#: plugins/core/gs-desktop-common.c:117
msgctxt "Menu of Games"
msgid "Adventure"
msgstr "Avventura"

#: plugins/core/gs-desktop-common.c:120
msgctxt "Menu of Games"
msgid "Arcade"
msgstr "Arcade"

#: plugins/core/gs-desktop-common.c:123
msgctxt "Menu of Games"
msgid "Blocks"
msgstr "Blocchi"

#: plugins/core/gs-desktop-common.c:126
msgctxt "Menu of Games"
msgid "Board"
msgstr "Tavolo"

#: plugins/core/gs-desktop-common.c:129
msgctxt "Menu of Games"
msgid "Card"
msgstr "Carte"

#: plugins/core/gs-desktop-common.c:132
msgctxt "Menu of Games"
msgid "Emulators"
msgstr "Emulatori"

#: plugins/core/gs-desktop-common.c:135
msgctxt "Menu of Games"
msgid "Kids"
msgstr "Bambini"

#: plugins/core/gs-desktop-common.c:138
msgctxt "Menu of Games"
msgid "Logic"
msgstr "Logica"

#: plugins/core/gs-desktop-common.c:141
msgctxt "Menu of Games"
msgid "Role Playing"
msgstr "Gioco di ruolo"

#: plugins/core/gs-desktop-common.c:144
msgctxt "Menu of Games"
msgid "Sports"
msgstr "Sport"

#: plugins/core/gs-desktop-common.c:148
msgctxt "Menu of Games"
msgid "Strategy"
msgstr "Strategia"

#: plugins/core/gs-desktop-common.c:156
msgctxt "Menu of Graphics & Photography"
msgid "All"
msgstr "Tutte"

#: plugins/core/gs-desktop-common.c:159
msgctxt "Menu of Graphics & Photography"
msgid "Featured"
msgstr "In evidenza"

#: plugins/core/gs-desktop-common.c:162
msgctxt "Menu of Graphics & Photography"
msgid "3D Graphics"
msgstr "Grafica 3D"

#: plugins/core/gs-desktop-common.c:165
msgctxt "Menu of Graphics & Photography"
msgid "Photography"
msgstr "Fotografia"

#: plugins/core/gs-desktop-common.c:168
msgctxt "Menu of Graphics & Photography"
msgid "Scanning"
msgstr "Acquisizione"

#: plugins/core/gs-desktop-common.c:171
msgctxt "Menu of Graphics & Photography"
msgid "Vector Graphics"
msgstr "Grafica vettoriale"

#: plugins/core/gs-desktop-common.c:174
msgctxt "Menu of Graphics & Photography"
msgid "Viewers"
msgstr "Visualizzatori"

#: plugins/core/gs-desktop-common.c:182
msgctxt "Menu of Productivity"
msgid "All"
msgstr "Tutte"

#: plugins/core/gs-desktop-common.c:185
msgctxt "Menu of Productivity"
msgid "Featured"
msgstr "In evidenza"

#: plugins/core/gs-desktop-common.c:188
msgctxt "Menu of Productivity"
msgid "Calendar"
msgstr "Calendario"

#: plugins/core/gs-desktop-common.c:192
msgctxt "Menu of Productivity"
msgid "Database"
msgstr "Database"

#: plugins/core/gs-desktop-common.c:195
msgctxt "Menu of Productivity"
msgid "Finance"
msgstr "Finanza"

#: plugins/core/gs-desktop-common.c:199
msgctxt "Menu of Productivity"
msgid "Word Processor"
msgstr "Elaboratore di testo"

#: plugins/core/gs-desktop-common.c:208
msgctxt "Menu of Add-ons"
msgid "Fonts"
msgstr "Caratteri"

#: plugins/core/gs-desktop-common.c:211
msgctxt "Menu of Add-ons"
msgid "Codecs"
msgstr "Codec"

#: plugins/core/gs-desktop-common.c:214
msgctxt "Menu of Add-ons"
msgid "Input Sources"
msgstr "Sorgenti di input"

#: plugins/core/gs-desktop-common.c:217
msgctxt "Menu of Add-ons"
msgid "Language Packs"
msgstr "Pacchetti delle lingue"

#: plugins/core/gs-desktop-common.c:220
msgctxt "Menu of Add-ons"
msgid "Shell Extensions"
msgstr "Estensioni Shell"

#: plugins/core/gs-desktop-common.c:223
msgctxt "Menu of Add-ons"
msgid "Localization"
msgstr "Localizzazione"

#: plugins/core/gs-desktop-common.c:226
msgctxt "Menu of Add-ons"
msgid "Hardware Drivers"
msgstr "Driver hardware"

#: plugins/core/gs-desktop-common.c:234
msgctxt "Menu of Communication & News"
msgid "All"
msgstr "Tutte"

#: plugins/core/gs-desktop-common.c:237
msgctxt "Menu of Communication & News"
msgid "Featured"
msgstr "In evidenza"

#: plugins/core/gs-desktop-common.c:240
msgctxt "Menu of Communication & News"
msgid "Chat"
msgstr "Chat"

#: plugins/core/gs-desktop-common.c:247
msgctxt "Menu of Communication & News"
msgid "News"
msgstr "Notizie"

#: plugins/core/gs-desktop-common.c:251
msgctxt "Menu of Communication & News"
msgid "Web Browsers"
msgstr "Browser web"

#: plugins/core/gs-desktop-common.c:259
msgctxt "Menu of Utilities"
msgid "All"
msgstr "Tutte"

#: plugins/core/gs-desktop-common.c:262
msgctxt "Menu of Utilities"
msgid "Featured"
msgstr "In evidenza"

#: plugins/core/gs-desktop-common.c:265
msgctxt "Menu of Utilities"
msgid "Text Editors"
msgstr "Editor di testo"

#: plugins/core/gs-desktop-common.c:273
msgctxt "Menu of Reference"
msgid "All"
msgstr "Tutto"

#: plugins/core/gs-desktop-common.c:276
msgctxt "Menu of Reference"
msgid "Featured"
msgstr "In evidenza"

#: plugins/core/gs-desktop-common.c:279
msgctxt "Menu of Art"
msgid "Art"
msgstr "Arte"

#: plugins/core/gs-desktop-common.c:282
msgctxt "Menu of Reference"
msgid "Biography"
msgstr "Biografia"

#: plugins/core/gs-desktop-common.c:285
msgctxt "Menu of Reference"
msgid "Comics"
msgstr "Fumetti"

#: plugins/core/gs-desktop-common.c:288
msgctxt "Menu of Reference"
msgid "Fiction"
msgstr "Finzione"

#: plugins/core/gs-desktop-common.c:291
msgctxt "Menu of Reference"
msgid "Health"
msgstr "Salute"

#: plugins/core/gs-desktop-common.c:294
msgctxt "Menu of Reference"
msgid "History"
msgstr "Storia"

#: plugins/core/gs-desktop-common.c:297
msgctxt "Menu of Reference"
msgid "Lifestyle"
msgstr "Stile di vita"

#: plugins/core/gs-desktop-common.c:300
msgctxt "Menu of Reference"
msgid "Politics"
msgstr "Politica"

#: plugins/core/gs-desktop-common.c:303
msgctxt "Menu of Reference"
msgid "Sports"
msgstr "Sport"

#. TRANSLATORS: this is the menu spec main category for Audio & Video
#: plugins/core/gs-desktop-common.c:313
msgid "Audio & Video"
msgstr "Audio e video"

#. TRANSLATORS: this is the menu spec main category for Development
#: plugins/core/gs-desktop-common.c:316
msgid "Developer Tools"
msgstr "Strumenti di sviluppo"

#. TRANSLATORS: this is the menu spec main category for Education & Science
#: plugins/core/gs-desktop-common.c:319
msgid "Education & Science"
msgstr "Educazione e scienza"

#. TRANSLATORS: this is the menu spec main category for Game
#: plugins/core/gs-desktop-common.c:322
msgid "Games"
msgstr "Giochi"

#. TRANSLATORS: this is the menu spec main category for Graphics
#: plugins/core/gs-desktop-common.c:325
msgid "Graphics & Photography"
msgstr "Grafica e fotografia"

#. TRANSLATORS: this is the menu spec main category for Office
#: plugins/core/gs-desktop-common.c:328
msgid "Productivity"
msgstr "Produttività"

#. TRANSLATORS: this is the menu spec main category for Communication
#: plugins/core/gs-desktop-common.c:334
msgid "Communication & News"
msgstr "Comunicazione e notizie"

#. TRANSLATORS: this is the menu spec main category for Reference
#: plugins/core/gs-desktop-common.c:337
msgid "Reference"
msgstr "Fonte"

#. TRANSLATORS: this is the menu spec main category for Utilities
#: plugins/core/gs-desktop-common.c:340
msgid "Utilities"
msgstr "Utilità"

#. TRANSLATORS: status text when downloading
#: plugins/core/gs-plugin-appstream.c:693
msgid "Downloading extra metadata files…"
msgstr "Scaricamento file metadata aggiuntivi…"

#. TRANSLATORS: this is a group of updates that are not
#. * packages and are not shown in the main list
#: plugins/core/gs-plugin-generic-updates.c:65
msgid "OS Updates"
msgstr "Aggiornamenti sistema operativo"

#. TRANSLATORS: this is a longer description of the
#. * "OS Updates" string
#: plugins/core/gs-plugin-generic-updates.c:70
msgid "Includes performance, stability and security improvements."
msgstr "Include miglioramenti di prestazioni, stabilità e sicurezza."

#. TRANSLATORS: status text when downloading
#: plugins/core/gs-plugin-rewrite-resource.c:55
msgid "Downloading featured images…"
msgstr "Scaricamento immagini in evidenza…"

#: plugins/epiphany/org.gnome.Software.Plugin.Epiphany.metainfo.xml.in:6
msgid "Web Apps Support"
msgstr "Supporto applicazioni web"

#: plugins/epiphany/org.gnome.Software.Plugin.Epiphany.metainfo.xml.in:7
msgid "Run popular web applications in a browser"
msgstr "Esegue le applicazioni web popolari in un browser"

#. TRANSLATORS: tool that is used when copying profiles system-wide
#: plugins/external-appstream/gs-install-appstream.c:118
msgid "GNOME Software AppStream system-wide installer"
msgstr "Installatore globale di sistema GNOME Sotfware AppStream"

#: plugins/external-appstream/gs-install-appstream.c:120
msgid "Failed to parse command line arguments"
msgstr "Analisi degli argomenti della riga di comando non riuscita"

#. TRANSLATORS: user did not specify a valid filename
#: plugins/external-appstream/gs-install-appstream.c:127
msgid "You need to specify exactly one filename"
msgstr "È necessario specificare esattamente un nome di file"

#. TRANSLATORS: only able to install files as root
#: plugins/external-appstream/gs-install-appstream.c:134
msgid "This program can only be used by the root user"
msgstr "Questo programma può essere usato solo dall'utente root"

#. TRANSLATORS: error details
#: plugins/external-appstream/gs-install-appstream.c:142
msgid "Failed to validate content type"
msgstr "Convalida del tipo di contenuto non riuscita"

#. TRANSLATORS: error details
#: plugins/external-appstream/gs-install-appstream.c:149
msgid "Failed to copy"
msgstr "Copia non riuscita"

#. TRANSLATORS: status text when downloading
#: plugins/fedora-pkgdb-collections/gs-plugin-fedora-pkgdb-collections.c:212
msgid "Downloading upgrade information…"
msgstr "Scaricamento informazioni d'avanzamento…"

#. TRANSLATORS: this is a title for Fedora distro upgrades
#: plugins/fedora-pkgdb-collections/gs-plugin-fedora-pkgdb-collections.c:303
msgid "Upgrade your Fedora system to the latest features and improvements."
msgstr "Avanza il sistema Fedora alle ultime funzionalità e miglioramenti."

#: plugins/flatpak/org.gnome.Software.Plugin.Flatpak.metainfo.xml.in:6
msgid "Flatpak Support"
msgstr "Supporto Flatpak"

#: plugins/flatpak/org.gnome.Software.Plugin.Flatpak.metainfo.xml.in:7
msgid "Flatpak is a framework for desktop applications on Linux"
msgstr "Flatpak è un framework per le applicazioni desktop su Linux"

#. TRANSLATORS: status text when downloading new metadata
<<<<<<< HEAD
#: plugins/flatpak/gs-flatpak.c:563
=======
#: plugins/flatpak/gs-flatpak.c:597
>>>>>>> 35e6ebde
#, c-format
msgid "Getting flatpak metadata for %s…"
msgstr "Recupero metadata flatpak di %s…"

#. TRANSLATORS: status text when downloading the RuntimeRepo
<<<<<<< HEAD
#: plugins/flatpak/gs-flatpak.c:2617
=======
#: plugins/flatpak/gs-flatpak.c:2651
>>>>>>> 35e6ebde
msgid "Getting runtime source…"
msgstr "Recupero sorgenti delle librerie…"

#. TRANSLATORS: status text when downloading
#: plugins/fwupd/gs-plugin-fwupd.c:801
msgid "Downloading firmware update signature…"
msgstr "Scaricamento firma dell'aggiornamento del firmware…"

#. TRANSLATORS: status text when downloading
#: plugins/fwupd/gs-plugin-fwupd.c:847
msgid "Downloading firmware update metadata…"
msgstr "Scaricamento metadata dell'aggiornamento del firmware…"

#. TRANSLATORS: status text when downloading
#: plugins/fwupd/gs-plugin-fwupd.c:941
msgid "Downloading firmware update…"
msgstr "Scaricamento aggiornamento del firmware…"

#: plugins/fwupd/org.gnome.Software.Plugin.Fwupd.metainfo.xml.in:6
msgid "Firmware Upgrade Support"
msgstr "Supporto aggiornamento firmware"

#: plugins/fwupd/org.gnome.Software.Plugin.Fwupd.metainfo.xml.in:7
msgid "Provides support for firmware upgrades"
msgstr "Fornisce il supporto agli aggiornamenti dei firmware"

#: plugins/limba/org.gnome.Software.Plugin.Limba.metainfo.xml.in:6
msgid "Limba Support"
msgstr "Supporto Limba"

#: plugins/limba/org.gnome.Software.Plugin.Limba.metainfo.xml.in:7
msgid "Limba provides developers a way to easily create software bundles"
msgstr ""
"Limba fornisce agli sviluppatori un modo semplice per creare raccolte di "
"software"

#. TRANSLATORS: status text when downloading
#: plugins/odrs/gs-plugin-odrs.c:205
msgid "Downloading application ratings…"
msgstr "Scaricamento valutazioni dell'applicazione…"

#: plugins/odrs/org.gnome.Software.Plugin.Odrs.metainfo.xml.in:6
msgid "Open Desktop Ratings Support"
msgstr "Open Desktop Ratings Support"

#: plugins/odrs/org.gnome.Software.Plugin.Odrs.metainfo.xml.in:7
msgid "ODRS is a service providing user reviews of applications"
msgstr ""
"ODRS è un servizio che fornisce le recensioni degli utenti per le "
"applicazioni"

#. TRANSLATORS: status text when downloading
#: plugins/shell-extensions/gs-plugin-shell-extensions.c:669
msgid "Downloading shell extension metadata…"
msgstr "Scaricamento metadata dell'estensione della shell…"

<<<<<<< HEAD
=======
#. TRANSLATORS: default snap store name
#: plugins/snap/gs-plugin-snap.c:186
#| msgid "Snappy Support"
msgid "Snap Store"
msgstr "Snap Store"

>>>>>>> 35e6ebde
#: plugins/snap/org.gnome.Software.Plugin.Snap.metainfo.xml.in:6
msgid "Snappy Support"
msgstr "Supporto Snappy"

#: plugins/snap/org.gnome.Software.Plugin.Snap.metainfo.xml.in:7
msgid "A snap is a universal Linux package"
msgstr "Uno snap è un pacchetto universale per Linux"

#. TRANSLATORS: status text when downloading
#: plugins/steam/gs-plugin-steam.c:600
msgid "Downloading application page…"
msgstr "Scaricamento pagina dell'applicazione…"

#: plugins/steam/org.gnome.Software.Plugin.Steam.metainfo.xml.in:6
msgid "Steam Support"
msgstr "Supporto Steam"

#: plugins/steam/org.gnome.Software.Plugin.Steam.metainfo.xml.in:7
msgid "The ultimate entertainment platform from Valve"
msgstr "La piattaforma finale di intrattenimento di Valve"<|MERGE_RESOLUTION|>--- conflicted
+++ resolved
@@ -8,13 +8,8 @@
 "Project-Id-Version: gnome-software 3.26\n"
 "Report-Msgid-Bugs-To: https://bugzilla.gnome.org/enter_bug.cgi?product=gnome-"
 "software&keywords=I18N+L10N&component=General\n"
-<<<<<<< HEAD
-"POT-Creation-Date: 2017-10-02 05:47+0000\n"
-"PO-Revision-Date: 2017-10-02 11:00+0200\n"
-=======
 "POT-Creation-Date: 2017-09-08 18:38+0000\n"
 "PO-Revision-Date: 2017-09-10 13:41+0200\n"
->>>>>>> 35e6ebde
 "Last-Translator: Gianvito Cavasoli <gianvito@gmx.it>\n"
 "Language-Team: Italiano <gnome-it-list@gnome.org>\n"
 "Language: it\n"
@@ -74,11 +69,7 @@
 msgid "The update details"
 msgstr "I dettagli dell'aggiornamento"
 
-<<<<<<< HEAD
-#: data/appdata/org.gnome.Software.appdata.xml.in:884
-=======
 #: data/appdata/org.gnome.Software.appdata.xml.in:861
->>>>>>> 35e6ebde
 msgid "The GNOME Project"
 msgstr "Il progetto GNOME"
 
@@ -397,11 +388,7 @@
 msgstr "In attesa"
 
 #: src/gs-app-addon-row.c:101 src/gs-app-row.ui:209 src/gs-app-tile.ui:51
-<<<<<<< HEAD
-#: src/gs-feature-tile.c:88 src/gs-popular-tile.c:70
-=======
 #: src/gs-feature-tile.c:88 src/gs-popular-tile.c:71
->>>>>>> 35e6ebde
 msgid "Installed"
 msgstr "Installato"
 
@@ -578,11 +565,7 @@
 msgstr "Il dispositivo non può essere usato durante l'aggiornamento."
 
 #. TRANSLATORS: this refers to where the app came from
-<<<<<<< HEAD
-#: src/gs-app-row.c:340 src/gs-details-page.ui:1000
-=======
 #: src/gs-app-row.c:340 src/gs-details-page.ui:1000 src/gs-popular-tile.c:205
->>>>>>> 35e6ebde
 msgid "Source"
 msgstr "Sorgente"
 
@@ -628,10 +611,6 @@
 #: src/gs-auth-dialog.ui:223
 msgid "PIN"
 msgstr "PIN"
-
-#: src/gs-auth-dialog.ui:325
-msgid "Authenticate"
-msgstr "Autentica"
 
 #: src/gs-auth-dialog.ui:337
 msgid "Continue"
@@ -688,8 +667,6 @@
 "Le estensioni sono usate a proprio rischio. In caso di problemi del sistema, "
 "si consiglia di disattivarle."
 
-<<<<<<< HEAD
-=======
 #: src/gs-category-page.ui:182
 msgid "Subcategories filter menu"
 msgstr "Menù filtro delle sottocategorie"
@@ -698,7 +675,6 @@
 msgid "Subcategories sorting menu"
 msgstr "Menù ordinamento delle sottocategorie"
 
->>>>>>> 35e6ebde
 #. TRANSLATORS: the user isn't reading the question
 #: lib/gs-cmd.c:205
 #, c-format
@@ -708,11 +684,7 @@
 #. TRANSLATORS: asking the user to choose an app from a list
 #: lib/gs-cmd.c:268
 msgid "Choose an application:"
-<<<<<<< HEAD
-msgstr "Scegliere un'applicazione:"
-=======
 msgstr "Scegli un'applicazione:"
->>>>>>> 35e6ebde
 
 #. TRANSLATORS: this is the summary of a notification that OS updates
 #. * have been successfully installed
@@ -1571,11 +1543,7 @@
 #. TRANSLATORS: error dialog title
 #: src/gs-editor.c:676
 msgid "Failed to save file"
-<<<<<<< HEAD
-msgstr "Salvataggio file non riuscito"
-=======
 msgstr "Salvataggio file  non riuscito"
->>>>>>> 35e6ebde
 
 #. TRANSLATORS, the %s is the app name, e.g. 'Inkscape'
 #: src/gs-editor.c:751
@@ -1595,11 +1563,7 @@
 #. TRANSLATORS: show the program version
 #: src/gs-editor.c:1111
 msgid "Use verbose logging"
-<<<<<<< HEAD
-msgstr "Usa la registrazione prolissa"
-=======
 msgstr "Usa la registrazione verbosa"
->>>>>>> 35e6ebde
 
 #. TRANSLATORS: program name, an application to add and remove software repositories
 #: src/gs-editor.c:1119
@@ -1618,13 +1582,6 @@
 msgid "App ID"
 msgstr "Identificativo applicazione"
 
-<<<<<<< HEAD
-#: src/gs-editor.ui:296
-msgid "Name"
-msgstr "Nome"
-
-=======
->>>>>>> 35e6ebde
 #: src/gs-editor.ui:341 src/gs-review-dialog.ui:142
 msgid "Summary"
 msgstr "Riassunto"
@@ -1635,10 +1592,7 @@
 
 #. This check button controls whether the application’s banner appears in the “Featured” category
 #: src/gs-editor.ui:397
-<<<<<<< HEAD
-=======
 #| msgid "Category Feature"
->>>>>>> 35e6ebde
 msgid "Category Featured"
 msgstr "Categoria in evidenza"
 
@@ -1647,13 +1601,6 @@
 msgid "Undo"
 msgstr "Annulla"
 
-<<<<<<< HEAD
-#: src/gs-editor.ui:524 src/org.gnome.Software.Editor.desktop.in:3
-msgid "Banner Designer"
-msgstr "Progettazione striscione"
-
-=======
->>>>>>> 35e6ebde
 #: src/gs-editor.ui:547
 msgid "New Banner"
 msgstr "Nuovo striscione"
@@ -1786,11 +1733,7 @@
 
 #. TRANSLATORS: this is when we know about an application or
 #. * addon, but it can't be listed for some reason
-<<<<<<< HEAD
-#: src/gs-extras-page.c:388 lib/gs-plugin-loader.c:1417
-=======
 #: src/gs-extras-page.c:388 lib/gs-plugin-loader.c:1425
->>>>>>> 35e6ebde
 #, c-format
 msgid "No addon codecs are available for the %s format."
 msgstr "Non è disponibile nessun codec per il formato %s."
@@ -2104,11 +2047,7 @@
 #: src/gs-page.c:449
 #, c-format
 msgid "%s will be installed, and you will be charged %s."
-<<<<<<< HEAD
-msgstr "%s verrà installata e saranno addebitati %s."
-=======
 msgstr "%s verrà installata, e saranno addebitati %s."
->>>>>>> 35e6ebde
 
 #. TRANSLATORS: this is button text to purchase the application
 #: src/gs-page.c:462
@@ -2153,11 +2092,7 @@
 msgstr ""
 "%s verrà rimossa, dovrà essere installata di nuovo per poterla utilizzare."
 
-<<<<<<< HEAD
-#: lib/gs-plugin-loader.c:1420
-=======
 #: lib/gs-plugin-loader.c:1428
->>>>>>> 35e6ebde
 #, c-format
 msgid ""
 "Information about %s, as well as options for how to get a codec that can "
@@ -2432,10 +2367,7 @@
 #. * to show in in the search page
 #: src/gs-search-page.c:155
 #, c-format
-<<<<<<< HEAD
-=======
 #| msgid "%u more matches"
->>>>>>> 35e6ebde
 msgid "%u more match"
 msgid_plural "%u more matches"
 msgstr[0] "%u altro risultato"
@@ -2457,52 +2389,32 @@
 #. TRANSLATORS: this is part of the in-app notification,
 #. * where the %s is a multi-word localised app name
 #. * e.g. 'Getting things GNOME!"
-<<<<<<< HEAD
-#: src/gs-shell.c:806 src/gs-shell.c:811 src/gs-shell.c:826 src/gs-shell.c:830
-=======
 #: src/gs-shell.c:832 src/gs-shell.c:837 src/gs-shell.c:852 src/gs-shell.c:856
->>>>>>> 35e6ebde
 #, c-format
 msgid "“%s”"
 msgstr "«%s»"
 
 #. TRANSLATORS: failure text for the in-app notification,
 #. * where the %s is the source (e.g. "alt.fedoraproject.org")
-<<<<<<< HEAD
-#: src/gs-shell.c:858
-=======
 #: src/gs-shell.c:884
->>>>>>> 35e6ebde
 #, c-format
 msgid "Unable to download firmware updates from %s"
 msgstr "Impossibile scaricare gli aggiornamenti firmware da %s"
 
 #. TRANSLATORS: failure text for the in-app notification,
 #. * where the %s is the source (e.g. "alt.fedoraproject.org")
-<<<<<<< HEAD
-#: src/gs-shell.c:864
-=======
 #: src/gs-shell.c:890
->>>>>>> 35e6ebde
 #, c-format
 msgid "Unable to download updates from %s"
 msgstr "Impossibile scaricare gli aggiornamenti da %s"
 
 #. TRANSLATORS: failure text for the in-app notification
-<<<<<<< HEAD
-#: src/gs-shell.c:871
-=======
 #: src/gs-shell.c:897
->>>>>>> 35e6ebde
 msgid "Unable to download updates"
 msgstr "Impossibile scaricare gli aggiornamenti"
 
 #. TRANSLATORS: failure text for the in-app notification
-<<<<<<< HEAD
-#: src/gs-shell.c:876
-=======
 #: src/gs-shell.c:902
->>>>>>> 35e6ebde
 msgid ""
 "Unable to download updates: internet access was required but wasn’t available"
 msgstr ""
@@ -2511,11 +2423,7 @@
 
 #. TRANSLATORS: failure text for the in-app notification,
 #. * where the %s is the source (e.g. "alt.fedoraproject.org")
-<<<<<<< HEAD
-#: src/gs-shell.c:885
-=======
 #: src/gs-shell.c:911
->>>>>>> 35e6ebde
 #, c-format
 msgid "Unable to download updates from %s: not enough disk space"
 msgstr ""
@@ -2523,39 +2431,23 @@
 "disco"
 
 #. TRANSLATORS: failure text for the in-app notification
-<<<<<<< HEAD
-#: src/gs-shell.c:890
-=======
 #: src/gs-shell.c:916
->>>>>>> 35e6ebde
 msgid "Unable to download updates: not enough disk space"
 msgstr ""
 "Impossibile scaricare gli aggiornamenti: non c'è abbastanza spazio sul disco"
 
 #. TRANSLATORS: failure text for the in-app notification
-<<<<<<< HEAD
-#: src/gs-shell.c:898
-=======
 #: src/gs-shell.c:924
->>>>>>> 35e6ebde
 msgid "Unable to download updates: authentication was required"
 msgstr "Impossibile scaricare gli aggiornamenti: è richiesta l'autenticazione"
 
 #. TRANSLATORS: failure text for the in-app notification
-<<<<<<< HEAD
-#: src/gs-shell.c:903
-=======
 #: src/gs-shell.c:929
->>>>>>> 35e6ebde
 msgid "Unable to download updates: authentication was invalid"
 msgstr "Impossibile scaricare gli aggiornamenti: l'autenticazione non è valida"
 
 #. TRANSLATORS: failure text for the in-app notification
-<<<<<<< HEAD
-#: src/gs-shell.c:908
-=======
 #: src/gs-shell.c:934
->>>>>>> 35e6ebde
 msgid ""
 "Unable to download updates: you do not have permission to install software"
 msgstr ""
@@ -2563,33 +2455,21 @@
 "installare il software"
 
 #. TRANSLATORS: failure text for the in-app notification
-<<<<<<< HEAD
-#: src/gs-shell.c:915
-=======
 #: src/gs-shell.c:941
->>>>>>> 35e6ebde
 msgid "Unable to get list of updates"
 msgstr "Impossibile ottenere l'elenco degli aggiornamenti"
 
 #. TRANSLATORS: failure text for the in-app notification,
 #. * where the first %s is the application name (e.g. "GIMP") and
 #. * the second %s is the origin, e.g. "Fedora Project [fedoraproject.org]"
-<<<<<<< HEAD
-#: src/gs-shell.c:961
-=======
 #: src/gs-shell.c:987
->>>>>>> 35e6ebde
 #, c-format
 msgid "Unable to install %s as download failed from %s"
-msgstr "Impossibile installare %s poiché lo scaricamento da %s non è riuscito"
+msgstr "Impossibile installare %s poiché lo scaricamento non è riuscito da %s"
 
 #. TRANSLATORS: failure text for the in-app notification,
 #. * where the %s is the application name (e.g. "GIMP")
-<<<<<<< HEAD
-#: src/gs-shell.c:967
-=======
 #: src/gs-shell.c:993
->>>>>>> 35e6ebde
 #, c-format
 msgid "Unable to install %s as download failed"
 msgstr "Impossibile installare %s poiché lo scaricamento non è riuscito"
@@ -2598,85 +2478,53 @@
 #. * where the first %s is the application name (e.g. "GIMP")
 #. * and the second %s is the name of the runtime, e.g.
 #. * "GNOME SDK [flatpak.gnome.org]"
-<<<<<<< HEAD
-#: src/gs-shell.c:979
-=======
 #: src/gs-shell.c:1005
->>>>>>> 35e6ebde
 #, c-format
 msgid "Unable to install %s as runtime %s not available"
 msgstr "Impossibile installare %s poiché le librerie %s non sono disponibili"
 
 #. TRANSLATORS: failure text for the in-app notification,
 #. * where the %s is the application name (e.g. "GIMP")
-<<<<<<< HEAD
-#: src/gs-shell.c:985
-=======
 #: src/gs-shell.c:1011
->>>>>>> 35e6ebde
 #, c-format
 msgid "Unable to install %s as not supported"
 msgstr "Impossibile installare %s poiché non supportato"
 
 #. TRANSLATORS: failure text for the in-app notification
-<<<<<<< HEAD
-#: src/gs-shell.c:992
-=======
 #: src/gs-shell.c:1018
->>>>>>> 35e6ebde
 msgid "Unable to install: internet access was required but wasn’t available"
 msgstr ""
 "Impossibile installare: è stato richiesto l'accesso a Internet ma non era "
 "disponibile"
 
 #. TRANSLATORS: failure text for the in-app notification
-<<<<<<< HEAD
-#: src/gs-shell.c:998
-=======
 #: src/gs-shell.c:1024
->>>>>>> 35e6ebde
 msgid "Unable to install: the application has an invalid format"
 msgstr "Impossibile installare: l'applicazione ha un formato non valido"
 
 #. TRANSLATORS: failure text for the in-app notification,
 #. * where the %s is the application name (e.g. "GIMP")
-<<<<<<< HEAD
-#: src/gs-shell.c:1003
-=======
 #: src/gs-shell.c:1029
->>>>>>> 35e6ebde
 #, c-format
 msgid "Unable to install %s: not enough disk space"
 msgstr "Impossibile installare %s: non c'è abbastanza spazio sul disco"
 
 #. TRANSLATORS: failure text for the in-app notification
-<<<<<<< HEAD
-#: src/gs-shell.c:1011
-=======
 #: src/gs-shell.c:1037
->>>>>>> 35e6ebde
 #, c-format
 msgid "Unable to install %s: authentication was required"
 msgstr "Impossibile installare %s: è richiesta l'autenticazione"
 
 #. TRANSLATORS: failure text for the in-app notification,
 #. * where the %s is the application name (e.g. "GIMP")
-<<<<<<< HEAD
-#: src/gs-shell.c:1018
-=======
 #: src/gs-shell.c:1044
->>>>>>> 35e6ebde
 #, c-format
 msgid "Unable to install %s: authentication was invalid"
 msgstr "Impossibile installare %s: l'autenticazione non è valida"
 
 #. TRANSLATORS: failure text for the in-app notification,
 #. * where the %s is the application name (e.g. "GIMP")
-<<<<<<< HEAD
-#: src/gs-shell.c:1025
-=======
 #: src/gs-shell.c:1051
->>>>>>> 35e6ebde
 #, c-format
 msgid "Unable to install %s: you do not have permission to install software"
 msgstr ""
@@ -2685,21 +2533,13 @@
 #. TRANSLATORS: failure text for the in-app notification,
 #. * the %s is the name of the authentication service,
 #. * e.g. "Ubuntu One"
-<<<<<<< HEAD
-#: src/gs-shell.c:1038
-=======
 #: src/gs-shell.c:1064
->>>>>>> 35e6ebde
 #, c-format
 msgid "Your %s account has been suspended."
 msgstr "L'account %s è stato sospeso."
 
 #. TRANSLATORS: failure text for the in-app notification
-<<<<<<< HEAD
-#: src/gs-shell.c:1042
-=======
 #: src/gs-shell.c:1068
->>>>>>> 35e6ebde
 msgid "It is not possible to install software until this has been resolved."
 msgstr ""
 "Non è possibile installare il software fino a quando questo non viene "
@@ -2708,33 +2548,21 @@
 #. TRANSLATORS: failure text for the in-app notification,
 #. * where the %s is the clickable link (e.g.
 #. * "http://example.com/what-did-i-do-wrong/")
-<<<<<<< HEAD
-#: src/gs-shell.c:1053
-=======
 #: src/gs-shell.c:1079
->>>>>>> 35e6ebde
 #, c-format
 msgid "For more information, visit %s."
 msgstr "Per maggiori informazioni, visitare %s."
 
 #. TRANSLATORS: failure text for the in-app notification,
 #. * where the %s is the application name (e.g. "Dell XPS 13")
-<<<<<<< HEAD
-#: src/gs-shell.c:1062
-=======
 #: src/gs-shell.c:1088
->>>>>>> 35e6ebde
 #, c-format
 msgid "Unable to install %s: AC power is required"
 msgstr "Impossibile installare %s: è richiesta l'alimentazione di rete"
 
 #. TRANSLATORS: failure text for the in-app notification,
 #. * where the %s is the application name (e.g. "GIMP")
-<<<<<<< HEAD
-#: src/gs-shell.c:1071
-=======
 #: src/gs-shell.c:1097
->>>>>>> 35e6ebde
 #, c-format
 msgid "Unable to install %s"
 msgstr "Impossibile installare %s"
@@ -2743,32 +2571,20 @@
 #. * where the first %s is the app name (e.g. "GIMP") and
 #. * the second %s is the origin, e.g. "Fedora" or
 #. * "Fedora Project [fedoraproject.org]"
-<<<<<<< HEAD
-#: src/gs-shell.c:1117
-=======
 #: src/gs-shell.c:1143
->>>>>>> 35e6ebde
 #, c-format
 msgid "Unable to update %s from %s"
 msgstr "Impossibile aggiornare %s da %s"
 
 #. TRANSLATORS: failure text for the in-app notification,
 #. * where the %s is the application name (e.g. "GIMP")
-<<<<<<< HEAD
-#: src/gs-shell.c:1123
-=======
 #: src/gs-shell.c:1149
->>>>>>> 35e6ebde
 #, c-format
 msgid "Unable to update %s as download failed"
 msgstr "Impossibile aggiornare %s poiché lo scaricamento non è riuscito"
 
 #. TRANSLATORS: failure text for the in-app notification
-<<<<<<< HEAD
-#: src/gs-shell.c:1129
-=======
 #: src/gs-shell.c:1155
->>>>>>> 35e6ebde
 msgid "Unable to update: internet access was required but wasn’t available"
 msgstr ""
 "Impossibile aggiornare: è stato richiesto l'accesso a Internet ma non era "
@@ -2776,44 +2592,28 @@
 
 #. TRANSLATORS: failure text for the in-app notification,
 #. * where the %s is the application name (e.g. "GIMP")
-<<<<<<< HEAD
-#: src/gs-shell.c:1137
-=======
 #: src/gs-shell.c:1163
->>>>>>> 35e6ebde
 #, c-format
 msgid "Unable to update %s: not enough disk space"
 msgstr "Impossibile aggiornare %s: non c'è abbastanza spazio sul disco"
 
 #. TRANSLATORS: failure text for the in-app notification,
 #. * where the %s is the application name (e.g. "GIMP")
-<<<<<<< HEAD
-#: src/gs-shell.c:1146
-=======
 #: src/gs-shell.c:1172
->>>>>>> 35e6ebde
 #, c-format
 msgid "Unable to update %s: authentication was required"
 msgstr "Impossibile aggiornare %s: è richiesta l'autenticazione"
 
 #. TRANSLATORS: failure text for the in-app notification,
 #. * where the %s is the application name (e.g. "GIMP")
-<<<<<<< HEAD
-#: src/gs-shell.c:1153
-=======
 #: src/gs-shell.c:1179
->>>>>>> 35e6ebde
 #, c-format
 msgid "Unable to update %s: authentication was invalid"
 msgstr "Impossibile aggiornare %s: l'autenticazione non è valida"
 
 #. TRANSLATORS: failure text for the in-app notification,
 #. * where the %s is the application name (e.g. "GIMP")
-<<<<<<< HEAD
-#: src/gs-shell.c:1160
-=======
 #: src/gs-shell.c:1186
->>>>>>> 35e6ebde
 #, c-format
 msgid "Unable to update %s: you do not have permission to update software"
 msgstr ""
@@ -2821,22 +2621,14 @@
 
 #. TRANSLATORS: failure text for the in-app notification,
 #. * where the %s is the application name (e.g. "Dell XPS 13")
-<<<<<<< HEAD
-#: src/gs-shell.c:1168
-=======
 #: src/gs-shell.c:1194
->>>>>>> 35e6ebde
 #, c-format
 msgid "Unable to update %s: AC power is required"
 msgstr "Impossibile aggiornare %s: è richiesta l'alimentazione da rete"
 
 #. TRANSLATORS: failure text for the in-app notification,
 #. * where the %s is the application name (e.g. "GIMP")
-<<<<<<< HEAD
-#: src/gs-shell.c:1177
-=======
 #: src/gs-shell.c:1203
->>>>>>> 35e6ebde
 #, c-format
 msgid "Unable to update %s"
 msgstr "Impossibile aggiornare %s"
@@ -2844,32 +2636,20 @@
 #. TRANSLATORS: failure text for the in-app notification,
 #. * where the first %s is the distro name (e.g. "Fedora 25") and
 #. * the second %s is the origin, e.g. "Fedora Project [fedoraproject.org]"
-<<<<<<< HEAD
-#: src/gs-shell.c:1222
-=======
 #: src/gs-shell.c:1248
->>>>>>> 35e6ebde
 #, c-format
 msgid "Unable to upgrade to %s from %s"
 msgstr "Impossibile avanzare a %s da %s"
 
 #. TRANSLATORS: failure text for the in-app notification,
 #. * where the %s is the app name (e.g. "GIMP")
-<<<<<<< HEAD
-#: src/gs-shell.c:1227
-=======
 #: src/gs-shell.c:1253
->>>>>>> 35e6ebde
 #, c-format
 msgid "Unable to upgrade to %s as download failed"
 msgstr "Impossibile avanzare a %s poiché lo scaricamento non è riuscito"
 
 #. TRANSLATORS: failure text for the in-app notification
-<<<<<<< HEAD
-#: src/gs-shell.c:1234
-=======
 #: src/gs-shell.c:1260
->>>>>>> 35e6ebde
 msgid "Unable to upgrade: internet access was required but wasn’t available"
 msgstr ""
 "Impossibile avanzare: è stato richiesto l'accesso a Internet ma non era "
@@ -2877,99 +2657,63 @@
 
 #. TRANSLATORS: failure text for the in-app notification,
 #. * where the %s is the distro name (e.g. "Fedora 25")
-<<<<<<< HEAD
-#: src/gs-shell.c:1242
-=======
 #: src/gs-shell.c:1268
->>>>>>> 35e6ebde
 #, c-format
 msgid "Unable to upgrade to %s: not enough disk space"
 msgstr "Impossibile avanzare a %s: non c'è abbastanza spazio sul disco"
 
 #. TRANSLATORS: failure text for the in-app notification,
 #. * where the %s is the distro name (e.g. "Fedora 25")
-<<<<<<< HEAD
-#: src/gs-shell.c:1251
-=======
 #: src/gs-shell.c:1277
->>>>>>> 35e6ebde
 #, c-format
 msgid "Unable to upgrade to %s: authentication was required"
 msgstr "Impossibile avanzare a %s: è richiesta l'autenticazione"
 
 #. TRANSLATORS: failure text for the in-app notification,
 #. * where the %s is the distro name (e.g. "Fedora 25")
-<<<<<<< HEAD
-#: src/gs-shell.c:1258
-=======
 #: src/gs-shell.c:1284
->>>>>>> 35e6ebde
 #, c-format
 msgid "Unable to upgrade to %s: authentication was invalid"
 msgstr "Impossibile avanzare a %s: l'autenticazione non è valida"
 
 #. TRANSLATORS: failure text for the in-app notification,
 #. * where the %s is the distro name (e.g. "Fedora 25")
-<<<<<<< HEAD
-#: src/gs-shell.c:1265
-=======
 #: src/gs-shell.c:1291
->>>>>>> 35e6ebde
 #, c-format
 msgid "Unable to upgrade to %s: you do not have permission to upgrade"
 msgstr "Impossibile avanzare a %s: non si hanno i permessi per avanzare"
 
 #. TRANSLATORS: failure text for the in-app notification,
 #. * where the %s is the distro name (e.g. "Fedora 25")
-<<<<<<< HEAD
-#: src/gs-shell.c:1272
-=======
 #: src/gs-shell.c:1298
->>>>>>> 35e6ebde
 #, c-format
 msgid "Unable to upgrade to %s: AC power is required"
 msgstr "Impossibile avanzare a %s: è richiesta l'alimentazione da rete"
 
 #. TRANSLATORS: failure text for the in-app notification,
 #. * where the %s is the distro name (e.g. "Fedora 25")
-<<<<<<< HEAD
-#: src/gs-shell.c:1281
-=======
 #: src/gs-shell.c:1307
->>>>>>> 35e6ebde
 #, c-format
 msgid "Unable to upgrade to %s"
 msgstr "Impossibile avanzare a %s"
 
 #. TRANSLATORS: failure text for the in-app notification,
 #. * where the %s is the application name (e.g. "GIMP")
-<<<<<<< HEAD
-#: src/gs-shell.c:1323
-=======
 #: src/gs-shell.c:1349
->>>>>>> 35e6ebde
 #, c-format
 msgid "Unable to remove %s: authentication was required"
 msgstr "Impossibile rimuovere %s: è richiesta l'utenticazione"
 
 #. TRANSLATORS: failure text for the in-app notification,
 #. * where the %s is the application name (e.g. "GIMP")
-<<<<<<< HEAD
-#: src/gs-shell.c:1329
-=======
 #: src/gs-shell.c:1355
->>>>>>> 35e6ebde
 #, c-format
 msgid "Unable to remove %s: authentication was invalid"
 msgstr "Impossibile rimuovere %s: l'autenticazione non è valida"
 
 #. TRANSLATORS: failure text for the in-app notification,
 #. * where the %s is the application name (e.g. "GIMP")
-<<<<<<< HEAD
-#: src/gs-shell.c:1335
-=======
 #: src/gs-shell.c:1361
->>>>>>> 35e6ebde
 #, c-format
 msgid "Unable to remove %s: you do not have permission to remove software"
 msgstr ""
@@ -2977,22 +2721,14 @@
 
 #. TRANSLATORS: failure text for the in-app notification,
 #. * where the %s is the application name (e.g. "GIMP")
-<<<<<<< HEAD
-#: src/gs-shell.c:1342
-=======
 #: src/gs-shell.c:1368
->>>>>>> 35e6ebde
 #, c-format
 msgid "Unable to remove %s: AC power is required"
 msgstr "Impossibile rimuovere %s: è richiesta l'alimentazione da rete"
 
 #. TRANSLATORS: failure text for the in-app notification,
 #. * where the %s is the application name (e.g. "GIMP")
-<<<<<<< HEAD
-#: src/gs-shell.c:1351
-=======
 #: src/gs-shell.c:1377
->>>>>>> 35e6ebde
 #, c-format
 msgid "Unable to remove %s"
 msgstr "Impossibile rimuovere %s"
@@ -3001,83 +2737,51 @@
 #. * where the first %s is the application name (e.g. "GIMP")
 #. * and the second %s is the name of the runtime, e.g.
 #. * "GNOME SDK [flatpak.gnome.org]"
-<<<<<<< HEAD
-#: src/gs-shell.c:1397
-=======
 #: src/gs-shell.c:1423
->>>>>>> 35e6ebde
 #, c-format
 msgid "Unable to launch %s: %s is not installed"
 msgstr "Impossibile lanciare %s: %s non è installato"
 
 #. TRANSLATORS: failure text for the in-app notification
-<<<<<<< HEAD
-#: src/gs-shell.c:1404 src/gs-shell.c:1452 src/gs-shell.c:1500
-=======
 #: src/gs-shell.c:1430 src/gs-shell.c:1478 src/gs-shell.c:1526
->>>>>>> 35e6ebde
 msgid "Not enough disk space — free up some space and try again"
 msgstr ""
 "Non c'è abbastanza spazio libero sul disco — liberare dello spazio e "
 "riprovare"
 
 #. TRANSLATORS: we failed to get a proper error code
-<<<<<<< HEAD
-#: src/gs-shell.c:1412 src/gs-shell.c:1460 src/gs-shell.c:1527
-=======
 #: src/gs-shell.c:1438 src/gs-shell.c:1486 src/gs-shell.c:1553
->>>>>>> 35e6ebde
 msgid "Sorry, something went wrong"
 msgstr "Qualcosa è andato storto"
 
 #. TRANSLATORS: failure text for the in-app notification
-<<<<<<< HEAD
-#: src/gs-shell.c:1447
-=======
 #: src/gs-shell.c:1473
->>>>>>> 35e6ebde
 msgid "Failed to install file: authentication failed"
 msgstr "Installazione del file non riuscita: autenticazione non riuscita"
 
 #. TRANSLATORS: failure text for the in-app notification,
 #. * the %s is the origin, e.g. "Fedora" or
 #. * "Fedora Project [fedoraproject.org]"
-<<<<<<< HEAD
-#: src/gs-shell.c:1494
-=======
 #: src/gs-shell.c:1520
->>>>>>> 35e6ebde
 #, c-format
 msgid "Unable to contact %s"
 msgstr "Impossibile contattare %s"
 
 #. TRANSLATORS: failure text for the in-app notification,
 #. * where the %s is the application name (e.g. "GIMP")
-<<<<<<< HEAD
-#: src/gs-shell.c:1509
-=======
 #: src/gs-shell.c:1535
->>>>>>> 35e6ebde
 #, c-format
 msgid "%s needs to be restarted to use new plugins."
 msgstr "%s necessita di un riavvio per usare i nuovi plugin."
 
 #. TRANSLATORS: failure text for the in-app notification
-<<<<<<< HEAD
-#: src/gs-shell.c:1514
-=======
 #: src/gs-shell.c:1540
->>>>>>> 35e6ebde
 msgid "This application needs to be restarted to use new plugins."
 msgstr ""
 "Questa applicazione necessita di essere riavviata per usare i nuovi plugin."
 
 #. TRANSLATORS: need to be connected to the AC power
-<<<<<<< HEAD
-#: src/gs-shell.c:1521
-=======
 #: src/gs-shell.c:1547
->>>>>>> 35e6ebde
 msgid "AC power is required"
 msgstr "È richiesta l'alimentazione da rete"
 
@@ -3718,13 +3422,10 @@
 "Aggiornamenti;Avanzamento;Sorgenti;Repository;Preferenze;Installare;"
 "Disinstallare;Programma;Software;Applicazione;Negozio;"
 
-<<<<<<< HEAD
-=======
 #: src/org.gnome.Software.Editor.desktop.in:3
 msgid "Banner Designer"
 msgstr "Progettazione striscione"
 
->>>>>>> 35e6ebde
 #: src/org.gnome.Software.Editor.desktop.in:4
 msgid "Design the featured banners for GNOME Software"
 msgstr "Progetta lo striscione in evidenza per GNOME Software"
@@ -4202,21 +3903,13 @@
 msgstr "Flatpak è un framework per le applicazioni desktop su Linux"
 
 #. TRANSLATORS: status text when downloading new metadata
-<<<<<<< HEAD
-#: plugins/flatpak/gs-flatpak.c:563
-=======
 #: plugins/flatpak/gs-flatpak.c:597
->>>>>>> 35e6ebde
 #, c-format
 msgid "Getting flatpak metadata for %s…"
 msgstr "Recupero metadata flatpak di %s…"
 
 #. TRANSLATORS: status text when downloading the RuntimeRepo
-<<<<<<< HEAD
-#: plugins/flatpak/gs-flatpak.c:2617
-=======
 #: plugins/flatpak/gs-flatpak.c:2651
->>>>>>> 35e6ebde
 msgid "Getting runtime source…"
 msgstr "Recupero sorgenti delle librerie…"
 
@@ -4273,15 +3966,12 @@
 msgid "Downloading shell extension metadata…"
 msgstr "Scaricamento metadata dell'estensione della shell…"
 
-<<<<<<< HEAD
-=======
 #. TRANSLATORS: default snap store name
 #: plugins/snap/gs-plugin-snap.c:186
 #| msgid "Snappy Support"
 msgid "Snap Store"
 msgstr "Snap Store"
 
->>>>>>> 35e6ebde
 #: plugins/snap/org.gnome.Software.Plugin.Snap.metainfo.xml.in:6
 msgid "Snappy Support"
 msgstr "Supporto Snappy"
