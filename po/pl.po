# Polish translation for gnome-software.
# Copyright © 2012-2021 the gnome-software authors.
# This file is distributed under the same license as the gnome-software package.
# Piotr Drąg <piotrdrag@gmail.com>, 2012-2021.
# Aviary.pl <community-poland@mozilla.org>, 2012-2021.
#
msgid ""
msgstr ""
"Project-Id-Version: gnome-software\n"
"Report-Msgid-Bugs-To: https://gitlab.gnome.org/GNOME/gnome-software/issues\n"
<<<<<<< HEAD
"POT-Creation-Date: 2021-03-31 17:16+0000\n"
"PO-Revision-Date: 2021-04-02 11:35+0200\n"
=======
"POT-Creation-Date: 2021-09-16 12:17+0000\n"
"PO-Revision-Date: 2021-09-16 14:55+0200\n"
>>>>>>> 8566498b
"Last-Translator: Piotr Drąg <piotrdrag@gmail.com>\n"
"Language-Team: Polish <community-poland@mozilla.org>\n"
"Language: pl\n"
"MIME-Version: 1.0\n"
"Content-Type: text/plain; charset=UTF-8\n"
"Content-Transfer-Encoding: 8bit\n"
"Plural-Forms: nplurals=3; plural=(n==1 ? 0 : n%10>=2 && n%10<=4 && (n%100<10 "
"|| n%100>=20) ? 1 : 2);\n"

#: data/appdata/org.gnome.Software.appdata.xml.in:7
msgid "GNOME Software"
msgstr "Menedżer oprogramowania GNOME"

#: data/appdata/org.gnome.Software.appdata.xml.in:8
msgid "Application manager for GNOME"
msgstr "Menedżer programów dla środowiska GNOME"

#: data/appdata/org.gnome.Software.appdata.xml.in:10
msgid ""
"Software allows you to find and install new applications and system "
"extensions and remove existing installed applications."
msgstr ""
"Menedżer oprogramowania umożliwia wyszukiwanie i instalowanie nowych "
"programów i rozszerzeń systemu oraz usuwanie już zainstalowanych programów."

#: data/appdata/org.gnome.Software.appdata.xml.in:14
msgid ""
"GNOME Software showcases featured and popular applications with useful "
"descriptions and multiple screenshots per application. Applications can be "
"found either through browsing the list of categories or by searching. It "
"also allows you to update your system using an offline update."
msgstr ""
"Menedżer oprogramowania dla środowiska GNOME prezentuje polecane i popularne "
"programy z przydatnymi opisami i wieloma zrzutami ekranu. Programy mogą być "
"wyszukiwane lub przeglądane według kategorii. Możliwe jest także "
"aktualizowanie systemu za pomocą funkcji aktualizacji w trybie offline."

#: data/appdata/org.gnome.Software.appdata.xml.in:25
msgid "Overview panel"
msgstr "Panel przeglądu"

#: data/appdata/org.gnome.Software.appdata.xml.in:29
#: data/appdata/org.gnome.Software.appdata.xml.in:33
msgid "Details panel"
msgstr "Panel informacji o programie"

#: data/appdata/org.gnome.Software.appdata.xml.in:37
msgid "Installed panel"
msgstr "Panel zainstalowanych programów"

#: data/appdata/org.gnome.Software.appdata.xml.in:41
#: data/appdata/org.gnome.Software.appdata.xml.in:45
msgid "Updates panel"
msgstr "Panel aktualizacji"

#: data/appdata/org.gnome.Software.appdata.xml.in:49
msgid "The update details"
msgstr "Informacje o aktualizacji"

<<<<<<< HEAD
#: data/appdata/org.gnome.Software.appdata.xml.in:1678
=======
#: data/appdata/org.gnome.Software.appdata.xml.in:1818
>>>>>>> 8566498b
msgid "The GNOME Project"
msgstr "Projekt GNOME"

#: data/org.gnome.software.external-appstream.policy.in.in:11
msgid "Install an appstream file into a system location"
msgstr "Instalacja pliku AppStream w położeniu systemowym"

#: data/org.gnome.software.external-appstream.policy.in.in:12
msgid "Installing an appstream file into a system location"
msgstr "Instalowanie pliku AppStream w położeniu systemowym"

#: data/org.gnome.software.gschema.xml:5
msgid "A list of compatible projects"
msgstr "Lista zgodnych projektów"

#: data/org.gnome.software.gschema.xml:6
msgid ""
"This is a list of compatible projects we should show such as GNOME, KDE and "
"XFCE."
msgstr ""
"To jest lista zgodnych projektów, które powinny być wyświetlane, takie jak "
"GNOME, KDE i Xfce."

#: data/org.gnome.software.gschema.xml:10
msgid "Whether to manage updates and upgrades in GNOME Software"
msgstr ""
"Czy zarządzać aktualizacjami i aktualizacjami systemu w Menedżerze "
"oprogramowania GNOME"

#: data/org.gnome.software.gschema.xml:11
msgid ""
"If disabled, GNOME Software will hide the updates panel, not perform any "
"automatic updates actions or prompt for upgrades."
msgstr ""
"Jeśli jest wyłączone, to Menedżer oprogramowania GNOME ukryje panel "
"aktualizacji, nie będzie wykonywał aktualizacji automatycznych ani pytał "
"o aktualizacje systemu."

#: data/org.gnome.software.gschema.xml:15
msgid "Automatically download and install updates"
msgstr "Automatyczne pobieranie i instalowanie aktualizacji"

#: data/org.gnome.software.gschema.xml:16
msgid ""
"If enabled, GNOME Software automatically downloads software updates in the "
"background, also installing ones that do not require a reboot."
msgstr ""
"Jeśli jest włączone, to Menedżer oprogramowania GNOME automatycznie pobiera "
"aktualizacje oprogramowania w tle, instalując te niewymagające ponownego "
"uruchomienia."

#: data/org.gnome.software.gschema.xml:20
msgid "Notify the user about software updated in the background"
msgstr "Powiadamianie użytkownika o oprogramowaniu zaktualizowanym w tle"

#: data/org.gnome.software.gschema.xml:21
msgid ""
"If enabled, GNOME Software notifies the user about updates that happened "
"whilst the user was idle."
msgstr ""
"Jeśli jest włączone, to Menedżer oprogramowania GNOME powiadamia użytkownika "
"o aktualizacjach wykonanych, kiedy nie używał komputera."

#: data/org.gnome.software.gschema.xml:25
msgid "Whether to automatically refresh when on a metered connection"
msgstr "Czy automatycznie odświeżać na mierzonych połączeniach"

#: data/org.gnome.software.gschema.xml:26
msgid ""
"If enabled, GNOME Software automatically refreshes in the background even "
"when using a metered connection (eventually downloading some metadata, "
"checking for updates, etc., which may incur in costs for the user)."
msgstr ""
"Jeśli jest włączone, to Menedżer oprogramowania GNOME automatycznie odświeża "
"w tle, nawet podczas używania mierzonego połączenia (pobieranie metadanych, "
"wyszukiwanie aktualizacji itp., co może oznaczać koszty dla użytkownika)."

#: data/org.gnome.software.gschema.xml:30
msgid "Whether it’s the very first run of GNOME Software"
msgstr "Czy to pierwsze uruchomienie Menedżera oprogramowania GNOME"

#: data/org.gnome.software.gschema.xml:34
msgid "Show star ratings next to applications"
msgstr "Wyświetlanie ocen obok programów"

#: data/org.gnome.software.gschema.xml:38
msgid "Filter applications based on the default branch set for the remote"
msgstr ""
"Filtrowanie programów na podstawie domyślnie ustawionej gałęzi dla "
"repozytorium"

#: data/org.gnome.software.gschema.xml:42
msgid "Non-free applications show a warning dialog before install"
msgstr "Wyświetlanie ostrzeżenia przed instalowaniem własnościowych programów"

#: data/org.gnome.software.gschema.xml:43
msgid ""
"When non-free applications are installed a warning dialog can be shown. This "
"controls if that dialog is suppressed."
msgstr ""
"Można wyświetlać ostrzeżenie przed instalowaniem własnościowych programów. "
"To ustawienie kontroluje, czy to ostrzeżenie jest wstrzymywane."

#: data/org.gnome.software.gschema.xml:47
msgid "A list of popular applications"
msgstr "Lista popularnych programów"

#: data/org.gnome.software.gschema.xml:48
msgid "A list of applications to use, overriding the system defined ones."
msgstr ""
"Lista używanych programów, zastępująca programy określone przez system."

#: data/org.gnome.software.gschema.xml:52
msgid "The last update check timestamp"
msgstr "Czas ostatniego sprawdzenia aktualizacji"

#: data/org.gnome.software.gschema.xml:56
msgid "The last upgrade notification timestamp"
msgstr "Czas ostatniego powiadomienia o aktualizacji"

#: data/org.gnome.software.gschema.xml:60
msgid "The last update notification timestamp"
msgstr "Czas ostatniego powiadomienia o aktualizacji"

#: data/org.gnome.software.gschema.xml:64
msgid "The timestamp of the first security update, cleared after update"
msgstr "Czas pierwszej aktualizacji bezpieczeństwa, czyszczony po aktualizacji"

#: data/org.gnome.software.gschema.xml:68
msgid "The last update timestamp"
msgstr "Czas ostatniej aktualizacji"

#: data/org.gnome.software.gschema.xml:72
msgid "The last timestamp when the system was online and got any updates"
msgstr ""
"Ostatnia data, kiedy system był w trybie online i otrzymał jakieś "
"aktualizacje"

#: data/org.gnome.software.gschema.xml:76
msgid "The age in seconds to verify the upstream screenshot is still valid"
msgstr ""
"Czas w sekundach do sprawdzania, czy zrzut ekranu jest nadal prawidłowy"

#: data/org.gnome.software.gschema.xml:77
msgid ""
"Choosing a larger value will mean less round-trips to the remote server but "
"updates to the screenshots may take longer to show to the user. A value of 0 "
"means to never check the server if the image already exists in the cache."
msgstr ""
"Wybranie większej wartości oznacza mniej wycieczek do zdalnego serwera, ale "
"wyświetlenie aktualizacji zrzutów ekranu mogą zająć więcej czasu. Wartość 0 "
"oznacza, że serwer nigdy nie zostanie sprawdzony, jeśli obraz już istnieje "
"w pamięci podręcznej."

#: data/org.gnome.software.gschema.xml:86
msgid "The server to use for application reviews"
msgstr "Serwer używany do wyświetlania recenzji programów"

#: data/org.gnome.software.gschema.xml:90
msgid "The minimum karma score for reviews"
msgstr "Minimalna karma recenzji"

#: data/org.gnome.software.gschema.xml:91
msgid "Reviews with karma less than this number will not be shown."
msgstr "Recenzje o niższej karmie nie będą wyświetlane."

#: data/org.gnome.software.gschema.xml:95
msgid "A list of official repositories that should not be considered 3rd party"
msgstr ""
"Lista oficjalnych repozytoriów, które nie powinny być traktowane jako "
"dostarczane przez stronę trzecią"

#: data/org.gnome.software.gschema.xml:99
msgid "A list of official repositories that should be considered free software"
msgstr ""
"Lista oficjalnych repozytoriów, które powinny być traktowane jako wolne "
"oprogramowanie"

#: data/org.gnome.software.gschema.xml:103
msgid ""
"The licence URL to use when an application should be considered free software"
msgstr ""
"Adres URL licencji używanej, kiedy program powinien być traktowany jako "
"wolne oprogramowanie"

#: data/org.gnome.software.gschema.xml:107
msgid "Install bundled applications for all users on the system where possible"
msgstr ""
"Instalowanie pakietów dla wszystkich użytkowników systemu tam, gdzie to "
"możliwe"

#: data/org.gnome.software.gschema.xml:111
msgid "Allow access to the Software Repositories dialog"
msgstr "Zezwolenie na używanie okna repozytoriów oprogramowania"

#: data/org.gnome.software.gschema.xml:115
msgid "Offer upgrades for pre-releases"
msgstr "Oferowanie aktualizacji do wydań testowych"

#: data/org.gnome.software.gschema.xml:119
msgid "Show some UI elements informing the user that an app is non-free"
msgstr ""
"Wyświetlanie elementu interfejsu informującego użytkownika, że program jest "
"własnościowy"

#: data/org.gnome.software.gschema.xml:123
msgid "Show the installed size for apps in the list of installed applications"
msgstr ""
"Wyświetlanie rozmiaru programów po zainstalowaniu na liście zainstalowanych "
"programów"

#. Translators: Replace the link with a version in your language, e.g. 'https://de.wikipedia.org/wiki/Proprietäre_Software'. Remember to include ''.
#: data/org.gnome.software.gschema.xml:127
msgid "'https://en.wikipedia.org/wiki/Proprietary_software'"
msgstr "'https://pl.wikipedia.org/wiki/Zamknięte_oprogramowanie'"

#: data/org.gnome.software.gschema.xml:128
msgid "The URI that explains nonfree and proprietary software"
msgstr "Adres URI wyjaśniający własnościowe oprogramowanie"

#: data/org.gnome.software.gschema.xml:132
msgid ""
"A list of URLs pointing to appstream files that will be downloaded into an "
"app-info folder"
msgstr ""
"Lista adresów URL wskazujących na pliki AppStream, które będą pobierane do "
"katalogu „app-info”"

#: data/org.gnome.software.gschema.xml:136
msgid "Install the AppStream files to a system-wide location for all users"
msgstr ""
"Instalowanie plików AppStream w położeniu systemowym dla wszystkich "
"użytkowników"

#: data/org.gnome.software.gschema.xml:140
msgid ""
"Priority order of packaging formats to prefer, with more important formats "
"listed first. An empty array means the default order. Omitted formats are "
"assumed to be listed last."
msgstr ""
"Kolejność priorytetów preferowanych formatów pakietów, z ważniejszymi "
"formatami wymienionymi jako pierwsze. Pusta macierz oznacza domyślną "
"kolejność. Pominięte formaty są uznawane jako wymienione na końcu."

#: data/org.gnome.software.gschema.xml:145
msgid "The URI that references the background for an upgrade banner."
msgstr "Adres URI tła baneru aktualizacji."

#: data/org.gnome.software.gschema.xml:146
msgid ""
"The URI can contain up to three '%u', which will be replaced by the upgrade "
"version."
msgstr ""
"Adres URI może zawierać do trzech „%u”, które zostaną zastąpione wersją "
"aktualizacji."

#: data/org.gnome.software.gschema.xml:152
msgid "A string storing the gnome-online-account id used to login"
msgstr ""
"Ciąg przechowujący identyfikator usługi gnome-online-accounts używany do "
"logowania"

#. TRANSLATORS: tool that is used when copying profiles system-wide
#: gs-install-appstream/gs-install-appstream.c:141
msgid "GNOME Software AppStream system-wide installer"
msgstr "Instalator plików AppStream w systemie"

#: gs-install-appstream/gs-install-appstream.c:143
msgid "Failed to parse command line arguments"
msgstr "Przetworzenie wiersza poleceń się nie powiodło"

#. TRANSLATORS: user did not specify a valid filename
#: gs-install-appstream/gs-install-appstream.c:150
msgid "You need to specify exactly one filename"
msgstr "Należy podać dokładnie jedną nazwę pliku"

#. TRANSLATORS: only able to install files as root
#: gs-install-appstream/gs-install-appstream.c:157
msgid "This program can only be used by the root user"
msgstr "Ten program może być używany tylko przez roota"

#. TRANSLATORS: error details
#: gs-install-appstream/gs-install-appstream.c:165
#, c-format
msgid "Failed to validate content type: %s"
msgstr "Sprawdzenie poprawności typu treści się nie powiodło: %s"

#. TRANSLATORS: error details
#: gs-install-appstream/gs-install-appstream.c:176
#, c-format
msgid "Failed to copy: %s"
msgstr "Skopiowanie się nie powiodło: %s"

#: src/gnome-software-local-file.desktop.in:3
msgid "Software Install"
msgstr "Instalacja oprogramowania"

#: src/gnome-software-local-file.desktop.in:4
msgid "Install selected software on the system"
msgstr "Instalowanie wybranego oprogramowania na komputerze"

#. TRANSLATORS: content rating title, see https://hughsie.github.io/oars/
#: src/gs-age-rating-context-dialog.c:78
msgid "Cartoon Violence"
msgstr "Rysunkowa przemoc"

#. TRANSLATORS: content rating title, see https://hughsie.github.io/oars/
#: src/gs-age-rating-context-dialog.c:85
msgid "Fantasy Violence"
msgstr "Nierzeczywista przemoc"

#. TRANSLATORS: content rating title, see https://hughsie.github.io/oars/
#: src/gs-age-rating-context-dialog.c:92
msgid "Realistic Violence"
msgstr "Realistyczna przemoc"

#. TRANSLATORS: content rating title, see https://hughsie.github.io/oars/
#: src/gs-age-rating-context-dialog.c:99
msgid "Violence Depicting Bloodshed"
msgstr "Przemoc przedstawiająca rozlew krwi"

#. TRANSLATORS: content rating title, see https://hughsie.github.io/oars/
#: src/gs-age-rating-context-dialog.c:106
msgid "Sexual Violence"
msgstr "Przemoc seksualna"

#. TRANSLATORS: content rating title, see https://hughsie.github.io/oars/
#: src/gs-age-rating-context-dialog.c:113
msgid "Alcohol"
msgstr "Alkohol"

#. TRANSLATORS: content rating title, see https://hughsie.github.io/oars/
#: src/gs-age-rating-context-dialog.c:120
msgid "Narcotics"
msgstr "Narkotyki"

#. TRANSLATORS: content rating title, see https://hughsie.github.io/oars/
#: src/gs-age-rating-context-dialog.c:127
msgid "Tobacco"
msgstr "Tytoń"

#. TRANSLATORS: content rating title, see https://hughsie.github.io/oars/
#: src/gs-age-rating-context-dialog.c:134
msgid "Nudity"
msgstr "Nagość"

#. TRANSLATORS: content rating title, see https://hughsie.github.io/oars/
#: src/gs-age-rating-context-dialog.c:141
msgid "Sexual Themes"
msgstr "Motywy seksualne"

#. TRANSLATORS: content rating title, see https://hughsie.github.io/oars/
#: src/gs-age-rating-context-dialog.c:148
msgid "Profanity"
msgstr "Przekleństwa"

#. TRANSLATORS: content rating title, see https://hughsie.github.io/oars/
#: src/gs-age-rating-context-dialog.c:155
msgid "Inappropriate Humor"
msgstr "Nieodpowiedni humor"

#. TRANSLATORS: content rating title, see https://hughsie.github.io/oars/
#: src/gs-age-rating-context-dialog.c:162
msgid "Discrimination"
msgstr "Dyskryminacja"

#. TRANSLATORS: content rating title, see https://hughsie.github.io/oars/
#: src/gs-age-rating-context-dialog.c:169
msgid "Advertising"
msgstr "Reklamy"

#. TRANSLATORS: content rating title, see https://hughsie.github.io/oars/
#: src/gs-age-rating-context-dialog.c:176
msgid "Gambling"
msgstr "Hazard"

#. TRANSLATORS: content rating title, see https://hughsie.github.io/oars/
#: src/gs-age-rating-context-dialog.c:183
msgid "Purchasing"
msgstr "Zakupy"

#. TRANSLATORS: content rating title, see https://hughsie.github.io/oars/
#: src/gs-age-rating-context-dialog.c:190
msgid "Chat Between Users"
msgstr "Rozmowy między użytkownikami"

#. TRANSLATORS: content rating title, see https://hughsie.github.io/oars/
#: src/gs-age-rating-context-dialog.c:197
msgid "Audio Chat Between Users"
msgstr "Rozmowy głosowe między użytkownikami"

#. TRANSLATORS: content rating title, see https://hughsie.github.io/oars/
#: src/gs-age-rating-context-dialog.c:204
msgid "Contact Details"
msgstr "Informacje kontaktowe"

#. TRANSLATORS: content rating title, see https://hughsie.github.io/oars/
#: src/gs-age-rating-context-dialog.c:211
msgid "Identifying Information"
msgstr "Informacje identyfikujące"

#. TRANSLATORS: content rating title, see https://hughsie.github.io/oars/
#: src/gs-age-rating-context-dialog.c:218
msgid "Location Sharing"
msgstr "Udostępnianie położenia"

#. TRANSLATORS: content rating title, see https://hughsie.github.io/oars/
#: src/gs-age-rating-context-dialog.c:241
msgid "Homosexuality"
msgstr "Homoseksualność"

#. TRANSLATORS: content rating title, see https://hughsie.github.io/oars/
#: src/gs-age-rating-context-dialog.c:248
msgid "Prostitution"
msgstr "Prostytucja"

#. TRANSLATORS: content rating title, see https://hughsie.github.io/oars/
#: src/gs-age-rating-context-dialog.c:255
msgid "Adultery"
msgstr "Cudzołóstwo"

#. TRANSLATORS: content rating title, see https://hughsie.github.io/oars/
#: src/gs-age-rating-context-dialog.c:262
msgid "Sexualized Characters"
msgstr "Seksualizowane postacie"

#. TRANSLATORS: content rating title, see https://hughsie.github.io/oars/
#: src/gs-age-rating-context-dialog.c:269
msgid "Desecration"
msgstr "Profanacja"

#. TRANSLATORS: content rating title, see https://hughsie.github.io/oars/
#: src/gs-age-rating-context-dialog.c:276
msgid "Human Remains"
msgstr "Zwłoki ludzkie"

#. TRANSLATORS: content rating title, see https://hughsie.github.io/oars/
#: src/gs-age-rating-context-dialog.c:283
msgid "Slavery"
msgstr "Niewolnictwo"

#. Translators: This refers to a content rating attribute which
#. * has an unknown value. For example, the amount of violence in
#. * an app is ‘Unknown’.
#: src/gs-age-rating-context-dialog.c:338
msgid "Unknown"
msgstr "Nieznane"

#. Translators: The app is considered suitable to be run by all ages of people.
#. * This is displayed in a context tile, so the string should be short.
#. TRANSLATORS: this is a subcategory matching all the
#. * different apps in the parent category, e.g. "Games"
#: src/gs-age-rating-context-dialog.c:605 lib/gs-category.c:214
msgid "All"
msgstr "Wszystkie"

#. Translators: This is displayed for the download size in an
#. * app’s context tile if the size is unknown. It should be short
#. * (at most a couple of characters wide).
#. Translators: This is shown in a bubble if the storage
#. * size of an application is not known. The bubble is small,
#. * so the string should be as short as possible.
#: src/gs-age-rating-context-dialog.c:618 src/gs-app-context-bar.c:187
#: src/gs-storage-context-dialog.c:87
msgid "?"
msgstr "?"

#. Translators: This is a dialogue title which indicates that an app is suitable
#. * for all ages. The placeholder is the app name.
#: src/gs-age-rating-context-dialog.c:684
#, c-format
msgid "%s is suitable for everyone"
msgstr "Program %s jest odpowiedni dla wszystkich"

#. Translators: This is a dialogue title which indicates that an app is suitable
#. * for children up to around age 3. The placeholder is the app name.
#: src/gs-age-rating-context-dialog.c:688
#, c-format
msgid "%s is suitable for toddlers"
msgstr "Program %s jest odpowiedni dla niemowląt"

#. Translators: This is a dialogue title which indicates that an app is suitable
#. * for children up to around age 5. The placeholder is the app name.
#: src/gs-age-rating-context-dialog.c:692
#, c-format
msgid "%s is suitable for young children"
msgstr "Program %s jest odpowiedni dla małych dzieci"

<<<<<<< HEAD
#. button in the info bar
#. TRANSLATORS: this is a link to the
#. * control-center network panel
#: src/gnome-software.ui:394 src/gs-updates-page.c:839
msgid "Network Settings"
msgstr "Ustawienia sieci"
=======
#. Translators: This is a dialogue title which indicates that an app is suitable
#. * for people up to around age 18. The placeholder is the app name.
#: src/gs-age-rating-context-dialog.c:700
#, c-format
msgid "%s is suitable for teenagers"
msgstr "Program %s jest odpowiedni dla nastolatków"
>>>>>>> 8566498b

#. Translators: This is a dialogue title which indicates that an app is suitable
#. * for people aged up to and over 18. The placeholder is the app name.
#: src/gs-age-rating-context-dialog.c:704
#, c-format
msgid "%s is suitable for adults"
msgstr "Program %s jest odpowiedni dla dorosłych"

#. Translators: This is a dialogue title which indicates that an app is suitable
#. * for a specified age group. The first placeholder is the app name, the second
#. * is the age group.
#: src/gs-age-rating-context-dialog.c:709
#, c-format
msgid "%s is suitable for %s"
msgstr "Program %s jest odpowiedni dla osób %s"

#. Translators: This is the title of the dialog which contains information about the suitability of an app for different ages.
#. this one’s not a placeholder
#: src/gs-age-rating-context-dialog.ui:9 src/gs-app-context-bar.ui:302
msgid "Age Rating"
msgstr "Klasyfikacja wiekowa"

#: src/gs-age-rating-context-dialog.ui:116
#: src/gs-hardware-support-context-dialog.ui:115
#: src/gs-safety-context-dialog.ui:264
msgid "How to add missing information"
msgstr "Jak dodać brakujące informacje"

<<<<<<< HEAD
#: lib/gs-app.c:5173
=======
#: lib/gs-app.c:5607
>>>>>>> 8566498b
msgid "Local file"
msgstr "Lokalny plik"

#. TRANSLATORS: the first %s is replaced with an origin name;
#. the second %s is replaced with the packaging format.
#. Example string: "Local file (RPM)"
<<<<<<< HEAD
#: lib/gs-app.c:5189
=======
#. Translators: The first placeholder is an app runtime
#. * name, the second is its version number.
#: lib/gs-app.c:5623 src/gs-safety-context-dialog.c:391
>>>>>>> 8566498b
#, c-format
msgid "%s (%s)"
msgstr "%s (%s)"

<<<<<<< HEAD
#: lib/gs-app.c:5257
msgid "Package"
msgstr "Pakiet"

#: src/gs-app-addon-row.c:97 src/gs-app-row.c:413
msgid "Pending"
msgstr "Oczekujące"

#: src/gs-app-addon-row.c:103 src/gs-app-row.ui:163 src/gs-app-tile.ui:51
#: src/gs-feature-tile.c:381
=======
#: lib/gs-app.c:5699
msgid "Package"
msgstr "Pakiet"

#: src/gs-app-addon-row.c:97 src/gs-app-row.c:435
msgid "Pending"
msgstr "Oczekujące"

#: src/gs-app-addon-row.c:101 src/gs-app-row.c:439 src/gs-details-page.c:359
msgid "Pending install"
msgstr "Oczekuje na instalację"

#: src/gs-app-addon-row.c:105 src/gs-app-row.c:443 src/gs-details-page.c:366
msgid "Pending remove"
msgstr "Oczekuje na usunięcie"

#. Translators: This is in the context of a list of apps which are installed on the system.
#. Translators: A label for a button to show only software which is already installed.
#: src/gs-app-addon-row.c:111 src/gs-app-row.ui:167 src/gs-app-tile.ui:51
#: src/gs-feature-tile.c:381 src/gs-installed-page.c:592 src/gs-shell.ui:319
>>>>>>> 8566498b
msgid "Installed"
msgstr "Zainstalowane"

#. TRANSLATORS: this is a button next to the search results that
#. * shows the status of an application being installed
<<<<<<< HEAD
#. TRANSLATORS: this is a button in the software repositories dialog
#. that shows the status of a repo being installed
#: src/gs-app-addon-row.c:107 src/gs-app-row.c:172 src/gs-details-page.c:365
#: src/gs-third-party-repo-row.c:100
=======
#: src/gs-app-addon-row.c:115 src/gs-app-row.c:195 src/gs-details-page.c:352
>>>>>>> 8566498b
msgid "Installing"
msgstr "Instalowanie"

#: src/gs-app-addon-row.c:119
msgid "Removing"
msgstr "Usuwanie"

<<<<<<< HEAD
#. TRANSLATORS: button text in the header when an application can be erased
#: src/gs-app-addon-row.ui:70 src/gs-details-page.c:1069
#: src/gs-details-page.ui:202
=======
#: src/gs-app-addon-row.ui:70
>>>>>>> 8566498b
msgid "_Uninstall"
msgstr "_Odinstaluj"

#: src/gs-app-details-page.c:70
msgid "Network"
msgstr "Sieć"

#: src/gs-app-details-page.c:70
msgid "Can communicate over the network"
msgstr "Może komunikować się przez sieć"

#: src/gs-app-details-page.c:71
msgid "System Services"
msgstr "Usługi systemowe"

#: src/gs-app-details-page.c:71
msgid "Can access D-Bus services on the system bus"
msgstr "Ma dostęp do usług D-Bus na magistrali systemowej"

#: src/gs-app-details-page.c:72
msgid "Session Services"
msgstr "Usługi sesji"

#: src/gs-app-details-page.c:72
msgid "Can access D-Bus services on the session bus"
msgstr "Ma dostęp do usług D-Bus na magistrali sesji"

#: src/gs-app-details-page.c:73
msgid "Devices"
msgstr "Urządzenia"

#: src/gs-app-details-page.c:73
msgid "Can access system device files"
msgstr "Ma dostęp do plików na urządzeniach systemowych"

#: src/gs-app-details-page.c:74 src/gs-app-details-page.c:75
msgid "Home folder"
msgstr "Katalog domowy"

#: src/gs-app-details-page.c:74 src/gs-app-details-page.c:76
#: src/gs-app-details-page.c:78
msgid "Can view, edit and create files"
msgstr "Może wyświetlać, modyfikować i tworzyć pliki"

#: src/gs-app-details-page.c:75 src/gs-app-details-page.c:77
#: src/gs-app-details-page.c:79
msgid "Can view files"
msgstr "Może wyświetlać pliki"

#: src/gs-app-details-page.c:76 src/gs-app-details-page.c:77
msgid "File system"
msgstr "System plików"

#: src/gs-app-details-page.c:78 src/gs-app-details-page.c:79
msgid "Downloads folder"
msgstr "Katalog pobierania"

#: src/gs-app-details-page.c:80
msgid "Settings"
msgstr "Ustawienia"

#: src/gs-app-details-page.c:80
msgid "Can view and change any settings"
msgstr "Może wyświetlać i zmieniać dowolne ustawienia"

#: src/gs-app-details-page.c:81
msgid "Legacy display system"
msgstr "Przestarzały system wyświetlania"

#: src/gs-app-details-page.c:81
msgid "Uses an old, insecure display system"
msgstr "Używa starego, niezabezpieczonego systemu wyświetlania"

#: src/gs-app-details-page.c:82
msgid "Sandbox escape"
msgstr "Wyjście z izolacji"

#: src/gs-app-details-page.c:82
msgid "Can escape the sandbox and circumvent any other restrictions"
msgstr "Może opuszczać izolację i omijać inne ograniczenia"

#. Translators: This is the source and upgrade version of an
#. * application, shown to the user when they view more detailed
#. * information about pending updates. The source is of the form
#. * ‘deja-dup’ (a package name) or
#. * ‘app/org.gnome.Builder/x86_64/main’ (a flatpak ID), and the
#. * version is of the form ‘40.4-1.fc34’ (a version number).
#: src/gs-app-details-page.c:159
#, c-format
msgid "%s %s"
msgstr "%s %s"

#. TRANSLATORS: this is where the packager did not write
#. * a description for the update
#: src/gs-app-details-page.c:177
msgid "No update description available."
msgstr "Brak opisu aktualizacji."

#: src/gs-app-details-page.ui:22 src/gs-os-update-page.ui:22
#: src/gs-shell.ui:374 src/gs-shell.ui:462
msgid "Go back"
msgstr "Wstecz"

#: src/gs-app-details-page.ui:109 src/gs-app-row.c:504
msgid "Requires additional permissions"
msgstr "Wymaga dodatkowych uprawnień."

#: src/gs-app-version-history-dialog.ui:6 src/gs-details-page.ui:552
msgid "Version History"
msgstr "Historia wersji"

#: src/gs-app-version-history-row.c:61
#, c-format
msgid "New in Version %s"
msgstr "Nowości w wersji %s"

#: src/gs-app-version-history-row.c:68
#, c-format
msgid "Version %s"
msgstr "Wersja %s"

#: src/gs-app-version-history-row.c:70
msgid "No details for this release"
msgstr "Nie ma informacji o tym wydaniu"

#. TRANSLATORS: This is the date string with: day number, month name, year.
#. i.e. "25 May 2012"
#: src/gs-app-version-history-row.c:84 src/gs-review-row.c:65
msgid "%e %B %Y"
msgstr "%-d %B %Y"

#. TRANSLATORS: this is a command line option
<<<<<<< HEAD
#: src/gs-application.c:137
msgid "Start up mode: either ‘updates’, ‘updated’, ‘installed’ or ‘overview’"
msgstr "Tryb startowy: „updates”, „updated”, „installed” lub „overview”"

#: src/gs-application.c:137
msgid "MODE"
msgstr "TRYB"

#: src/gs-application.c:139
msgid "Search for applications"
msgstr "Wyszukuje programy"

#: src/gs-application.c:139
msgid "SEARCH"
msgstr "WYSZUKIWANIE"

#: src/gs-application.c:141
msgid "Show application details (using application ID)"
msgstr "Wyświetla informacje o programie (za pomocą jego identyfikatora)"

#: src/gs-application.c:141 src/gs-application.c:145
msgid "ID"
msgstr "IDENTYFIKATOR"

#: src/gs-application.c:143
msgid "Show application details (using package name)"
msgstr "Wyświetla informacje o programie (za pomocą jego nazwy pakietu)"

#: src/gs-application.c:143
msgid "PKGNAME"
msgstr "NAZWA-PAKIETU"

#: src/gs-application.c:145
msgid "Install the application (using application ID)"
msgstr "Instaluje program (za pomocą jego identyfikatora)"

#: src/gs-application.c:147
msgid "Open a local package file"
msgstr "Otwiera lokalny plik pakietu"

#: src/gs-application.c:147
msgid "FILENAME"
msgstr "NAZWA-PLIKU"

#: src/gs-application.c:149
=======
#: src/gs-application.c:139
msgid "Start up mode: either ‘updates’, ‘updated’, ‘installed’ or ‘overview’"
msgstr "Tryb startowy: „updates”, „updated”, „installed” lub „overview”"

#: src/gs-application.c:139
msgid "MODE"
msgstr "TRYB"

#: src/gs-application.c:141
msgid "Search for applications"
msgstr "Wyszukuje programy"

#: src/gs-application.c:141
msgid "SEARCH"
msgstr "WYSZUKIWANIE"

#: src/gs-application.c:143
msgid "Show application details (using application ID)"
msgstr "Wyświetla informacje o programie (za pomocą jego identyfikatora)"

#: src/gs-application.c:143 src/gs-application.c:147
msgid "ID"
msgstr "IDENTYFIKATOR"

#: src/gs-application.c:145
msgid "Show application details (using package name)"
msgstr "Wyświetla informacje o programie (za pomocą jego nazwy pakietu)"

#: src/gs-application.c:145
msgid "PKGNAME"
msgstr "NAZWA-PAKIETU"

#: src/gs-application.c:147
msgid "Install the application (using application ID)"
msgstr "Instaluje program (za pomocą jego identyfikatora)"

#: src/gs-application.c:149
msgid "Open a local package file"
msgstr "Otwiera lokalny plik pakietu"

#: src/gs-application.c:149
msgid "FILENAME"
msgstr "NAZWA-PLIKU"

#: src/gs-application.c:151
>>>>>>> 8566498b
msgid ""
"The kind of interaction expected for this action: either ‘none’, ‘notify’, "
"or ‘full’"
msgstr ""
"Rodzaj interakcji oczekiwanej dla tego działania: „none”, „notify” lub „full”"

<<<<<<< HEAD
#: src/gs-application.c:152
msgid "Show verbose debugging information"
msgstr "Wyświetla więcej informacji o debugowaniu"

#: src/gs-application.c:154
msgid "Installs any pending updates in the background"
msgstr "Instaluje wszystkie oczekujące aktualizacje w tle"

#: src/gs-application.c:156
msgid "Show update preferences"
msgstr "Wyświetla preferencje aktualizacji"

#: src/gs-application.c:158
msgid "Quit the running instance"
msgstr "Kończy działanie uruchomionego wystąpienia"

#: src/gs-application.c:160
msgid "Prefer local file sources to AppStream"
msgstr "Preferuje lokalne źródła plików nad danymi AppStream"

#: src/gs-application.c:162
msgid "Show version number"
msgstr "Wyświetla numer wersji"

#: src/gs-application.c:355
=======
#: src/gs-application.c:154
msgid "Show verbose debugging information"
msgstr "Wyświetla więcej informacji o debugowaniu"

#: src/gs-application.c:156
msgid "Installs any pending updates in the background"
msgstr "Instaluje wszystkie oczekujące aktualizacje w tle"

#: src/gs-application.c:158
msgid "Show update preferences"
msgstr "Wyświetla preferencje aktualizacji"

#: src/gs-application.c:160
msgid "Quit the running instance"
msgstr "Kończy działanie uruchomionego wystąpienia"

#: src/gs-application.c:162
msgid "Prefer local file sources to AppStream"
msgstr "Preferuje lokalne źródła plików nad danymi AppStream"

#: src/gs-application.c:164
msgid "Show version number"
msgstr "Wyświetla numer wersji"

#: src/gs-application.c:358
msgid "Copyright © 2016–2021 GNOME Software contributors"
msgstr "Copyright © 2016-2021 współtwórcy Menedżera oprogramowania GNOME"

#: src/gs-application.c:361
>>>>>>> 8566498b
msgid "translator-credits"
msgstr ""
"Piotr Drąg <piotrdrag@gmail.com>, 2012-2021\n"
"Aviary.pl <community-poland@mozilla.org>, 2012-2021"

#. TRANSLATORS: this is the title of the about window
#. TRANSLATORS: this is the menu item that opens the about window
<<<<<<< HEAD
#: src/gs-application.c:360 src/gs-shell.c:2136
=======
#: src/gs-application.c:374 src/gs-shell.c:2137
>>>>>>> 8566498b
msgid "About Software"
msgstr "O programie"

#. TRANSLATORS: well, we seem to think so, anyway
<<<<<<< HEAD
#: src/gs-application.c:363
=======
#: src/gs-application.c:377
>>>>>>> 8566498b
msgid "A nice way to manage the software on your system."
msgstr "Łatwy sposób na zarządzanie oprogramowaniem na komputerze."

#. TRANSLATORS: we tried to show an app that did not exist
<<<<<<< HEAD
#: src/gs-application.c:591
=======
#: src/gs-application.c:566
>>>>>>> 8566498b
msgid "Sorry! There are no details for that application."
msgstr "Nie ma informacji o tym programie."

#. Translators: The disk usage of an application when installed.
#. * This is displayed in a context tile, so the string should be short.
#: src/gs-app-context-bar.c:148 src/gs-storage-context-dialog.c:128
msgid "Installed Size"
msgstr "Rozmiar po zainstalowaniu"

#: src/gs-app-context-bar.c:151
#, c-format
msgid "Includes %s of data and %s of cache"
msgstr "W tym %s danych i %s pamięci podręcznej"

#: src/gs-app-context-bar.c:154
#, c-format
msgid "Includes %s of data"
msgstr "W tym %s danych"

#: src/gs-app-context-bar.c:157
#, c-format
msgid "Includes %s of cache"
msgstr "W tym %s pamięci podręcznej"

#: src/gs-app-context-bar.c:160
msgid "Cache and data usage unknown"
msgstr "Nieznane użycie pamięci podręcznej i danych"

#. Translators: The download size of an application.
#. * This is displayed in a context tile, so the string should be short.
#: src/gs-app-context-bar.c:169 src/gs-storage-context-dialog.c:156
msgid "Download Size"
msgstr "Rozmiar pobierania"

#: src/gs-app-context-bar.c:172
msgid "Needs no additional system downloads"
msgstr "Nie wymaga dodatkowego pobierania"

#: src/gs-app-context-bar.c:174
msgid "Needs an unknown size of additional system downloads"
msgstr "Wymaga dodatkowego pobierania o nieznanym rozmiarze"

#. Translators: The placeholder is for a size string,
#. * such as ‘150 MB’ or ‘1.5 GB’.
#: src/gs-app-context-bar.c:179
#, c-format
msgid "Needs %s of additional system downloads"
msgstr "Wymaga %s dodatkowego pobierania"

#. Translators: Displayed if the download or installed size of
#. * an app could not be determined.
#. * This is displayed in a context tile, so the string should be short.
#: src/gs-app-context-bar.c:193
msgid "Size is unknown"
msgstr "Nieznany rozmiar"

#. Translators: This indicates an app requires no permissions to run.
#. * It’s used in a context tile, so should be short.
#: src/gs-app-context-bar.c:257
msgid "No permissions"
msgstr "Bez uprawnień"

#. Translators: This indicates an app uses the network.
#. * It’s used in a context tile, so should be short.
#: src/gs-app-context-bar.c:268
msgid "Has network access"
msgstr "Ma dostęp do sieci"

#. Translators: This indicates an app uses D-Bus system services.
#. * It’s used in a context tile, so should be short.
#: src/gs-app-context-bar.c:275
msgid "Uses system services"
msgstr "Używa usług systemowych"

#. Translators: This indicates an app uses D-Bus session services.
#. * It’s used in a context tile, so should be short.
#: src/gs-app-context-bar.c:282
msgid "Uses session services"
msgstr "Używa usług sesji"

#. Translators: This indicates an app can access arbitrary hardware devices.
#. * It’s used in a context tile, so should be short.
#: src/gs-app-context-bar.c:289
msgid "Can access hardware devices"
msgstr "Ma dostęp do urządzeń sprzętowych"

#. Translators: This indicates an app can read/write to the user’s home or the entire filesystem.
#. * It’s used in a context tile, so should be short.
#: src/gs-app-context-bar.c:301
msgid "Can read/write all your data"
msgstr "Może odczytywać/zapisywać wszystkie dane użytkownika"

#. Translators: This indicates an app can read (but not write) from the user’s home or the entire filesystem.
#. * It’s used in a context tile, so should be short.
#: src/gs-app-context-bar.c:313
msgid "Can read all your data"
msgstr "Może odczytywać wszystkie dane użytkownika"

#. Translators: This indicates an app can read/write to the user’s Downloads directory.
#. * It’s used in a context tile, so should be short.
#: src/gs-app-context-bar.c:320
msgid "Can read/write your downloads"
msgstr "Może odczytywać/zapisywać pobrane pliki"

#. Translators: This indicates an app can read (but not write) from the user’s Downloads directory.
#. * It’s used in a context tile, so should be short.
#: src/gs-app-context-bar.c:327
msgid "Can read your downloads"
msgstr "Może odczytywać pobrane pliki"

#. Translators: This indicates an app can access or change user settings.
#. * It’s used in a context tile, so should be short.
#: src/gs-app-context-bar.c:334 src/gs-safety-context-dialog.c:217
msgid "Can access and change user settings"
msgstr "Może używać i zmieniać ustawienia użytkownika"

#. Translators: This indicates an app uses the X11 windowing system.
#. * It’s used in a context tile, so should be short.
#: src/gs-app-context-bar.c:341 src/gs-safety-context-dialog.c:201
msgid "Uses a legacy windowing system"
msgstr "Używa przestarzałego systemu okien"

#. Translators: This indicates an app can escape its sandbox.
#. * It’s used in a context tile, so should be short.
#: src/gs-app-context-bar.c:348 src/gs-safety-context-dialog.c:209
msgid "Can acquire arbitrary permissions"
msgstr "Może uzyskać dowolne uprawnienia"

#. Translators: This indicates that an application has been packaged
#. * by the user’s distribution and is safe.
#. * It’s used in a context tile, so should be short.
#: src/gs-app-context-bar.c:374 src/gs-safety-context-dialog.c:142
msgid "Reviewed by your distribution"
msgstr "Zatwierdzone przez używaną dystrybucję"

#. Translators: This indicates that an application has been packaged
#. * by someone other than the user’s distribution, so might not be safe.
#. * It’s used in a context tile, so should be short.
#: src/gs-app-context-bar.c:381 src/gs-safety-context-dialog.c:139
msgid "Provided by a third party"
msgstr "Dostarczane przez stronę trzecią"

#. Translators: This indicates an app is not licensed under a free software license.
#. * It’s used in a context tile, so should be short.
#: src/gs-app-context-bar.c:393
msgid "Proprietary code"
msgstr "Kod własnościowy"

#. Translators: This indicates an app’s source code is freely available, so can be audited for security.
#. * It’s used in a context tile, so should be short.
#: src/gs-app-context-bar.c:399
msgid "Auditable code"
msgstr "Kod do wglądu"

#. Translators: This indicates an app was written and released by a developer who has been verified.
#. * It’s used in a context tile, so should be short.
#: src/gs-app-context-bar.c:406
msgid "Software developer is verified"
msgstr "Zweryfikowany autor oprogramowania"

#. Translators: This string is used to join various other translated
#. * strings into an inline list of reasons why an app has been marked as
#. * ‘safe’, ‘potentially safe’ or ‘unsafe’. For example:
#. * “App comes from a trusted source; Auditable code; No permissions”
#. * If concatenating strings as a list using a separator like this is not
#. * possible in your language, please file an issue against gnome-software:
#. * https://gitlab.gnome.org/GNOME/gnome-software/-/issues/new
#. Translators: This string is used to join various other translated
#. * strings into an inline list of reasons why an app has been given a
#. * certain content rating. For example:
#. * “References to alcoholic beverages; Moderated chat functionality between users”
#. * If concatenating strings as a list using a separator like this is not
#. * possible in your language, please file an issue against gnome-software:
#. * https://gitlab.gnome.org/GNOME/gnome-software/-/issues/new
#: src/gs-app-context-bar.c:418 src/gs-app-context-bar.c:679
msgid "; "
msgstr ", "

#. Translators: The app is considered safe to install and run.
#. * This is displayed in a context tile, so the string should be short.
#: src/gs-app-context-bar.c:426
msgid "Safe"
msgstr "Bezpieczne"

#. Translators: The app is considered potentially unsafe to install and run.
#. * This is displayed in a context tile, so the string should be short.
#: src/gs-app-context-bar.c:433
msgid "Potentially Unsafe"
msgstr "Potencjalnie niebezpieczne"

#. Translators: The app is considered unsafe to install and run.
#. * This is displayed in a context tile, so the string should be short.
#: src/gs-app-context-bar.c:440
msgid "Unsafe"
msgstr "Niebezpieczne"

#: src/gs-app-context-bar.c:519 src/gs-app-context-bar.c:551
#: src/gs-hardware-support-context-dialog.c:587
msgid "Mobile Only"
msgstr "Tylko dla telefonów"

#: src/gs-app-context-bar.c:520
msgid "Only works on a small screen"
msgstr "Działa tylko na małym ekranie"

#: src/gs-app-context-bar.c:525 src/gs-app-context-bar.c:558
#: src/gs-app-context-bar.c:565 src/gs-app-context-bar.c:605
#: src/gs-app-context-bar.c:610 src/gs-hardware-support-context-dialog.c:567
msgid "Desktop Only"
msgstr "Tylko dla komputerów"

#: src/gs-app-context-bar.c:526
msgid "Only works on a large screen"
msgstr "Działa tylko na dużym ekranie"

#: src/gs-app-context-bar.c:530 src/gs-hardware-support-context-dialog.c:605
msgid "Screen Size Mismatch"
msgstr "Niepasujący rozmiar ekranu"

#: src/gs-app-context-bar.c:531 src/gs-hardware-support-context-dialog.c:606
msgid "Doesn’t support your current screen size"
msgstr "Nie obsługuje rozmiaru obecnego ekranu"

#: src/gs-app-context-bar.c:552 src/gs-hardware-support-context-dialog.c:658
#: src/gs-hardware-support-context-dialog.c:664
msgid "Requires a touchscreen"
msgstr "Wymaga ekranu dotykowego"

#: src/gs-app-context-bar.c:559 src/gs-hardware-support-context-dialog.c:618
#: src/gs-hardware-support-context-dialog.c:624
msgid "Requires a keyboard"
msgstr "Wymaga klawiatury"

#: src/gs-app-context-bar.c:566
msgid "Requires a mouse"
msgstr "Wymaga myszy"

#: src/gs-app-context-bar.c:577
msgid "Gamepad Needed"
msgstr "Kontroler jest wymagany"

#: src/gs-app-context-bar.c:578
msgid "Requires a gamepad to play"
msgstr "Do gry wymaga kontrolera"

#. Translators: This is used in a context tile to indicate that
#. * an app works on phones, tablets *and* desktops. It should be
#. * short and in title case.
#: src/gs-app-context-bar.c:592
msgid "Adaptive"
msgstr "Adaptacyjny"

#: src/gs-app-context-bar.c:593
msgid "Works on phones, tablets and desktops"
msgstr "Działa na telefonach, tabletach i komputerach"

#: src/gs-app-context-bar.c:606
msgid "Probably requires a keyboard or mouse"
msgstr "Prawdopodobnie wymaga klawiatury lub myszy"

#: src/gs-app-context-bar.c:611
msgid "Works on desktops and laptops"
msgstr "Działa na komputerach stacjonarnych i laptopach"

#. Translators: This indicates that the content rating for an
#. * app says it can be used by all ages of people, as it contains
#. * no objectionable content.
#: src/gs-app-context-bar.c:654
msgid "Contains no age-inappropriate content"
msgstr "Nie zawiera treści nieodpowiednich dla dzieci"

#: src/gs-app-context-bar.c:703
msgid "No age rating information available"
msgstr "Brak informacji o klasyfikacji wiekowej"

#. TRANSLATORS: this is a button next to the search results that
#. * allows the application to be easily installed
#: src/gs-app-row.c:143
msgid "Visit Website"
msgstr "Witryna"

#. TRANSLATORS: this is a button next to the search results that
#. * allows the application to be easily installed.
#. * The ellipsis indicates that further steps are required
#: src/gs-app-row.c:149
msgid "Install…"
msgstr "Zainstaluj…"

#. TRANSLATORS: this is a button next to the search results that
#. * allows to cancel a queued install of the application
#: src/gs-app-row.c:157 src/gs-updates-section.ui:61
msgid "Cancel"
msgstr "Anuluj"

#. TRANSLATORS: this is a button next to the search results that
#. * allows the application to be easily installed
#. TRANSLATORS: button text
#. TRANSLATORS: update the fw
#: src/gs-app-row.c:165 src/gs-common.c:297 src/gs-page.c:365
msgid "Install"
msgstr "Zainstaluj"

#. TRANSLATORS: this is a button in the updates panel
#. * that allows the app to be easily updated live
#: src/gs-app-row.c:173
msgid "Update"
msgstr "Zaktualizuj"

#. TRANSLATORS: this is a button next to the search results that
#. * allows the application to be easily removed
#. TRANSLATORS: button text in the header when an application can be erased
#. TRANSLATORS: this is button text to remove the application
#: src/gs-app-row.c:178 src/gs-app-row.c:188 src/gs-details-page.ui:296
#: src/gs-page.c:523
msgid "Uninstall"
msgstr "Odinstaluj"

#. TRANSLATORS: this is a button next to the search results that
#. * shows the status of an application being erased
#: src/gs-app-row.c:202
msgid "Uninstalling"
msgstr "Odinstalowywanie"

#. TRANSLATORS: during the update the device
#. * will restart into a special update-only mode
#: src/gs-app-row.c:312
msgid "Device cannot be used during update."
msgstr "Nie można używać urządzenia podczas aktualizacji."

<<<<<<< HEAD
#: src/gs-app-row.c:473 src/gs-update-dialog.ui:185
msgid "Requires additional permissions"
msgstr "Wymaga dodatkowych uprawnień."

#. Translators: A message to indicate that an app has been renamed. The placeholder is the old human-readable name.
#: src/gs-app-row.c:480
=======
#. TRANSLATORS: this refers to where the app came from
#: src/gs-app-row.c:322 src/gs-shell-search-provider.c:264
#, c-format
msgid "Source: %s"
msgstr "Źródło: %s"

#. Translators: A message to indicate that an app has been renamed. The placeholder is the old human-readable name.
#: src/gs-app-row.c:511
>>>>>>> 8566498b
#, c-format
msgid "Renamed from %s"
msgstr "Zmieniono nazwę z „%s”"

#. Translators: The placeholder is an application name
#: src/gs-app-translation-dialog.c:67
#, c-format
msgid "Help Translate %s"
msgstr "Pomóż tłumaczyć program %s"

#. Translators: The placeholder is an application name
#: src/gs-app-translation-dialog.c:70
#, c-format
msgid ""
"%s is designed, developed, and translated by an international community of "
"volunteers.\n"
"\n"
"This means that while it’s not yet available in your language, you can get "
"involved and help translate it yourself."
msgstr ""
"Program %s jest projektowany, tworzony i tłumaczony przez międzynarodową "
"społeczność ochotników.\n"
"\n"
"Oznacza to, że chociaż nie jest on jeszcze dostępny w używanym języku, można "
"dołączyć do społeczności i pomóc go tłumaczyć."

#: src/gs-app-translation-dialog.ui:9
msgid "Translations"
msgstr "Tłumaczenia"

#: src/gs-app-translation-dialog.ui:133
msgid "_Translation Website"
msgstr "Witryna tłu_maczeń"

#. TRANSLATORS: This is a description for entering user/password
#: src/gs-basic-auth-dialog.c:82
#, c-format
msgid "Login required remote %s (realm %s)"
msgstr "Repozytorium %s wymaga zalogowania (obszar %s)"

#: src/gs-basic-auth-dialog.ui:10
msgid "Login Required"
msgstr "Wymagane jest zalogowanie"

#: src/gs-basic-auth-dialog.ui:19 src/gs-details-page.ui:311
#: src/gs-removal-dialog.ui:29 src/gs-review-dialog.ui:22
msgid "_Cancel"
msgstr "_Anuluj"

#: src/gs-basic-auth-dialog.ui:39
msgid "_Login"
msgstr "_Zaloguj się"

#: src/gs-basic-auth-dialog.ui:99
msgid "_User"
msgstr "_Użytkownik"

#: src/gs-basic-auth-dialog.ui:119
msgid "_Password"
msgstr "_Hasło"

#. TRANSLATORS: this is where all applications that don't
#. * fit in other groups are put
#: lib/gs-category.c:209
msgid "Other"
msgstr "Inne"

#. TRANSLATORS: this is a subcategory of featured apps
#: lib/gs-category.c:218
msgid "Featured"
msgstr "Polecane"

#. Heading for featured apps on a category page
#. Translators: This is a heading for software which has been featured ('picked') by the distribution.
#: src/gs-category-page.ui:46 src/gs-overview-page.ui:118
msgid "Editor’s Choice"
msgstr "Nasz wybór"

#. Heading for recently updated apps on a category page
#. Translators: This is a heading for software which has been recently released upstream.
#: src/gs-category-page.ui:74 src/gs-overview-page.ui:146
msgid "New & Updated"
msgstr "Nowe i zaktualizowane"

#. Heading for the rest of the apps on a category page
#: src/gs-category-page.ui:102
msgid "Other Software"
msgstr "Inne oprogramowanie"

#. TRANSLATORS: the user isn't reading the question
#: lib/gs-cmd.c:193
#, c-format
msgid "Please enter a number from 1 to %u: "
msgstr "Proszę wpisać liczbę od 1 do %u: "

#. TRANSLATORS: asking the user to choose an app from a list
#: lib/gs-cmd.c:256
msgid "Choose an application:"
msgstr "Proszę wybrać program:"

#: lib/gs-desktop-data.c:16
msgctxt "Menu of Graphics & Photography"
msgid "All"
msgstr "Wszystkie"

#: lib/gs-desktop-data.c:20
msgctxt "Menu of Graphics & Photography"
msgid "Featured"
msgstr "Polecane"

#: lib/gs-desktop-data.c:24
msgctxt "Menu of Graphics & Photography"
msgid "3D Graphics"
msgstr "Grafika 3D"

#: lib/gs-desktop-data.c:27
msgctxt "Menu of Graphics & Photography"
msgid "Photography"
msgstr "Fotografia"

#: lib/gs-desktop-data.c:30
msgctxt "Menu of Graphics & Photography"
msgid "Scanning"
msgstr "Skanowanie"

#: lib/gs-desktop-data.c:33
msgctxt "Menu of Graphics & Photography"
msgid "Vector Graphics"
msgstr "Grafika wektorowa"

#: lib/gs-desktop-data.c:36
msgctxt "Menu of Graphics & Photography"
msgid "Viewers"
msgstr "Przeglądarki"

#: lib/gs-desktop-data.c:39
msgctxt "Menu of Audio & Video"
msgid "Audio Creation & Editing"
msgstr "Tworzenie i edycja dźwięku"

#: lib/gs-desktop-data.c:45
msgctxt "Menu of Audio & Video"
msgid "Music Players"
msgstr "Odtwarzacze muzyki"

#: lib/gs-desktop-data.c:53
msgctxt "Menu of Productivity"
msgid "All"
msgstr "Wszystkie"

#: lib/gs-desktop-data.c:58
msgctxt "Menu of Productivity"
msgid "Featured"
msgstr "Polecane"

#: lib/gs-desktop-data.c:62
msgctxt "Menu of Productivity"
msgid "Calendar"
msgstr "Kalendarze"

#: lib/gs-desktop-data.c:66
msgctxt "Menu of Productivity"
msgid "Database"
msgstr "Bazy danych"

#: lib/gs-desktop-data.c:69
msgctxt "Menu of Productivity"
msgid "Finance"
msgstr "Finanse"

#: lib/gs-desktop-data.c:73
msgctxt "Menu of Productivity"
msgid "Word Processor"
msgstr "Procesory tekstu"

#: lib/gs-desktop-data.c:77
msgctxt "Menu of Utilities"
msgid "Text Editors"
msgstr "Edytory tekstu"

#: lib/gs-desktop-data.c:80
msgctxt "Menu of Communication & News"
msgid "Web Browsers"
msgstr "Przeglądarki WWW"

#: lib/gs-desktop-data.c:87
msgctxt "Menu of Audio & Video"
msgid "All"
msgstr "Wszystkie"

#: lib/gs-desktop-data.c:90
msgctxt "Menu of Audio & Video"
msgid "Featured"
msgstr "Polecane"

#: lib/gs-desktop-data.c:93
msgctxt "Menu of Games"
msgid "Action"
msgstr "Gry akcji"

#: lib/gs-desktop-data.c:96
msgctxt "Menu of Games"
msgid "Adventure"
msgstr "Gry przygodowe"

#: lib/gs-desktop-data.c:99
msgctxt "Menu of Games"
msgid "Arcade"
msgstr "Gry platformowe"

#: lib/gs-desktop-data.c:102
msgctxt "Menu of Games"
msgid "Blocks"
msgstr "Gry w klocki"

#: lib/gs-desktop-data.c:105
msgctxt "Menu of Games"
msgid "Board"
msgstr "Gry planszowe"

#: lib/gs-desktop-data.c:108
msgctxt "Menu of Games"
msgid "Card"
msgstr "Gry karciane"

#: lib/gs-desktop-data.c:111
msgctxt "Menu of Games"
msgid "Emulators"
msgstr "Emulatory"

#: lib/gs-desktop-data.c:114
msgctxt "Menu of Games"
msgid "Kids"
msgstr "Gry dla dzieci"

#: lib/gs-desktop-data.c:117
msgctxt "Menu of Games"
msgid "Logic"
msgstr "Gry logiczne"

#: lib/gs-desktop-data.c:121
msgctxt "Menu of Games"
msgid "Role Playing"
msgstr "Gry fabularne"

#: lib/gs-desktop-data.c:124
msgctxt "Menu of Games"
msgid "Sports"
msgstr "Gry sportowe"

#: lib/gs-desktop-data.c:127
msgctxt "Menu of Games"
msgid "Strategy"
msgstr "Gry strategiczne"

#: lib/gs-desktop-data.c:134
msgctxt "Menu of Communication & News"
msgid "All"
msgstr "Wszystkie"

#: lib/gs-desktop-data.c:137
msgctxt "Menu of Communication & News"
msgid "Featured"
msgstr "Polecane"

#: lib/gs-desktop-data.c:140
msgctxt "Menu of Communication & News"
msgid "Chat"
msgstr "Komunikatory"

#: lib/gs-desktop-data.c:151
msgctxt "Menu of Education & Science"
msgid "All"
msgstr "Wszystkie"

#: lib/gs-desktop-data.c:158
msgctxt "Menu of Education & Science"
msgid "Featured"
msgstr "Polecane"

#: lib/gs-desktop-data.c:163
msgctxt "Menu of Education & Science"
msgid "Artificial Intelligence"
msgstr "Sztuczna inteligencja"

#: lib/gs-desktop-data.c:166
msgctxt "Menu of Education & Science"
msgid "Astronomy"
msgstr "Astronomia"

#: lib/gs-desktop-data.c:170
msgctxt "Menu of Education & Science"
msgid "Chemistry"
msgstr "Chemia"

#: lib/gs-desktop-data.c:174
msgctxt "Menu of Education & Science"
msgid "Languages"
msgstr "Języki"

#: lib/gs-desktop-data.c:178
msgctxt "Menu of Education & Science"
msgid "Math"
msgstr "Matematyka"

#: lib/gs-desktop-data.c:185
msgctxt "Menu of Communication & News"
msgid "News"
msgstr "Aktualności"

#: lib/gs-desktop-data.c:189
msgctxt "Menu of Education & Science"
msgid "Robotics"
msgstr "Robotyka"

#: lib/gs-desktop-data.c:192
msgctxt "Menu of Art"
msgid "Art"
msgstr "Sztuka"

#: lib/gs-desktop-data.c:195
msgctxt "Menu of Reference"
msgid "Biography"
msgstr "Biografie"

#: lib/gs-desktop-data.c:198
msgctxt "Menu of Reference"
msgid "Comics"
msgstr "Komiksy"

#: lib/gs-desktop-data.c:201
msgctxt "Menu of Reference"
msgid "Fiction"
msgstr "Beletrystyka"

#: lib/gs-desktop-data.c:204
msgctxt "Menu of Reference"
msgid "Health"
msgstr "Zdrowotne"

#: lib/gs-desktop-data.c:207
msgctxt "Menu of Reference"
msgid "History"
msgstr "Historyczne"

#: lib/gs-desktop-data.c:210
msgctxt "Menu of Reference"
msgid "Lifestyle"
msgstr "Luksusowe"

#: lib/gs-desktop-data.c:213
msgctxt "Menu of Reference"
msgid "Politics"
msgstr "Polityczne"

#: lib/gs-desktop-data.c:216
msgctxt "Menu of Reference"
msgid "Sports"
msgstr "Sportowe"

#: lib/gs-desktop-data.c:223
msgctxt "Menu of Developer Tools"
msgid "All"
msgstr "Wszystkie"

#: lib/gs-desktop-data.c:226
msgctxt "Menu of Developer Tools"
msgid "Featured"
msgstr "Polecane"

#: lib/gs-desktop-data.c:229
msgctxt "Menu of Developer Tools"
msgid "Debuggers"
msgstr "Debugery"

<<<<<<< HEAD
#. TRANSLATORS: this is the menu spec main category for Game
#: lib/gs-desktop-data.c:306
msgid "Games"
msgstr "Gry"

#. TRANSLATORS: this is the menu spec main category for Graphics
#: lib/gs-desktop-data.c:309
msgid "Graphics & Photography"
msgstr "Grafika i fotografia"

#. TRANSLATORS: this is the menu spec main category for Office
#: lib/gs-desktop-data.c:312
msgid "Productivity"
msgstr "Biurowe"

#. TRANSLATORS: this is the menu spec main category for Add-ons
#. TRANSLATORS: This is the header dividing the normal
#. * applications and the addons
#: lib/gs-desktop-data.c:315 src/gs-details-page.ui:410
#: src/gs-installed-page.c:455
msgid "Add-ons"
msgstr "Dodatki"
=======
#: lib/gs-desktop-data.c:232
msgctxt "Menu of Developer Tools"
msgid "IDEs"
msgstr "Środowiska programistyczne"
>>>>>>> 8566498b

#: lib/gs-desktop-data.c:240
msgctxt "Menu of Add-ons"
msgid "Codecs"
msgstr "Kodeki"

#: lib/gs-desktop-data.c:247
msgctxt "Menu of Add-ons"
msgid "Hardware Drivers"
msgstr "Sterowniki sprzętowe"

#: lib/gs-desktop-data.c:254
msgctxt "Menu of Add-ons"
msgid "Fonts"
msgstr "Czcionki"

#: lib/gs-desktop-data.c:261
msgctxt "Menu of Add-ons"
msgid "Input Sources"
msgstr "Źródła wprowadzania"

#: lib/gs-desktop-data.c:268
msgctxt "Menu of Add-ons"
msgid "Language Packs"
msgstr "Pakiety językowe"

#: lib/gs-desktop-data.c:275
msgctxt "Menu of Add-ons"
msgid "Localization"
msgstr "Tłumaczenia"

#. Translators: this is a menu category
#: lib/gs-desktop-data.c:285
msgid "Create"
msgstr "Twórz"

#. Translators: this is a menu category
#: lib/gs-desktop-data.c:287
msgid "Work"
msgstr "Pracuj"

#. Translators: this is a menu category
#: lib/gs-desktop-data.c:289
msgid "Play"
msgstr "Graj"

#. Translators: this is a menu category
#: lib/gs-desktop-data.c:291
msgid "Socialize"
msgstr "Komunikuj się"

#. Translators: this is a menu category
#: lib/gs-desktop-data.c:293
msgid "Learn"
msgstr "Ucz się"

#. Translators: this is a menu category
#: lib/gs-desktop-data.c:295
msgid "Develop"
msgstr "Programuj"

#. Translators: this is a menu category
#: lib/gs-desktop-data.c:298
msgid "Codecs"
msgstr "Kodeki"

#. Translators: this is a menu category
#: lib/gs-desktop-data.c:300
msgid "Hardware Drivers"
msgstr "Sterowniki sprzętowe"

#. Translators: this is a menu category
#: lib/gs-desktop-data.c:302
msgid "Fonts"
msgstr "Czcionki"

#. Translators: this is a menu category
#: lib/gs-desktop-data.c:304
msgid "Input Sources"
msgstr "Źródła wprowadzania"

#. Translators: this is a menu category
#: lib/gs-desktop-data.c:306
msgid "Language Packs"
msgstr "Pakiety językowe"

#. Translators: this is a menu category
#: lib/gs-desktop-data.c:308
msgid "Localization"
msgstr "Tłumaczenia"

#. TRANSLATORS: this is the summary of a notification that an application
#. * has been successfully installed
#. TRANSLATORS: this is the summary of a notification that a component
#. * has been successfully installed
#: src/gs-common.c:130 src/gs-common.c:153
#, c-format
msgid "%s is now installed"
msgstr "Zainstalowano program %s"

#. TRANSLATORS: an application has been installed, but
#. * needs a reboot to complete the installation
#: src/gs-common.c:134 src/gs-common.c:157
msgid "A restart is required for the changes to take effect."
msgstr "Wymagane jest ponowne uruchomienie, aby zastosować zmiany."

#. TRANSLATORS: this is the body of a notification that an application
#. * has been successfully installed
#: src/gs-common.c:138
msgid "Application is ready to be used."
msgstr "Program jest gotowy do użytku."

#. TRANSLATORS: this is the summary of a notification that OS updates
#. * have been successfully installed
#: src/gs-common.c:146
msgid "OS updates are now installed"
msgstr "Zainstalowano aktualizacje systemu operacyjnego"

#. TRANSLATORS: this is the body of a notification that OS updates
#. * have been successfully installed
#: src/gs-common.c:149
msgid "Recently installed updates are available to review"
msgstr "Można przejrzeć ostatnio zainstalowane aktualizacje"

#. TRANSLATORS: button text
#: src/gs-common.c:168 src/gs-common.c:720
msgid "Restart"
msgstr "Uruchom ponownie"

#. TRANSLATORS: this is button that opens the newly installed application
#: src/gs-common.c:172
msgid "Launch"
msgstr "Uruchom"

#. TRANSLATORS: window title
#: src/gs-common.c:231
msgid "Install Third-Party Software?"
msgstr "Zainstalować oprogramowanie dostarczane przez stronę trzecią?"

#. TRANSLATORS: window title
#: src/gs-common.c:235 src/gs-repos-dialog.c:193
msgid "Enable Third-Party Software Repository?"
msgstr "Włączyć repozytorium oprogramowania dostarczane przez stronę trzecią?"

#. TRANSLATORS: the replacements are as follows:
#. * 1. Application name, e.g. "Firefox"
#. * 2. Software repository name, e.g. fedora-optional
#.
#: src/gs-common.c:251
#, c-format
msgid ""
"%s is not <a href=\"https://en.wikipedia.org/wiki/Free_and_open-"
"source_software\">free and open source software</a>, and is provided by “%s”."
msgstr ""
"Program %s nie jest <a href=\"https://pl.wikipedia.org/wiki/"
"Wolne_i_Otwarte_Oprogramowanie\">wolnym i otwartym oprogramowaniem</a>, "
"a jest dostarczany przez źródło „%s”."

#. TRANSLATORS: the replacements are as follows:
#. * 1. Application name, e.g. "Firefox"
#. * 2. Software repository name, e.g. fedora-optional
#: src/gs-common.c:261
#, c-format
msgid "%s is provided by “%s”."
msgstr "Program %s jest dostarczany przez źródło „%s”."

#: src/gs-common.c:270
msgid "This software repository must be enabled to continue installation."
msgstr ""
"To repozytorium oprogramowania musi zostać włączone, aby kontynuować "
"instalację."

#. TRANSLATORS: Laws are geographical, urgh...
#: src/gs-common.c:280
#, c-format
msgid "It may be illegal to install or use %s in some countries."
msgstr ""
"Zainstalowanie lub używanie programu %s może być nielegalne w niektórych "
"krajach."

#. TRANSLATORS: Laws are geographical, urgh...
#: src/gs-common.c:286
msgid "It may be illegal to install or use this codec in some countries."
msgstr ""
"Zainstalowanie lub używanie tego kodeku może być nielegalne w niektórych "
"krajach."

#. TRANSLATORS: this is button text to not ask about non-free content again
#: src/gs-common.c:293
msgid "Don’t Warn Again"
msgstr "Bez ostrzegania ponownie"

#. TRANSLATORS: button text
#: src/gs-common.c:302
msgid "Enable and Install"
msgstr "Włącz i zainstaluj"

#. TRANSLATORS: these are show_detailed_error messages from the
#. * package manager no mortal is supposed to understand,
#. * but google might know what they mean
#: src/gs-common.c:494
msgid "Detailed errors from the package manager follow:"
msgstr "Szczegółowe błędy z menedżera pakietów:"

#: src/gs-common.c:513 src/gs-safety-context-dialog.ui:116
msgid "Details"
msgstr "Informacje"

#. TRANSLATORS: we've just live-updated some apps
#: src/gs-common.c:695
msgid "An update has been installed"
msgid_plural "Updates have been installed"
msgstr[0] "Zainstalowano aktualizację"
msgstr[1] "Zainstalowano aktualizacje"
msgstr[2] "Zainstalowano aktualizacje"

#. TRANSLATORS: we've just removed some apps
#: src/gs-common.c:705
msgid "An application has been removed"
msgid_plural "Applications have been removed"
msgstr[0] "Usunięto program"
msgstr[1] "Usunięto programy"
msgstr[2] "Usunięto programy"

#. TRANSLATORS: the new apps will not be run until we restart
#: src/gs-common.c:711
msgid "A restart is required for it to take effect."
msgid_plural "A restart is required for them to take effect."
msgstr[0] "Wymagane jest ponowne uruchomienie, aby zastosować zmiany."
msgstr[1] "Wymagane jest ponowne uruchomienie, aby zastosować zmiany."
msgstr[2] "Wymagane jest ponowne uruchomienie, aby zastosować zmiany."

#. TRANSLATORS: button text
#: src/gs-common.c:718
msgid "Not Now"
msgstr "Nie teraz"

#. TRANSLATORS: something happened less than 5 minutes ago
#: src/gs-common.c:810
msgid "Just now"
msgstr "Przed chwilą"

#: src/gs-common.c:812
#, c-format
msgid "%d minute ago"
msgid_plural "%d minutes ago"
msgstr[0] "%d minuta temu"
msgstr[1] "%d minuty temu"
msgstr[2] "%d minut temu"

#: src/gs-common.c:816
#, c-format
msgid "%d hour ago"
msgid_plural "%d hours ago"
msgstr[0] "%d godzina temu"
msgstr[1] "%d godziny temu"
msgstr[2] "%d godzin temu"

#: src/gs-common.c:820
#, c-format
msgid "%d day ago"
msgid_plural "%d days ago"
msgstr[0] "%d dzień temu"
msgstr[1] "%d dni temu"
msgstr[2] "%d dni temu"

#: src/gs-common.c:824
#, c-format
msgid "%d week ago"
msgid_plural "%d weeks ago"
msgstr[0] "%d tydzień temu"
msgstr[1] "%d tygodnie temu"
msgstr[2] "%d tygodni temu"

#: src/gs-common.c:828
#, c-format
msgid "%d month ago"
msgid_plural "%d months ago"
msgstr[0] "%d miesiąc temu"
msgstr[1] "%d miesiące temu"
msgstr[2] "%d miesięcy temu"

#: src/gs-common.c:832
#, c-format
msgid "%d year ago"
msgid_plural "%d years ago"
msgstr[0] "%d rok temu"
msgstr[1] "%d lata temu"
msgstr[2] "%d lat temu"

#. TRANSLATORS: this is a what we use in notifications if the app's name is unknown
#: src/gs-dbus-helper.c:283
msgid "An application"
msgstr "Program"

#. TRANSLATORS: this is a notification displayed when an app needs additional MIME types.
#: src/gs-dbus-helper.c:289
#, c-format
msgid "%s is requesting additional file format support."
msgstr "Program %s wymaga dodatkowej obsługi formatu pliku."

#. TRANSLATORS: notification title
#: src/gs-dbus-helper.c:291
msgid "Additional MIME Types Required"
msgstr "Wymagany jest dodatkowy typ MIME"

#. TRANSLATORS: this is a notification displayed when an app needs additional fonts.
#: src/gs-dbus-helper.c:295
#, c-format
msgid "%s is requesting additional fonts."
msgstr "Program %s wymaga dodatkowych czcionek."

#. TRANSLATORS: notification title
#: src/gs-dbus-helper.c:297
msgid "Additional Fonts Required"
msgstr "Wymagane są dodatkowe czcionki"

#. TRANSLATORS: this is a notification displayed when an app needs additional codecs.
#: src/gs-dbus-helper.c:301
#, c-format
msgid "%s is requesting additional multimedia codecs."
msgstr "Program %s wymaga dodatkowych kodeków multimedialnych."

#. TRANSLATORS: notification title
#: src/gs-dbus-helper.c:303
msgid "Additional Multimedia Codecs Required"
msgstr "Wymagane są dodatkowe kodeki multimedialne"

#. TRANSLATORS: this is a notification displayed when an app needs additional printer drivers.
#: src/gs-dbus-helper.c:307
#, c-format
msgid "%s is requesting additional printer drivers."
msgstr "Program %s wymaga dodatkowych sterowników drukarki."

#. TRANSLATORS: notification title
#: src/gs-dbus-helper.c:309
msgid "Additional Printer Drivers Required"
msgstr "Wymagane są dodatkowe sterowniki drukarki"

#. TRANSLATORS: this is a notification displayed when an app wants to install additional packages.
#: src/gs-dbus-helper.c:313
#, c-format
msgid "%s is requesting additional packages."
msgstr "Program %s wymaga dodatkowych pakietów."

#. TRANSLATORS: notification title
#: src/gs-dbus-helper.c:315
msgid "Additional Packages Required"
msgstr "Wymagane są dodatkowe pakiety"

#. TRANSLATORS: this is a button that launches gnome-software
#: src/gs-dbus-helper.c:324
msgid "Find in Software"
msgstr "Znajdź w menedżerze oprogramowania"

#. Translators: Button to return more application-submitted reviews.
#: src/gs-description-box.c:65 src/gs-description-box.c:171
#: src/gs-details-page.ui:966
msgid "_Show More"
msgstr "_Więcej"

#: src/gs-description-box.c:65
msgid "_Show Less"
msgstr "_Mniej"

<<<<<<< HEAD
#: src/gs-details-page.c:360
=======
#: src/gs-details-page.c:347
>>>>>>> 8566498b
msgid "Removing…"
msgstr "Usuwanie…"

#: src/gs-details-page.c:357
msgid "Requires restart to finish install"
msgstr "Dokończenie instalacji wymaga ponownego uruchomienia"

#: src/gs-details-page.c:364
msgid "Requires restart to finish remove"
msgstr "Dokończenie usunięcia wymaga ponownego uruchomienia"

#. TRANSLATORS: This is a label on top of the app's progress
#. * bar to inform the user that the app should be installed soon
<<<<<<< HEAD
#: src/gs-details-page.c:379
msgid "Pending installation…"
msgstr "Oczekująca instalacja…"

#. TRANSLATORS: This is a label on top of the app's progress
#. * bar to inform the user that the app should be updated soon
#: src/gs-details-page.c:386
msgid "Pending update…"
msgstr "Oczekująca aktualizacja…"

#. Translators: This string is shown when preparing to download and install an app.
#: src/gs-details-page.c:400
msgid "Preparing…"
msgstr "Przygotowywanie…"

#. TRANSLATORS: button text in the header when an application
#. * can be installed
#. TRANSLATORS: button text in the header when firmware
#. * can be live-installed
#. TRANSLATORS: this is a button in the software repositories
#. dialog for installing a repo
#: src/gs-details-page.c:986 src/gs-details-page.c:1003
#: src/gs-details-page.ui:177 src/gs-third-party-repo-row.c:84
#: src/gs-upgrade-banner.c:89
msgid "_Install"
msgstr "_Zainstaluj"

#. TRANSLATORS: this is a button that allows the apps to
#. * be installed.
#. * The ellipsis indicates that further steps are required,
#. * e.g. enabling software repositories or the like
#. TRANSLATORS: this is a button in the software repositories
#. dialog for installing a repo.
#. The ellipsis indicates that further steps are required
#: src/gs-details-page.c:1017 src/gs-third-party-repo-row.c:76
msgid "_Install…"
msgstr "_Zainstaluj…"

#. TRANSLATORS: A label for a button to execute the selected application.
#: src/gs-details-page.c:1045
msgid "_Launch"
msgstr "_Uruchom"

#: src/gs-details-page.c:1100 src/gs-update-dialog.c:93
msgid "Network"
msgstr "Sieć"

#: src/gs-details-page.c:1100 src/gs-update-dialog.c:93
msgid "Can communicate over the network"
msgstr "Może komunikować się przez sieć"

#: src/gs-details-page.c:1101 src/gs-update-dialog.c:94
msgid "System Services"
msgstr "Usługi systemowe"

#: src/gs-details-page.c:1101 src/gs-update-dialog.c:94
msgid "Can access D-Bus services on the system bus"
msgstr "Ma dostęp do usług D-Bus na magistrali systemowej"

#: src/gs-details-page.c:1102 src/gs-update-dialog.c:95
msgid "Session Services"
msgstr "Usługi sesji"

#: src/gs-details-page.c:1102 src/gs-update-dialog.c:95
msgid "Can access D-Bus services on the session bus"
msgstr "Ma dostęp do usług D-Bus na magistrali sesji"

#: src/gs-details-page.c:1103 src/gs-update-dialog.c:96
msgid "Devices"
msgstr "Urządzenia"

#: src/gs-details-page.c:1103 src/gs-update-dialog.c:96
msgid "Can access system device files"
msgstr "Ma dostęp do plików na urządzeniach systemowych"

#: src/gs-details-page.c:1104 src/gs-details-page.c:1105
#: src/gs-update-dialog.c:97 src/gs-update-dialog.c:98
msgid "Home folder"
msgstr "Katalog domowy"

#: src/gs-details-page.c:1104 src/gs-details-page.c:1106
#: src/gs-details-page.c:1108 src/gs-update-dialog.c:97
#: src/gs-update-dialog.c:99 src/gs-update-dialog.c:101
msgid "Can view, edit and create files"
msgstr "Może wyświetlać, modyfikować i tworzyć pliki"

#: src/gs-details-page.c:1105 src/gs-details-page.c:1107
#: src/gs-details-page.c:1109 src/gs-update-dialog.c:98
#: src/gs-update-dialog.c:100 src/gs-update-dialog.c:102
msgid "Can view files"
msgstr "Może wyświetlać pliki"

#: src/gs-details-page.c:1106 src/gs-details-page.c:1107
#: src/gs-update-dialog.c:99 src/gs-update-dialog.c:100
msgid "File system"
msgstr "System plików"

#: src/gs-details-page.c:1108 src/gs-details-page.c:1109
#: src/gs-update-dialog.c:101 src/gs-update-dialog.c:102
msgid "Downloads folder"
msgstr "Katalog pobierania"

#: src/gs-details-page.c:1110 src/gs-update-dialog.c:103
msgid "Settings"
msgstr "Ustawienia"

#: src/gs-details-page.c:1110 src/gs-update-dialog.c:103
msgid "Can view and change any settings"
msgstr "Może wyświetlać i zmieniać dowolne ustawienia"

#: src/gs-details-page.c:1111 src/gs-update-dialog.c:104
msgid "Legacy display system"
msgstr "Przestarzały system wyświetlania"

#: src/gs-details-page.c:1111 src/gs-update-dialog.c:104
msgid "Uses an old, insecure display system"
msgstr "Używa starego, niezabezpieczonego systemu wyświetlania"

#: src/gs-details-page.c:1112 src/gs-update-dialog.c:105
msgid "Sandbox escape"
msgstr "Wyjście z zabezpieczenia"

#: src/gs-details-page.c:1112 src/gs-update-dialog.c:105
msgid "Can escape the sandbox and circumvent any other restrictions"
msgstr "Może opuszczać zabezpieczenie i omijać inne ograniczenia"

#: src/gs-details-page.c:1127
msgid "This application is fully sandboxed."
msgstr "Ten program jest w pełni zabezpieczony."

#: src/gs-details-page.c:1135
msgid ""
"Unable to determine which parts of the system this application accesses. "
"This is typical for older applications."
msgstr ""
"Nie można ustalić, do których części systemu ten program ma dostęp. Jest to "
"typowe dla starszych programów."

#. TRANSLATORS: this is where the updated date is not known
#: src/gs-details-page.c:1330
msgctxt "updated"
msgid "Never"
msgstr "Nigdy"

#. TRANSLATORS: this is where we don't know the origin of the
#. * application
#: src/gs-details-page.c:1383
msgctxt "origin"
msgid "Unknown"
msgstr "Nieznane"

#: src/gs-details-page.c:1436
msgctxt "App permissions"
msgid "None"
msgstr "Brak"

#: src/gs-details-page.c:1438
msgctxt "App permissions"
msgid "Low"
msgstr "Niskie"

#: src/gs-details-page.c:1440
msgctxt "App permissions"
msgid "Medium"
msgstr "Średnie"

#: src/gs-details-page.c:1442
msgctxt "App permissions"
msgid "High"
msgstr "Wysokie"

#: src/gs-details-page.c:1444
msgctxt "App permissions"
msgid "Unknown"
msgstr "Nieznane"

#. TRANSLATORS: we need a remote server to process
#: src/gs-details-page.c:1808
msgid "You need internet access to write a review"
msgstr "Wymagany jest dostęp do Internetu, aby napisać recenzję"

#: src/gs-details-page.c:2008 src/gs-details-page.c:2024
=======
#: src/gs-details-page.c:381
msgid "Pending installation…"
msgstr "Oczekująca instalacja…"

#. TRANSLATORS: This is a label on top of the app's progress
#. * bar to inform the user that the app should be updated soon
#: src/gs-details-page.c:388
msgid "Pending update…"
msgstr "Oczekująca aktualizacja…"

#. Translators: This string is shown when preparing to download and install an app.
#: src/gs-details-page.c:404
msgid "Preparing…"
msgstr "Przygotowywanie…"

#. Translators: This string is shown when uninstalling an app.
#: src/gs-details-page.c:407
msgid "Uninstalling…"
msgstr "Odinstalowywanie…"

#. TRANSLATORS: button text in the header when an application
#. * can be installed
#. TRANSLATORS: button text in the header when firmware
#. * can be live-installed
#: src/gs-details-page.c:824 src/gs-details-page.c:850
#: src/gs-details-page.ui:240
msgid "_Install"
msgstr "_Zainstaluj"

#: src/gs-details-page.c:840
msgid "_Restart"
msgstr "_Uruchom ponownie"

#. TRANSLATORS: this is a button that allows the apps to
#. * be installed.
#. * The ellipsis indicates that further steps are required,
#. * e.g. enabling software repositories or the like
#: src/gs-details-page.c:864
msgid "_Install…"
msgstr "_Zainstaluj…"

#. TRANSLATORS: we need a remote server to process
#: src/gs-details-page.c:1404
msgid "You need internet access to write a review"
msgstr "Wymagany jest dostęp do Internetu, aby napisać recenzję"

#: src/gs-details-page.c:1549 src/gs-details-page.c:1565
>>>>>>> 8566498b
#, c-format
msgid "Unable to find “%s”"
msgstr "Nie można odnaleźć „%s”"

<<<<<<< HEAD
#: src/gs-details-page.c:2090 src/gs-details-page.c:2125
msgid "Loading…"
msgstr "Wczytywanie…"

#: src/gs-details-page.c:2563
msgid "The application contains no age-inappropriate content."
msgstr "Program nie zawiera treści nieodpowiednich dla dzieci."

#. TRANSLATORS: see the wikipedia page
#: src/gs-details-page.c:2672
msgid "Public domain"
msgstr "Domena publiczna"

#. TRANSLATORS: Replace the link with a version in your language,
#. * e.g. https://de.wikipedia.org/wiki/Gemeinfreiheit
#: src/gs-details-page.c:2675
msgid "https://en.wikipedia.org/wiki/Public_domain"
msgstr "https://pl.wikipedia.org/wiki/Domena_publiczna"

#. TRANSLATORS: Replace the link with a version in your language,
#. * e.g. https://www.gnu.org/philosophy/free-sw.de
#: src/gs-details-page.c:2682
msgid "https://www.gnu.org/philosophy/free-sw"
msgstr "https://www.gnu.org/philosophy/free-sw.pl.html"

#. TRANSLATORS: see GNU page
#: src/gs-details-page.c:2692 src/gs-details-page.ui:1285
msgid "Free Software"
msgstr "Wolne oprogramowanie"

#. TRANSLATORS: for the free software popover
#: src/gs-details-page.c:2749
msgid "Users are bound by the following license:"
msgid_plural "Users are bound by the following licenses:"
msgstr[0] "Użytkowników obowiązuje ta licencja:"
msgstr[1] "Użytkowników obowiązują te licencje:"
msgstr[2] "Użytkowników obowiązują te licencje:"

#: src/gs-details-page.c:2776 src/gs-details-page.ui:1357
msgid "More information"
msgstr "Więcej informacji"

=======
#. TRANSLATORS: This is a title for the app details page,
#. * shown when it’s loading the details of an app.
#: src/gs-details-page.c:2121
msgid "Loading…"
msgstr "Wczytywanie…"

>>>>>>> 8566498b
#: src/gs-details-page.ui:8
msgid "Details page"
msgstr "Strona informacji"

#: src/gs-details-page.ui:40
msgid "Loading application details…"
msgstr "Wczytywanie informacji o programie…"

#: src/gs-details-page.ui:79
msgid ""
"This software is not available in your language and will appear in US "
"English."
msgstr ""
"To oprogramowanie nie jest dostępne w używanym języku i będzie w języku "
"angielskim."

#: src/gs-details-page.ui:87
msgid "Help _Translate"
msgstr "_Pomóż tłumaczyć"

#. TRANSLATORS: A label for a button to execute the selected application.
#: src/gs-details-page.ui:257
msgid "_Open"
msgstr "_Otwórz"

#: src/gs-details-page.ui:270
msgid "_Update"
msgstr "Z_aktualizuj"

#: src/gs-details-page.ui:336
msgid "Downloading"
msgstr "Pobieranie"

#. Translators: A label for a button to add a shortcut to the selected application.
#: src/gs-details-page.ui:358
msgid "_Add shortcut"
msgstr "_Dodaj skrót"

#. Translators: A label for a button to remove a shortcut to the selected application.
#: src/gs-details-page.ui:374
msgid "Re_move shortcut"
msgstr "_Usuń skrót"

#: src/gs-details-page.ui:466 src/gs-installed-page.ui:120
msgid "Add-ons"
msgstr "Dodatki"

#: src/gs-details-page.ui:478
msgid "Selected add-ons will be installed with the application."
msgstr "Zaznaczone dodatki zostaną zainstalowane wraz z programem."

#: src/gs-details-page.ui:586
msgid ""
"This application can only be used when there is an active internet "
"connection."
msgstr ""
"Ten program może być używany tylko, kiedy dostępne jest aktywne połączenie "
"internetowe."

#: src/gs-details-page.ui:607
msgid "Software Repository Included"
msgstr "Dołączono repozytorium oprogramowania"

#: src/gs-details-page.ui:608
msgid ""
"This application includes a software repository which provides updates, as "
"well as access to other software."
msgstr ""
"Ten program zawiera repozytorium oprogramowania, dostarczające aktualizacje "
"i dostęp do innego oprogramowania."

#: src/gs-details-page.ui:626
msgid "No Software Repository Included"
msgstr "Nie dołączono repozytorium oprogramowania"

#: src/gs-details-page.ui:627
msgid ""
"This application does not include a software repository. It will not be "
"updated with new versions."
msgstr ""
"Ten program nie zawiera repozytorium oprogramowania. Nie będzie on "
"aktualizowany do nowszych wersji."

#: src/gs-details-page.ui:646
msgid ""
"This software is already provided by your distribution and should not be "
"replaced."
msgstr ""
"To oprogramowanie jest już dostarczane przez dystrybucję i nie powinno być "
"zastępowane."

#. Translators: a repository file used for installing software has been discovered.
#: src/gs-details-page.ui:664
msgid "Software Repository Identified"
msgstr "Rozpoznano repozytorium oprogramowania"

#: src/gs-details-page.ui:665
msgid ""
"Adding this software repository will give you access to additional software "
"and upgrades."
msgstr ""
"Dodanie tego repozytorium oprogramowania umożliwi dostęp do dodatkowego "
"oprogramowania i aktualizacji."

#: src/gs-details-page.ui:666
msgid "Only use software repositories that you trust."
msgstr "Należy używać tylko zaufanych repozytoriów oprogramowania."

#: src/gs-details-page.ui:731
msgid "No Metadata"
msgstr "Brak metadanych"

#: src/gs-details-page.ui:741
msgid ""
"This software doesn’t provide any links to a website, code repository or "
"issue tracker."
msgstr ""
"To oprogramowanie nie dostarcza żadnych odnośników do strony, repozytorium "
"kodu ani systemu śledzenia błędów."

#: src/gs-details-page.ui:769
msgid "Project _Website"
msgstr "_Witryna projektu"

#: src/gs-details-page.ui:795
msgid "_Donate"
msgstr "W_spomóż"

#: src/gs-details-page.ui:821
msgid "Contribute _Translations"
msgstr "Pomóż tłu_maczyć"

#: src/gs-details-page.ui:847
msgid "_Report an Issue"
msgstr "_Zgłoś problem"

#: src/gs-details-page.ui:873
msgid "_Help"
msgstr "Pomo_c"

#. Translators: Header of the section with other users' opinions about the app.
#: src/gs-details-page.ui:926
msgid "Reviews"
msgstr "Recenzje"

#. Translators: Button opening a dialog where the users can write and publish their opinions about the apps.
#: src/gs-details-page.ui:944
msgid "_Write a Review"
msgstr "_Napisz recenzję"

#. Translators: This is a label in the header bar, followed by a drop down to choose between different source repos
#. Translators: This is a heading for a row showing the origin/source of an app (such as ‘flathub’).
#: src/gs-details-page.ui:1043 src/gs-safety-context-dialog.ui:189
msgid "Source"
msgstr "Źródło"

#. TRANSLATORS: status text when downloading
#: lib/gs-external-appstream-utils.c:226
msgid "Downloading extra metadata files…"
msgstr "Pobieranie dodatkowych plików metadanych…"

#. TRANSLATORS: separator for a list of items
#: src/gs-extras-page.c:143
msgid " and "
msgstr " i "

#. TRANSLATORS: separator for a list of items
#: src/gs-extras-page.c:146
msgid ", "
msgstr ", "

#. TRANSLATORS: Application window title for fonts installation.
#. %s will be replaced by name of the script we're searching for.
#: src/gs-extras-page.c:172
#, c-format
msgid "Available fonts for the %s script"
msgid_plural "Available fonts for the %s scripts"
msgstr[0] "Dostępne czcionki dla pisma „%s”"
msgstr[1] "Dostępne czcionki dla pism: %s"
msgstr[2] "Dostępne czcionki dla pism: %s"

#. TRANSLATORS: Application window title for codec installation.
#. %s will be replaced by actual codec name(s)
#: src/gs-extras-page.c:180
#, c-format
msgid "Available software for %s"
msgid_plural "Available software for %s"
msgstr[0] "Dostępne oprogramowanie dla „%s”"
msgstr[1] "Dostępne oprogramowanie dla: %s"
msgstr[2] "Dostępne oprogramowanie dla: %s"

#: src/gs-extras-page.c:243
msgid "Requested software not found"
msgstr "Nie odnaleziono wymaganego oprogramowania"

#: src/gs-extras-page.c:245
msgid "Failed to find requested software"
msgstr "Odnalezienie wymaganego oprogramowania się nie powiodło"

#. TRANSLATORS: This string is used for codecs that weren't found
#: src/gs-extras-page.c:341
#, c-format
msgid "%s not found"
msgstr "Nie odnaleziono „%s”"

#. TRANSLATORS: hyperlink title
#: src/gs-extras-page.c:345
msgid "on the website"
msgstr "na stronie WWW"

#. TRANSLATORS: this is when we know about an application or
#. * addon, but it can't be listed for some reason
#: src/gs-extras-page.c:352
#, c-format
msgid "No applications are available that provide the file %s."
msgstr "Brak programów dostarczających plik %s."

#. TRANSLATORS: first %s is the codec name, and second %s is a
#. * hyperlink with the "on the website" text
#: src/gs-extras-page.c:356 src/gs-extras-page.c:367 src/gs-extras-page.c:378
#, c-format
msgid ""
"Information about %s, as well as options for how to get missing applications "
"might be found %s."
msgstr ""
"Informacje o „%s”, a także o możliwościach uzyskania brakujących programów "
"można znaleźć %s."

#. TRANSLATORS: this is when we know about an application or
#. * addon, but it can't be listed for some reason
#: src/gs-extras-page.c:363 src/gs-extras-page.c:385
#, c-format
msgid "No applications are available for %s support."
msgstr "Brak programów do obsługi „%s”."

#. TRANSLATORS: this is when we know about an application or
#. * addon, but it can't be listed for some reason
#: src/gs-extras-page.c:374
#, c-format
msgid "%s is not available."
msgstr "Program %s jest niedostępny."

#. TRANSLATORS: first %s is the codec name, and second %s is a
#. * hyperlink with the "on the website" text
#: src/gs-extras-page.c:389
#, c-format
msgid ""
"Information about %s, as well as options for how to get an application that "
"can support this format might be found %s."
msgstr ""
"Informacje o „%s”, a także o możliwościach uzyskania programu obsługującego "
"ten format można znaleźć %s."

#. TRANSLATORS: this is when we know about an application or
#. * addon, but it can't be listed for some reason
#: src/gs-extras-page.c:396
#, c-format
msgid "No fonts are available for the %s script support."
msgstr "Brak czcionek do obsługi pisma „%s”."

#. TRANSLATORS: first %s is the codec name, and second %s is a
#. * hyperlink with the "on the website" text
#: src/gs-extras-page.c:400
#, c-format
msgid ""
"Information about %s, as well as options for how to get additional fonts "
"might be found %s."
msgstr ""
"Informacje o „%s”, a także o możliwościach uzyskania dodatkowych czcionek "
"można znaleźć %s."

#. TRANSLATORS: this is when we know about an application or
#. * addon, but it can't be listed for some reason
#: src/gs-extras-page.c:407
#, c-format
msgid "No addon codecs are available for the %s format."
msgstr "Brak dodatkowych kodeków dla formatu „%s”."

#. TRANSLATORS: first %s is the codec name, and second %s is a
#. * hyperlink with the "on the website" text
#: src/gs-extras-page.c:411
#, c-format
msgid ""
"Information about %s, as well as options for how to get a codec that can "
"play this format might be found %s."
msgstr ""
"Informacje o „%s”, a także o możliwościach uzyskania kodeku odtwarzającego "
"ten format można znaleźć %s."

#. TRANSLATORS: this is when we know about an application or
#. * addon, but it can't be listed for some reason
#: src/gs-extras-page.c:418
#, c-format
msgid "No Plasma resources are available for %s support."
msgstr "Brak zasobów Plasmy do obsługi „%s”."

#. TRANSLATORS: first %s is the codec name, and second %s is a
#. * hyperlink with the "on the website" text
#: src/gs-extras-page.c:422
#, c-format
msgid ""
"Information about %s, as well as options for how to get additional Plasma "
"resources might be found %s."
msgstr ""
"Informacje o „%s”, a także o możliwościach uzyskania dodatkowych zasobów "
"Plasmy można znaleźć %s."

#. TRANSLATORS: this is when we know about an application or
#. * addon, but it can't be listed for some reason
#: src/gs-extras-page.c:429
#, c-format
msgid "No printer drivers are available for %s."
msgstr "Brak sterowników drukarki dla „%s”."

#. TRANSLATORS: first %s is the codec name, and second %s is a
#. * hyperlink with the "on the website" text
#: src/gs-extras-page.c:433
#, c-format
msgid ""
"Information about %s, as well as options for how to get a driver that "
"supports this printer might be found %s."
msgstr ""
"Informacje o „%s”, a także o możliwościach uzyskania sterownika "
"obsługującego tę drukarkę można znaleźć %s."

#. TRANSLATORS: hyperlink title
#: src/gs-extras-page.c:477
msgid "the documentation"
msgstr "dokumentacji"

#. TRANSLATORS: no codecs were found. The first %s will be replaced by actual codec name(s),
#. the second %s is the application name, which requested the codecs, the third %s is a link titled "the documentation"
#: src/gs-extras-page.c:483
#, c-format
msgid ""
"Unable to find the %s requested by %s. Please see %s for more information."
msgid_plural ""
"Unable to find the %s requested by %s. Please see %s for more information."
msgstr[0] ""
"Nie można odnaleźć kodeku %s wymaganego przez program %s. Więcej informacji "
"można znaleźć w %s."
msgstr[1] ""
"Nie można odnaleźć kodeków %s wymaganych przez program %s. Więcej informacji "
"można znaleźć w %s."
msgstr[2] ""
"Nie można odnaleźć kodeków %s wymaganych przez program %s. Więcej informacji "
"można znaleźć w %s."

#. TRANSLATORS: no codecs were found. First %s will be replaced by actual codec name(s), second %s is a link titled "the documentation"
#: src/gs-extras-page.c:492
#, c-format
msgid ""
"Unable to find the %s you were searching for. Please see %s for more "
"information."
msgid_plural ""
"Unable to find the %s you were searching for. Please see %s for more "
"information."
msgstr[0] "Nie można odnaleźć kodeku %s. Więcej informacji można znaleźć w %s."
msgstr[1] ""
"Nie można odnaleźć kodeków %s. Więcej informacji można znaleźć w %s."
msgstr[2] ""
"Nie można odnaleźć kodeków %s. Więcej informacji można znaleźć w %s."

#: src/gs-extras-page.c:562 src/gs-extras-page.c:618 src/gs-extras-page.c:657
#, c-format
msgid "Failed to find any search results: %s"
msgstr "Wyszukanie się nie powiodło: %s"

#: src/gs-extras-page.c:848
#, c-format
msgid "%s file format"
msgstr "Format plików %s"

#: src/gs-extras-page.c:1223
msgid "Unable to Find Requested Software"
msgstr "Nie można odnaleźć wymaganego oprogramowania"

#: src/gs-extras-page.ui:7
msgid "Codecs page"
msgstr "Strona kodeków"

#: src/gs-featured-carousel.ui:43
msgid "Previous"
msgstr "Wstecz"

#: src/gs-featured-carousel.ui:73
msgid "Next"
msgstr "Dalej"

#: src/gs-featured-carousel.ui:100
msgid "Featured Apps List"
msgstr "Lista polecanych programów"

#: src/gs-first-run-dialog.ui:10
msgid "Welcome"
msgstr "Witamy"

#: src/gs-first-run-dialog.ui:27
msgid "Welcome to Software"
msgstr "Witamy w menedżerze oprogramowania"

#: src/gs-first-run-dialog.ui:28
msgid ""
"Software lets you install all the software you need, all from one place. See "
"our recommendations, browse the categories, or search for the applications "
"you want."
msgstr ""
"Menedżer oprogramowania umożliwia instalowanie wszystkich potrzebnych "
"programów w jednym miejscu. Można zobaczyć polecane programy, przejrzeć "
"kategorie lub wyszukać konkretny program."

#: src/gs-first-run-dialog.ui:31
msgid "_Browse Software"
msgstr "_Przeglądaj oprogramowanie"

#: src/gs-hardware-support-context-dialog.c:561
#: src/gs-hardware-support-context-dialog.c:570
msgid "Desktop Support"
msgstr "Obsługa komputerów"

#: src/gs-hardware-support-context-dialog.c:562
#: src/gs-hardware-support-context-dialog.c:571
msgid "Supports being used on a large screen"
msgstr "Obsługuje używanie na dużym ekranie"

#: src/gs-hardware-support-context-dialog.c:564
msgid "Desktop Support Unknown"
msgstr "Nieznana obsługa komputerów"

#: src/gs-hardware-support-context-dialog.c:565
msgid "Not enough information to know if large screens are supported"
msgstr "Za mało informacji, aby stwierdzić, czy duże ekrany są obsługiwane"

#: src/gs-hardware-support-context-dialog.c:568
msgid "Requires a large screen"
msgstr "Wymaga dużego ekranu"

#: src/gs-hardware-support-context-dialog.c:573
msgid "Desktop Not Supported"
msgstr "Komputery nie są obsługiwane"

#: src/gs-hardware-support-context-dialog.c:574
msgid "Cannot be used on a large screen"
msgstr "Nie może być używane na dużym ekranie"

#: src/gs-hardware-support-context-dialog.c:581
#: src/gs-hardware-support-context-dialog.c:590
msgid "Mobile Support"
msgstr "Obsługa telefonów"

#: src/gs-hardware-support-context-dialog.c:582
#: src/gs-hardware-support-context-dialog.c:591
msgid "Supports being used on a small screen"
msgstr "Obsługuje używanie na małym ekranie"

#: src/gs-hardware-support-context-dialog.c:584
msgid "Mobile Support Unknown"
msgstr "Nieznana obsługa telefonów"

#: src/gs-hardware-support-context-dialog.c:585
msgid "Not enough information to know if small screens are supported"
msgstr "Za mało informacji, aby stwierdzić, czy małe ekrany są obsługiwane"

#: src/gs-hardware-support-context-dialog.c:588
msgid "Requires a small screen"
msgstr "Wymaga małego ekranu"

#: src/gs-hardware-support-context-dialog.c:593
msgid "Mobile Not Supported"
msgstr "Telefony nie są obsługiwane"

#: src/gs-hardware-support-context-dialog.c:594
msgid "Cannot be used on a small screen"
msgstr "Nie może być używane na małym ekranie"

#: src/gs-hardware-support-context-dialog.c:617
#: src/gs-hardware-support-context-dialog.c:626
msgid "Keyboard Support"
msgstr "Obsługa klawiatury"

#: src/gs-hardware-support-context-dialog.c:620
msgid "Keyboard Support Unknown"
msgstr "Obsługa klawiatury jest nieznana"

#: src/gs-hardware-support-context-dialog.c:621
msgid "Not enough information to know if keyboards are supported"
msgstr "Za mało informacji, aby stwierdzić, czy klawiatury są obsługiwane"

#: src/gs-hardware-support-context-dialog.c:623
msgid "Keyboard Required"
msgstr "Wymagana jest klawiatura"

#: src/gs-hardware-support-context-dialog.c:627
msgid "Supports keyboards"
msgstr "Obsługuje klawiatury"

#: src/gs-hardware-support-context-dialog.c:629
msgid "Keyboard Not Supported"
msgstr "Klawiatury nie są obsługiwane"

#: src/gs-hardware-support-context-dialog.c:630
msgid "Cannot be used with a keyboard"
msgstr "Nie może być używane za pomocą klawiatury"

#: src/gs-hardware-support-context-dialog.c:637
#: src/gs-hardware-support-context-dialog.c:646
msgid "Mouse Support"
msgstr "Obsługa myszy"

#: src/gs-hardware-support-context-dialog.c:638
#: src/gs-hardware-support-context-dialog.c:644
msgid "Requires a mouse or pointing device"
msgstr "Wymaga myszy lub urządzenia wskazującego"

#: src/gs-hardware-support-context-dialog.c:640
msgid "Mouse Support Unknown"
msgstr "Obsługa myszy jest nieznana"

#: src/gs-hardware-support-context-dialog.c:641
msgid ""
"Not enough information to know if mice or pointing devices are supported"
msgstr ""
"Za mało informacji, aby stwierdzić, czy myszy lub urządzenia wskazujące są "
"obsługiwane"

#: src/gs-hardware-support-context-dialog.c:643
msgid "Mouse Required"
msgstr "Wymagana jest mysz"

<<<<<<< HEAD
#. TRANSLATORS: This is the header dividing the normal
#. * applications and the system ones
#: src/gs-installed-page.c:450
msgid "System Applications"
msgstr "Programy systemowe"
=======
#: src/gs-hardware-support-context-dialog.c:647
msgid "Supports mice and pointing devices"
msgstr "Obsługuje myszy i urządzenia wskazujące"

#: src/gs-hardware-support-context-dialog.c:649
msgid "Mouse Not Supported"
msgstr "Myszy nie są obsługiwane"

#: src/gs-hardware-support-context-dialog.c:650
msgid "Cannot be used with a mouse or pointing device"
msgstr "Nie można używać za pomocą myszy lub urządzenia wskazującego"

#: src/gs-hardware-support-context-dialog.c:657
#: src/gs-hardware-support-context-dialog.c:666
msgid "Touchscreen Support"
msgstr "Obsługa ekranów dotykowych"

#: src/gs-hardware-support-context-dialog.c:660
msgid "Touchscreen Support Unknown"
msgstr "Obsługa ekranów dotykowych jest nieznana"

#: src/gs-hardware-support-context-dialog.c:661
msgid "Not enough information to know if touchscreens are supported"
msgstr "Za mało informacji, aby stwierdzić, czy ekrany dotykowe są obsługiwane"

#: src/gs-hardware-support-context-dialog.c:663
msgid "Touchscreen Required"
msgstr "Wymagany jest ekran dotykowy"

#: src/gs-hardware-support-context-dialog.c:667
msgid "Supports touchscreens"
msgstr "Obsługuje ekrany dotykowe"

#: src/gs-hardware-support-context-dialog.c:669
msgid "Touchscreen Not Supported"
msgstr "Ekrany dotykowe nie są obsługiwane"

#: src/gs-hardware-support-context-dialog.c:670
msgid "Cannot be used with a touchscreen"
msgstr "Nie można używać za pomocą ekranu dotykowego"

#: src/gs-hardware-support-context-dialog.c:683
msgid "Gamepad Required"
msgstr "Wymagany jest kontroler"

#: src/gs-hardware-support-context-dialog.c:684
msgid "Requires a gamepad"
msgstr "Wymaga kontrolera"

#: src/gs-hardware-support-context-dialog.c:686
msgid "Gamepad Support"
msgstr "Obsługa kontrolera"

#: src/gs-hardware-support-context-dialog.c:687
msgid "Supports gamepads"
msgstr "Obsługuje kontrolery"

#. Translators: It’s unknown whether this app is supported on
#. * the current hardware. The placeholder is the app name.
#: src/gs-hardware-support-context-dialog.c:696
#, c-format
msgid "%s probably works on this device"
msgstr "Program %s prawdopodobnie działa na tym urządzeniu"

#. Translators: The app will work on the current hardware.
#. * The placeholder is the app name.
#: src/gs-hardware-support-context-dialog.c:703
#, c-format
msgid "%s works on this device"
msgstr "Program %s działa na tym urządzeniu"

#. Translators: The app may not work fully on the current hardware.
#. * The placeholder is the app name.
#: src/gs-hardware-support-context-dialog.c:710
#, c-format
msgid "%s will not work properly on this device"
msgstr "Program %s nie będzie poprawnie działał na tym urządzeniu"

#. Translators: The app will not work properly on the current hardware.
#. * The placeholder is the app name.
#: src/gs-hardware-support-context-dialog.c:717
#, c-format
msgid "%s will not work on this device"
msgstr "Program %s nie będzie działał na tym urządzeniu"

#. Translators: This is the title of the dialog which contains information about the hardware support/requirements of an app
#: src/gs-hardware-support-context-dialog.ui:9
msgid "Hardware Support"
msgstr "Obsługa sprzętu"
>>>>>>> 8566498b

#. TRANSLATORS: This is the header dividing the normal
#. * installed applications and the applications which are
#. * currently being installed or removed.
#: src/gs-installed-page.c:461
msgid "In Progress"
msgstr "W trakcie"

#. TRANSLATORS: This is the header above normal installed
#. * applications on the installed page.
#: src/gs-installed-page.c:466
msgid "Applications"
msgstr "Programy"

#: src/gs-installed-page.ui:7
msgid "Installed page"
msgstr "Strona zainstalowanych"

#: src/gs-installed-page.ui:54
msgid "In Progress"
msgstr "W trakcie"

#. origin_ui on a remote is the repo dialogue section name,
#. * not the remote title
#: src/gs-installed-page.ui:76 plugins/flatpak/gs-flatpak-utils.c:100
msgid "Applications"
msgstr "Programy"

#: src/gs-installed-page.ui:98
msgid "System Applications"
msgstr "Programy systemowe"

#: src/gs-license-tile.c:93
msgid "Community Built"
msgstr "Tworzone przez społeczność"

#. Translators: The placeholder here is the name of a software license.
#: src/gs-license-tile.c:101
#, c-format
msgid ""
"This software is developed in the open by a community of volunteers, and "
"released under the %s license.\n"
"\n"
"You can contribute and help make it even better."
msgstr ""
"To oprogramowanie jest publicznie tworzone przez społeczność ochotników "
"i wydane na warunkach licencji %s.\n"
"\n"
"Można dołączyć do społeczności i pomóc jeszcze bardziej je ulepszyć."

#: src/gs-license-tile.c:106
msgid "Proprietary"
msgstr "Własnościowe"

#: src/gs-license-tile.c:113
msgid ""
"This software is not developed in the open, so only its developers know how "
"it works. There may be restrictions on its use, and it may be harder to tell "
"if the software is insecure.\n"
"\n"
"You may not be able to contribute to this software or influence its "
"development."
msgstr ""
"To oprogramowanie nie jest tworzone publicznie, więc tylko jego autorzy "
"wiedzą, jak działa. Korzystanie z niego może być objęte ograniczeniami, "
"a jego bezpieczeństwo może być niepewne.\n"
"\n"
"Nie można pomóc go ulepszać ani wpływać na jego rozwój."

#: src/gs-license-tile.ui:132
msgid "_Get Involved"
msgstr "_Dołącz do społeczności"

#. TRANSLATORS: initial start
#: src/gs-loading-page.c:62 src/gs-loading-page.c:66
msgid "Software catalog is being downloaded"
msgstr "Pobieranie katalogu oprogramowania"

#: src/gs-loading-page.ui:7
msgid "Loading page"
msgstr "Wczytywanie strony"

#: src/gs-loading-page.ui:14
msgid "Starting up…"
msgstr "Uruchamianie…"

#: src/gs-metered-data-dialog.ui:5 src/gs-metered-data-dialog.ui:17
#: src/gs-shell.ui:264
msgid "Automatic Updates Paused"
msgstr "Wstrzymano automatyczne aktualizacje"

#: src/gs-metered-data-dialog.ui:38
msgid ""
"The current network is metered. Metered connections have data limits or "
"charges associated with them. To save data, automatic updates have therefore "
"been paused.\n"
"\n"
"Automatic updates will be resumed when an un­metered network becomes "
"available. Until then, it is still possible to manually install updates.\n"
"\n"
"Alternatively, if the current network has been in­correctly identified as "
"being metered, this setting can be changed."
msgstr ""
"Obecna sieć jest mierzona. Mierzone połączenia mają ograniczenia danych lub "
"związane z nimi opłaty. Aby zaoszczędzić dane, automatyczne aktualizacje "
"zostały wstrzymane.\n"
"\n"
"Automatyczne aktualizacje zostaną wznowione po przejściu na sieć "
"niemierzoną. Do tego czasu nadal można ręcznie instalować aktualizacje.\n"
"\n"
"Można też zmienić to ustawienie, jeśli obecna sieć została niepoprawnie "
"zidentyfikowana jako mierzona."

#: src/gs-metered-data-dialog.ui:53
msgid "Open Network _Settings"
msgstr "Otwórz _ustawienia sieci"

#: src/gs-moderate-page.ui:7
msgid "Moderate page"
msgstr "Strona moderacji"

#: src/gs-moderate-page.ui:87
msgid "There are no reviews to moderate"
msgstr "Brak recenzji do moderacji"

#. TRANSLATORS: status text when downloading
#: lib/gs-odrs-provider.c:1266
msgid "Downloading application ratings…"
msgstr "Pobieranie ocen programów…"

#. TRANSLATORS: This is followed by a file name, e.g. "Name: gedit.rpm"
#: src/gs-origin-popover-row.c:55
msgid "Name"
msgstr "Nazwa"

#. TRANSLATORS: the installation location for flatpaks
#: src/gs-origin-popover-row.c:72
msgid "system"
msgstr "systemowa"

#. TRANSLATORS: the installation location for flatpaks
#: src/gs-origin-popover-row.c:75
msgid "user"
msgstr "użytkownika"

#. TRANSLATORS: the title for Snap channels
#: src/gs-origin-popover-row.c:91
msgid "Channel"
msgstr "Kanał"

#. TRANSLATORS: the title for Flatpak branches
#. Translators: The branch, e.g. 'stable' or '3.32'
#: src/gs-origin-popover-row.c:96 src/gs-origin-popover-row.ui:93
msgid "Branch"
msgstr "Gałąź"

#: src/gs-origin-popover-row.ui:35
msgid "URL"
msgstr "Adres URL"

#. Translators: The installation location for flatpaks, e.g. 'user' or 'system'
#: src/gs-origin-popover-row.ui:64
msgid "Installation"
msgstr "Instalacja"

#. Translators: The available version of an app
#: src/gs-origin-popover-row.ui:122
msgid "Version"
msgstr "Wersja"

<<<<<<< HEAD
#. add button
#: src/gs-overview-page.c:320
msgid "More…"
msgstr "Więcej…"

#. TRANSLATORS: this is a heading for audio applications which
#. * have been featured ('recommended') by the distribution
#: src/gs-overview-page.c:482
msgid "Recommended Audio & Video Applications"
msgstr "Polecane programy dźwiękowe i wideo"

#. TRANSLATORS: this is a heading for games which have been
#. * featured ('recommended') by the distribution
#: src/gs-overview-page.c:487
msgid "Recommended Games"
msgstr "Polecane gry"

#. TRANSLATORS: this is a heading for graphics applications
#. * which have been featured ('recommended') by the distribution
#: src/gs-overview-page.c:492
msgid "Recommended Graphics Applications"
msgstr "Polecane programy graficzne"

#. TRANSLATORS: this is a heading for office applications which
#. * have been featured ('recommended') by the distribution
#: src/gs-overview-page.c:497
msgid "Recommended Productivity Applications"
msgstr "Polecane programy biurowe"

#. TRANSLATORS: this is the third party repositories info bar.
#: src/gs-overview-page.c:844 src/gs-repos-dialog.c:836
msgid "Access additional software from selected third party sources."
msgstr ""
"Dostęp do dodatkowego oprogramowania z wybranych źródeł dostarczanych przez "
"stronę trzecią."

#. TRANSLATORS: this is the third party repositories info bar.
#: src/gs-overview-page.c:848 src/gs-repos-dialog.c:840
=======
#. TRANSLATORS: This is the header for package additions during
#. * a system update
#: src/gs-os-update-page.c:272
msgid "Additions"
msgstr "Dodawane"

#. TRANSLATORS: This is the header for package removals during
#. * a system update
#: src/gs-os-update-page.c:276
msgid "Removals"
msgstr "Usuwane"

#. TRANSLATORS: This is the header for package updates during
#. * a system update
#. Translators: A label for a button to show only updates which are available to install.
#: src/gs-os-update-page.c:280 src/gs-shell.ui:339 src/gs-updates-page.c:1356
msgid "Updates"
msgstr "Aktualizowane"

#. TRANSLATORS: This is the header for package downgrades during
#. * a system update
#: src/gs-os-update-page.c:284
msgid "Downgrades"
msgstr "Instalowanie poprzedniej wersji"

#. Translators: This is a clickable link on the third party repositories info bar. It's
#. part of a constructed sentence: "Provides access to additional software from [selected external sources].
#. Some proprietary software is included."
#: src/gs-overview-page.c:697
msgid "selected external sources"
msgstr "wybranych źródeł zewnętrznych"

#. Translators: This is the third party repositories info bar. The %s is replaced with "selected external sources" link.
#: src/gs-overview-page.c:699
#, c-format
>>>>>>> 8566498b
msgid ""
"Provides access to additional software from %s. Some proprietary software is "
"included."
msgstr ""
<<<<<<< HEAD
"Część tego oprogramowania jest własnościowa, więc ma ograniczenia użytku, "
"udostępniania i dostępu do kodu źródłowego."

#. TRANSLATORS: this is the clickable
#. * link on the third party repositories info bar
#: src/gs-overview-page.c:853 src/gs-repos-dialog.c:845
msgid "Find out more…"
msgstr "Więcej informacji…"

#. TRANSLATORS: button to turn on third party software repositories
#. TRANSLATORS: button to accept the agreement
#: src/gs-overview-page.c:861 src/gs-repos-dialog.c:241
=======
"Zapewnia dostęp do dodatkowego oprogramowania z %s. Część oprogramowania "
"jest własnościowa."

#. TRANSLATORS: button to turn on third party software repositories
#. TRANSLATORS: button to accept the agreement
#: src/gs-overview-page.c:708 src/gs-repos-dialog.c:198
>>>>>>> 8566498b
msgid "Enable"
msgstr "Włącz"

#. Translators: This is the title of the main page of the UI.
#. Translators: A label for a button to show all available software.
#: src/gs-overview-page.c:763 src/gs-shell.ui:306
msgid "Explore"
msgstr "Odkrywaj"

#: src/gs-overview-page.ui:8
msgid "Overview page"
msgstr "Strona przeglądu"

#: src/gs-overview-page.ui:40
msgid "Enable Third Party Software Repositories?"
msgstr "Włączyć repozytoria oprogramowania dostarczane przez stronę trzecią?"

#. Translators: This is a heading for a list of categories.
#: src/gs-overview-page.ui:175
msgid "Other Categories"
msgstr "Inne kategorie"

#: src/gs-overview-page.ui:239
msgid "No Application Data Found"
msgstr "Nie odnaleziono danych programu"

#: lib/gs-plugin-loader.c:3023
msgctxt "Distribution name"
msgid "Unknown"
msgstr "Nieznana"

#: src/gs-page.c:276
msgid "User declined installation"
msgstr "Użytkownik odmówił instalacji"

#. TRANSLATORS: this is a prompt message, and
#. * '%s' is an application summary, e.g. 'GNOME Clocks'
#: src/gs-page.c:356
#, c-format
msgid "Prepare %s"
msgstr "Przygotuj program %s"

#. TRANSLATORS: this is a prompt message, and '%s' is an
#. * repository name, e.g. 'GNOME Nightly'
#: src/gs-page.c:492
#, c-format
msgid "Are you sure you want to remove the %s repository?"
msgstr "Na pewno usunąć repozytorium „%s”?"

#. TRANSLATORS: longer dialog text
#: src/gs-page.c:496
#, c-format
msgid ""
"All applications from %s will be uninstalled, and you will have to re-"
"install the repository to use them again."
msgstr ""
"Wszystkie programy z „%s” zostaną odinstalowane. Należy ponownie "
"zainstalować repozytorium, aby móc używać ich ponownie."

#. TRANSLATORS: this is a prompt message, and '%s' is an
#. * application summary, e.g. 'GNOME Clocks'
#: src/gs-page.c:504
#, c-format
msgid "Are you sure you want to uninstall %s?"
msgstr "Na pewno odinstalować program %s?"

#. TRANSLATORS: longer dialog text
#: src/gs-page.c:507
#, c-format
msgid ""
"%s will be uninstalled, and you will have to install it to use it again."
msgstr ""
"Program %s zostanie odinstalowany. Należy go zainstalować, aby móc używać go "
"ponownie."

<<<<<<< HEAD
#. TRANSLATORS: this refers to an app (by name) that is installed
#: src/gs-popular-tile.c:65 src/gs-summary-tile.c:87
#, c-format
msgid "%s (Installed)"
msgstr "%s (zainstalowane)"
=======
#. Translators: This is the accessibility label for a screenshot.
#: src/gs-picture.c:391
msgid "Picture"
msgstr "Obraz"
>>>>>>> 8566498b

#: src/gs-prefs-dialog.ui:5
msgid "Update Preferences"
msgstr "Preferencje aktualizacji"

#: src/gs-prefs-dialog.ui:18
msgid ""
"To avoid charges and network caps, software updates are not automatically "
"downloaded on mobile or metered connections."
msgstr ""
"Aby uniknąć opłat i przekroczenia limitów sieci, aktualizacje oprogramowania "
"nie są automatycznie pobierane na połączeniach komórkowych i mierzonych."

#: src/gs-prefs-dialog.ui:22
msgid "Automatic Updates"
msgstr "Automatyczne aktualizacje"

#: src/gs-prefs-dialog.ui:23
msgid ""
"Downloads and installs software updates in the background, when possible."
msgstr ""
"Pobiera i instaluje aktualizacje oprogramowania w tle, kiedy to możliwe."

#: src/gs-prefs-dialog.ui:37
msgid "Automatic Update Notifications"
msgstr "Powiadomienia o automatycznej aktualizacji"

#: src/gs-prefs-dialog.ui:38
msgid "Show notifications when updates have been automatically installed."
msgstr "Wyświetlanie powiadomień po automatycznej instalacji aktualizacji."

#. TRANSLATORS: This is a text displayed during a distro upgrade. %s
#. will be replaced by the name and version of distro, e.g. 'Fedora 23'.
#: src/gs-removal-dialog.c:110
#, c-format
msgid ""
"Some of the currently installed software is not compatible with %s. If you "
"continue, the following will be automatically removed during the upgrade:"
msgstr ""
"Część obecnie zainstalowanego oprogramowania jest niezgodna z systemem %s. "
"Kontynuacja aktualizacji spowoduje automatyczne usunięcie poniższych "
"programów:"

#: src/gs-removal-dialog.ui:23
msgid "Incompatible Software"
msgstr "Niezgodne oprogramowanie"

#: src/gs-removal-dialog.ui:36
msgid "_Continue"
msgstr "_Kontynuuj"

#. TRANSLATORS: The '%s' is replaced with a repository name, like "Fedora Modular - x86_64"
#: src/gs-repos-dialog.c:265
#, c-format
msgid "Software that has been installed from “%s” will cease receive updates."
msgstr ""
"Oprogramowanie zainstalowane z repozytorium „%s” nie będzie już "
"aktualizowane."

#: src/gs-repos-dialog.c:274
msgid "Disable Repository?"
msgstr "Wyłączyć repozytorium?"

#: src/gs-repos-dialog.c:274
msgid "Remove Repository?"
msgstr "Usunąć repozytorium?"

#. TRANSLATORS: this is button text to disable a repo
#: src/gs-repos-dialog.c:280
msgid "_Disable"
msgstr "_Wyłącz"

#. TRANSLATORS: this is button text to remove a repo
#: src/gs-repos-dialog.c:283
msgid "_Remove"
msgstr "_Usuń"

#: src/gs-repos-dialog.c:597
msgid "Enable New Repositories"
msgstr "Włączanie nowych repozytoriów"

#: src/gs-repos-dialog.c:598
msgid "Turn on new repositories when they are added."
msgstr "Włączanie nowych repozytoriów po dodaniu."

#. TRANSLATORS: this is the clickable
#. * link on the third party repositories info bar
#: src/gs-repos-dialog.c:607
msgid "more information"
msgstr "Więcej informacji"

#. TRANSLATORS: this is the third party repositories info bar. The '%s' is replaced
#. with a link consisting a text "more information", which constructs a sentence:
#. "Additional repositories from selected third parties - more information."
#: src/gs-repos-dialog.c:612
#, c-format
msgid "Additional repositories from selected third parties — %s."
msgstr "Dodatkowe repozytoria od wybranych stron trzecich. %s."

#: src/gs-repos-dialog.c:617
msgid "Fedora Third Party Repositories"
msgstr "Repozytoria Fedory dostarczane przez stronę trzecią"

#. TRANSLATORS: this is the fallback text we use if we can't
#. figure out the name of the operating system
#: src/gs-repos-dialog.c:823
msgid "the operating system"
msgstr "operacyjny"

#. TRANSLATORS: This is the description text displayed in the Software Repositories dialog.
#. %s gets replaced by the name of the actual distro, e.g. Fedora.
#: src/gs-repos-dialog.c:880
#, c-format
msgid "These repositories supplement the default software provided by %s."
msgstr ""
"Te repozytoria uzupełniają domyślne oprogramowanie dostarczane przez system "
"%s."

#. button in the info bar
#: src/gs-repos-dialog.ui:10 src/gs-shell.ui:77 src/gs-update-dialog.ui:10
msgid "Software Repositories"
msgstr "Repozytoria oprogramowania"

#: src/gs-repos-dialog.ui:50
msgid "No Repositories"
msgstr "Brak repozytoriów"

#. TRANSLATORS: This string is used to construct the 'X applications
#. installed' sentence, describing a software repository.
#: src/gs-repo-row.c:155
#, c-format
msgid "%u application installed"
msgid_plural "%u applications installed"
msgstr[0] "Zainstalowano %u program"
msgstr[1] "Zainstalowano %u programy"
msgstr[2] "Zainstalowano %u programów"

#. TRANSLATORS: This string is used to construct the 'X add-ons
#. installed' sentence, describing a software repository.
#: src/gs-repo-row.c:162
#, c-format
msgid "%u add-on installed"
msgid_plural "%u add-ons installed"
msgstr[0] "Zainstalowano %u dodatek"
msgstr[1] "Zainstalowano %u dodatki"
msgstr[2] "Zainstalowano %u dodatków"

#. TRANSLATORS: This string is used to construct the 'X applications
#. and y add-ons installed' sentence, describing a software repository.
#. The correct form here depends on the number of applications.
#: src/gs-repo-row.c:170
#, c-format
msgid "%u application"
msgid_plural "%u applications"
msgstr[0] "%u program"
msgstr[1] "%u programy"
msgstr[2] "%u programów"

#. TRANSLATORS: This string is used to construct the 'X applications
#. and y add-ons installed' sentence, describing a software repository.
#. The correct form here depends on the number of add-ons.
#: src/gs-repo-row.c:176
#, c-format
msgid "%u add-on"
msgid_plural "%u add-ons"
msgstr[0] "%u dodatek"
msgstr[1] "%u dodatki"
msgstr[2] "%u dodatków"

#. TRANSLATORS: This string is used to construct the 'X applications
#. and y add-ons installed' sentence, describing a software repository.
#. The correct form here depends on the total number of
#. applications and add-ons.
#: src/gs-repo-row.c:183
#, c-format
msgid "%s and %s installed"
msgid_plural "%s and %s installed"
msgstr[0] "Zainstalowano %s i %s"
msgstr[1] "Zainstalowano %s i %s"
msgstr[2] "Zainstalowano %s i %s"

#. Translators: The first '%s' is replaced with a text like '10 applications installed',
#. the second '%s' is replaced with installation kind, like in case of Flatpak 'User Installation'.
#: src/gs-repo-row.c:232
#, c-format
msgctxt "repo-row"
msgid "%s • %s"
msgstr "%s • %s"

#. TRANSLATORS: lighthearted star rating description;
#. *		A really bad application
#: src/gs-review-dialog.c:82
msgid "Hate it"
msgstr "Zły"

#. TRANSLATORS: lighthearted star rating description;
#. *		Not a great application
#: src/gs-review-dialog.c:86
msgid "Don’t like it"
msgstr "Słaby"

#. TRANSLATORS: lighthearted star rating description;
#. *		A fairly-good application
#: src/gs-review-dialog.c:90
msgid "It’s OK"
msgstr "W porządku"

#. TRANSLATORS: lighthearted star rating description;
#. *		A good application
#: src/gs-review-dialog.c:94
msgid "Like it"
msgstr "Dobry"

#. TRANSLATORS: lighthearted star rating description;
#. *		A really awesome application
#: src/gs-review-dialog.c:98
msgid "Love it"
msgstr "Wspaniały"

#. TRANSLATORS: the review can't just be copied and pasted
#: src/gs-review-dialog.c:120
msgid "Please take more time writing the review"
msgstr "Proszę poświęcić więcej czasu na napisanie recenzji"

#. TRANSLATORS: the review is not acceptable
#: src/gs-review-dialog.c:124
msgid "Please choose a star rating"
msgstr "Proszę wybrać ocenę"

#. TRANSLATORS: the review is not acceptable
#: src/gs-review-dialog.c:128
msgid "The summary is too short"
msgstr "Podsumowanie jest za krótkie"

#. TRANSLATORS: the review is not acceptable
#: src/gs-review-dialog.c:132
msgid "The summary is too long"
msgstr "Podsumowanie jest za długie"

#. TRANSLATORS: the review is not acceptable
#: src/gs-review-dialog.c:136
msgid "The description is too short"
msgstr "Opis jest za krótki"

#. TRANSLATORS: the review is not acceptable
#: src/gs-review-dialog.c:140
msgid "The description is too long"
msgstr "Opis jest za długi"

#. Translators: Title of the dialog box where the users can write and publish their opinions about the apps.
#: src/gs-review-dialog.ui:10
msgid "Post Review"
msgstr "Publikacja recenzji"

#. Translators: A button to publish the user's opinion about the app.
#: src/gs-review-dialog.ui:34
msgid "_Post"
msgstr "_Opublikuj"

#: src/gs-review-dialog.ui:74
msgid "Rating"
msgstr "Ocena"

#: src/gs-review-dialog.ui:110
msgid "Summary"
msgstr "Podsumowanie"

#: src/gs-review-dialog.ui:120
msgid ""
"Give a short summary of your review, for example: “Great app, would "
"recommend”."
msgstr ""
"Proszę wpisać krótkie podsumowanie recenzji, na przykład: „Świetny program, "
"polecam”."

#. Translators: This is where the users enter their opinions about the apps.
#: src/gs-review-dialog.ui:145
msgctxt "app review"
msgid "Review"
msgstr "Recenzja"

#: src/gs-review-dialog.ui:155
msgid "What do you think of the app? Try to give reasons for your views."
msgstr "Co sądzisz o tym programie? Proszę uzasadnić swoje zdanie."

#: src/gs-review-dialog.ui:187
msgid ""
"Find what data is sent in our <a href=\"https://odrs.gnome.org/privacy"
"\">privacy policy</a>."
msgstr ""
"<a href=\"https://odrs.gnome.org/privacy\">Zasady ochrony prywatności</a> "
"zawierają informacje o tym, jakie dane są przesyłane."

#: src/gs-review-histogram.c:72
#, c-format
msgid "%u review total"
msgid_plural "%u reviews total"
msgstr[0] "%u recenzja"
msgstr[1] "%u recenzje"
msgstr[2] "%u recenzji"

#: src/gs-review-histogram.ui:100
msgid "out of 5 stars"
msgstr "na 5 gwiazdek"

#. TRANSLATORS: this is when a user doesn't specify a name
#: src/gs-review-row.c:58
msgctxt "Reviewer name"
msgid "Unknown"
msgstr "Nieznany"

#. TRANSLATORS: we explain what the action is going to do
#: src/gs-review-row.c:223
msgid "You can report reviews for abusive, rude, or discriminatory behavior."
msgstr ""
"Można zgłosić recenzję za znieważające, nieprzyzwoite lub dyskryminujące "
"zachowanie."

#. TRANSLATORS: we ask the user if they really want to do this
#: src/gs-review-row.c:228
msgid ""
"Once reported, a review will be hidden until it has been checked by an "
"administrator."
msgstr ""
"Recenzja zostanie ukryta po jej zgłoszeniu aż do jej sprawdzenia przez "
"administratora."

#. TRANSLATORS: window title when
#. * reporting a user-submitted review
#. * for moderation
#: src/gs-review-row.c:242
msgid "Report Review?"
msgstr "Zgłosić recenzję?"

#. TRANSLATORS: button text when
#. * sending a review for moderation
#: src/gs-review-row.c:246
msgid "Report"
msgstr "Zgłoś"

#. Translators: Users can express their opinions about other users' opinions about the apps.
#: src/gs-review-row.ui:89
msgid "Was this review useful to you?"
msgstr "Czy ta recenzja jest przydatna?"

#: src/gs-review-row.ui:106
msgid "Yes"
msgstr "Tak"

#: src/gs-review-row.ui:115
msgid "No"
msgstr "Nie"

#. Translators: Button text for indifference, only used when moderating
#: src/gs-review-row.ui:124
msgid "Meh"
msgstr "Średnio"

#: src/gs-review-row.ui:135
msgid "Report…"
msgstr "Zgłoś…"

#: src/gs-review-row.ui:148
msgid "Remove…"
msgstr "Usuń…"

#: src/gs-safety-context-dialog.c:140
msgid "Check that you trust the vendor, as the application isn’t sandboxed"
msgstr ""
"Proszę sprawdzić, czy dostawca jest zaufany, jako że program nie jest "
"izolowany"

#: src/gs-safety-context-dialog.c:143
msgid ""
"Application isn’t sandboxed but the distribution has checked that it is not "
"malicious"
msgstr ""
"Program nie jest izolowany, ale dystrybucja sprawdziła, że nie jest on "
"szkodliwy"

#. Translators: This refers to permissions (for example, from flatpak) which an app requests from the user.
#: src/gs-safety-context-dialog.c:150
msgid "No Permissions"
msgstr "Brak uprawnień"

#: src/gs-safety-context-dialog.c:151
msgid "App is fully sandboxed"
msgstr "Program jest w pełni izolowany"

#. Translators: This refers to permissions (for example, from flatpak) which an app requests from the user.
#: src/gs-safety-context-dialog.c:162
msgid "Network Access"
msgstr "Dostęp do sieci"

#: src/gs-safety-context-dialog.c:163
msgid "Can access the internet"
msgstr "Ma dostęp do sieci"

#. Translators: This refers to permissions (for example, from flatpak) which an app requests from the user.
#: src/gs-safety-context-dialog.c:166
msgid "No Network Access"
msgstr "Brak dostępu do sieci"

#: src/gs-safety-context-dialog.c:167
msgid "Cannot access the internet"
msgstr "Nie ma dostępu do sieci"

#. Translators: This refers to permissions (for example, from flatpak) which an app requests from the user.
#: src/gs-safety-context-dialog.c:173
msgid "Uses System Services"
msgstr "Używa usług systemowych"

#: src/gs-safety-context-dialog.c:174
msgid "Can request data from system services"
msgstr "Może żądać danych z usług systemowych"

#. Translators: This refers to permissions (for example, from flatpak) which an app requests from the user.
#: src/gs-safety-context-dialog.c:181
msgid "Uses Session Services"
msgstr "Używa usług sesji"

#: src/gs-safety-context-dialog.c:182
msgid "Can request data from session services"
msgstr "Może żądać danych z usług sesji"

#. Translators: This refers to permissions (for example, from flatpak) which an app requests from the user.
#: src/gs-safety-context-dialog.c:189
msgid "Device Access"
msgstr "Dostęp do urządzeń"

#: src/gs-safety-context-dialog.c:190
msgid "Can access devices such as webcams or gaming controllers"
msgstr "Może mieć dostęp do urządzeń, na przykład kamerki lub kontrolera"

#. Translators: This refers to permissions (for example, from flatpak) which an app requests from the user.
#: src/gs-safety-context-dialog.c:193
msgid "No Device Access"
msgstr "Brak dostępu do urządzeń"

#: src/gs-safety-context-dialog.c:194
msgid "Cannot access devices such as webcams or gaming controllers"
msgstr "Nie ma dostępu do urządzeń, na przykład kamerki lub kontrolera"

#. Translators: This refers to permissions (for example, from flatpak) which an app requests from the user.
#: src/gs-safety-context-dialog.c:200
msgid "Legacy Windowing System"
msgstr "Przestarzały system okien"

#. Translators: This refers to permissions (for example, from flatpak) which an app requests from the user.
#: src/gs-safety-context-dialog.c:208
msgid "Arbitrary Permissions"
msgstr "Dowolne uprawnienia"

#. Translators: This refers to permissions (for example, from flatpak) which an app requests from the user.
#: src/gs-safety-context-dialog.c:216
msgid "User Settings"
msgstr "Ustawienia użytkownika"

#. Translators: This refers to permissions (for example, from flatpak) which an app requests from the user.
#: src/gs-safety-context-dialog.c:228
msgid "Full File System Read/Write Access"
msgstr "Dostęp do pełnego systemu plików do odczytu i zapisu"

#: src/gs-safety-context-dialog.c:229
msgid "Can read and write all data on the file system"
msgstr "Może odczytywać i zapisywać dowolne dane w systemie plików"

#. Translators: This refers to permissions (for example, from flatpak) which an app requests from the user.
#: src/gs-safety-context-dialog.c:237
msgid "Home Folder Read/Write Access"
msgstr "Dostęp do katalogu domowego do odczytu i zapisu"

#: src/gs-safety-context-dialog.c:238
msgid "Can read and write all data in your home directory"
msgstr "Może odczytywać i zapisywać dowolne dane w katalogu domowym"

#. Translators: This refers to permissions (for example, from flatpak) which an app requests from the user.
#: src/gs-safety-context-dialog.c:246
msgid "Full File System Read Access"
msgstr "Dostęp do pełnego systemu plików do odczytu"

#: src/gs-safety-context-dialog.c:247
msgid "Can read all data on the file system"
msgstr "Może odczytywać dowolne dane w systemie plików"

#. Translators: This refers to permissions (for example, from flatpak) which an app requests from the user.
#: src/gs-safety-context-dialog.c:256
msgid "Home Folder Read Access"
msgstr "Dostęp do katalogu domowego do odczytu"

#: src/gs-safety-context-dialog.c:257
msgid "Can read all data in your home directory"
msgstr "Może odczytywać dowolne dane w katalogu domowym"

#. Translators: This refers to permissions (for example, from flatpak) which an app requests from the user.
#: src/gs-safety-context-dialog.c:266
msgid "Download Folder Read/Write Access"
msgstr "Dostęp do katalogu pobierania do odczytu i zapisu"

#: src/gs-safety-context-dialog.c:267
msgid "Can read and write all data in your downloads directory"
msgstr "Może odczytywać i zapisywać dowolne dane w katalogu pobierania"

#. Translators: This refers to permissions (for example, from flatpak) which an app requests from the user.
#: src/gs-safety-context-dialog.c:278
msgid "Download Folder Read Access"
msgstr "Dostęp do katalogu pobierania do odczytu"

#: src/gs-safety-context-dialog.c:279
msgid "Can read all data in your downloads directory"
msgstr "Może odczytywać dowolne dane w katalogu pobierania"

#. Translators: This refers to permissions (for example, from flatpak) which an app requests from the user.
#: src/gs-safety-context-dialog.c:292
msgid "No File System Access"
msgstr "Brak dostępu do systemu plików"

#: src/gs-safety-context-dialog.c:293
msgid "Cannot access the file system at all"
msgstr "W ogóle nie ma dostępu do systemu plików"

#. Translators: This refers to permissions (for example, from flatpak) which an app requests from the user.
#: src/gs-safety-context-dialog.c:307
msgid "Proprietary Code"
msgstr "Kod własnościowy"

#: src/gs-safety-context-dialog.c:308
msgid ""
"The source code is not public, so it cannot be independently audited and "
"might be unsafe"
msgstr ""
"Kod źródłowy nie jest publiczny, więc nie może być niezależnie badany i może "
"być niebezpieczny"

#. Translators: This refers to permissions (for example, from flatpak) which an app requests from the user.
#: src/gs-safety-context-dialog.c:311
msgid "Auditable Code"
msgstr "Kod do wglądu"

#: src/gs-safety-context-dialog.c:312
msgid ""
"The source code is public and can be independently audited, which makes the "
"app more likely to be safe"
msgstr ""
"Kod źródłowy jest publiczny i może być niezależnie badany, więc "
"bezpieczeństwo programu jest pewniejsze"

#. Translators: This indicates an app was written and released by a developer who has been verified.
#. * It’s used in a context tile, so should be short.
#: src/gs-safety-context-dialog.c:320
msgid "App developer is verified"
msgstr "Zweryfikowany autor programu"

#: src/gs-safety-context-dialog.c:321
msgid "The developer of this app has been verified to be who they say they are"
msgstr "Tożsamość autora tego programu została zweryfikowana"

#. Translators: The app is considered safe to install and run.
#. * The placeholder is the app name.
#: src/gs-safety-context-dialog.c:330
#, c-format
msgid "%s is safe"
msgstr "Program %s jest bezpieczny"

#. Translators: The app is considered potentially unsafe to install and run.
#. * The placeholder is the app name.
#: src/gs-safety-context-dialog.c:337
#, c-format
msgid "%s is potentially unsafe"
msgstr "Program %s jest potencjalnie niebezpieczny"

#. Translators: The app is considered unsafe to install and run.
#. * The placeholder is the app name.
#: src/gs-safety-context-dialog.c:344
#, c-format
msgid "%s is unsafe"
msgstr "Program %s jest niebezpieczny"

#. Translators: This is the title of the dialog which contains information about the permissions of an app
#: src/gs-safety-context-dialog.ui:9
msgid "Safety"
msgstr "Bezpieczeństwo"

#: src/gs-safety-context-dialog.ui:146
msgid "License"
msgstr "Licencja"

#: src/gs-safety-context-dialog.ui:232
msgid "SDK"
msgstr "Środowisko programistyczne"

#. Translators: This is the accessible description for a button to go to the previous screenshot in the screenshot carousel.
#: src/gs-screenshot-carousel.ui:38
msgid "Previous Screenshot"
msgstr "Poprzedni zrzut ekranu"

#. Translators: This is the accessible description for a button to go to the next screenshot in the screenshot carousel.
#: src/gs-screenshot-carousel.ui:75
msgid "Next Screenshot"
msgstr "Następny zrzut ekranu"

#: src/gs-screenshot-carousel.ui:142
msgid "No screenshot provided"
msgstr "Brak zrzutów ekranu"

#. TRANSLATORS: this is when we try to download a screenshot and
#. * we get back 404
<<<<<<< HEAD
#: src/gs-screenshot-image.c:348
=======
#: src/gs-screenshot-image.c:345
>>>>>>> 8566498b
msgid "Screenshot not found"
msgstr "Nie odnaleziono zrzutu ekranu"

#. TRANSLATORS: possibly image file corrupt or not an image
<<<<<<< HEAD
#: src/gs-screenshot-image.c:365
=======
#: src/gs-screenshot-image.c:362
>>>>>>> 8566498b
msgid "Failed to load image"
msgstr "Wczytanie obrazu się nie powiodło"

#. TRANSLATORS: this is when we request a screenshot size that
#. * the generator did not create or the parser did not add
<<<<<<< HEAD
#: src/gs-screenshot-image.c:507
=======
#: src/gs-screenshot-image.c:504
>>>>>>> 8566498b
msgid "Screenshot size not found"
msgstr "Nie odnaleziono wymiarów zrzutu ekranu"

#. TRANSLATORS: this is when we try create the cache directory
#. * but we were out of space or permission was denied
<<<<<<< HEAD
#: src/gs-screenshot-image.c:588
=======
#: src/gs-screenshot-image.c:585
>>>>>>> 8566498b
msgid "Could not create cache"
msgstr "Nie można utworzyć pamięci podręcznej"

#. TRANSLATORS: this is when we try to download a screenshot
#. * that was not a valid URL
<<<<<<< HEAD
#: src/gs-screenshot-image.c:598
=======
#: src/gs-screenshot-image.c:595
>>>>>>> 8566498b
msgid "Screenshot not valid"
msgstr "Nieprawidłowy zrzut ekranu"

#. TRANSLATORS: this is when networking is not available
<<<<<<< HEAD
#: src/gs-screenshot-image.c:618
msgid "Screenshot not available"
msgstr "Zrzut ekranu jest niedostępny"

#: src/gs-screenshot-image.c:684
=======
#: src/gs-screenshot-image.c:615
msgid "Screenshot not available"
msgstr "Zrzut ekranu jest niedostępny"

#: src/gs-screenshot-image.c:694
>>>>>>> 8566498b
msgid "Screenshot"
msgstr "Zrzut ekranu"

#. TRANSLATORS: this is when there are too many search results
#. * to show in in the search page
#: src/gs-search-page.c:172
#, c-format
msgid "%u more match"
msgid_plural "%u more matches"
msgstr[0] "%u więcej"
msgstr[1] "%u więcej"
msgstr[2] "%u więcej"

#: src/gs-search-page.ui:7
msgid "Search page"
msgstr "Strona wyszukiwania"

#: src/gs-search-page.ui:17
msgid "Search for Apps"
msgstr "Wyszukiwanie programów"

#: src/gs-search-page.ui:39
msgid "No Application Found"
msgstr "Nie odnaleziono żadnego programu"

#. TRANSLATORS: this is part of the in-app notification,
#. * where the %s is the truncated hostname, e.g.
#. * 'alt.fedoraproject.org'
#. TRANSLATORS: this is part of the in-app notification,
#. * where the %s is the origin id, e.g. 'fedora'
#. TRANSLATORS: this is part of the in-app notification,
#. * where the %s is a multi-word localised app name
#. * e.g. 'Getting things GNOME!"
#: src/gs-shell.c:1151 src/gs-shell.c:1156 src/gs-shell.c:1171
#: src/gs-shell.c:1175
#, c-format
msgid "“%s”"
msgstr "„%s”"

#. TRANSLATORS: failure text for the in-app notification,
#. * where the %s is the source (e.g. "alt.fedoraproject.org")
#: src/gs-shell.c:1221
#, c-format
msgid "Unable to download firmware updates from %s"
msgstr "Nie można pobrać aktualizacji oprogramowania sprzętowego z „%s”"

#. TRANSLATORS: failure text for the in-app notification,
#. * where the %s is the source (e.g. "alt.fedoraproject.org")
#: src/gs-shell.c:1227
#, c-format
msgid "Unable to download updates from %s"
msgstr "Nie można pobrać aktualizacji z „%s”"

#. TRANSLATORS: failure text for the in-app notification
#: src/gs-shell.c:1234 src/gs-shell.c:1279
msgid "Unable to download updates"
msgstr "Nie można pobrać aktualizacji"

#. TRANSLATORS: failure text for the in-app notification
#: src/gs-shell.c:1240
msgid ""
"Unable to download updates: internet access was required but wasn’t available"
msgstr ""
"Nie można pobrać aktualizacji: wymagany jest dostęp do Internetu, ale nie "
"jest on dostępny"

#. TRANSLATORS: failure text for the in-app notification,
#. * where the %s is the source (e.g. "alt.fedoraproject.org")
#: src/gs-shell.c:1249
#, c-format
msgid "Unable to download updates from %s: not enough disk space"
msgstr "Nie można pobrać aktualizacji z „%s”: za mało miejsca na dysku"

#. TRANSLATORS: failure text for the in-app notification
#: src/gs-shell.c:1254
msgid "Unable to download updates: not enough disk space"
msgstr "Nie można pobrać aktualizacji: za mało miejsca na dysku"

#. TRANSLATORS: failure text for the in-app notification
#: src/gs-shell.c:1261
msgid "Unable to download updates: authentication was required"
msgstr "Nie można pobrać aktualizacji: wymagane jest uwierzytelnienie"

#. TRANSLATORS: failure text for the in-app notification
#: src/gs-shell.c:1266
msgid "Unable to download updates: authentication was invalid"
msgstr "Nie można pobrać aktualizacji: uwierzytelnienie jest nieprawidłowe"

#. TRANSLATORS: failure text for the in-app notification
#: src/gs-shell.c:1271
msgid ""
"Unable to download updates: you do not have permission to install software"
msgstr ""
"Nie można pobrać aktualizacji: brak uprawnień do instalacji oprogramowania"

#. TRANSLATORS: failure text for the in-app notification
#: src/gs-shell.c:1282
msgid "Unable to get list of updates"
msgstr "Nie można pobrać listy aktualizacji"

#. TRANSLATORS: failure text for the in-app notification,
#. * where the first %s is the application name (e.g. "GIMP") and
#. * the second %s is the origin, e.g. "Fedora Project [fedoraproject.org]"
#: src/gs-shell.c:1324
#, c-format
msgid "Unable to install %s as download failed from %s"
msgstr ""
"Nie można zainstalować programu %s, ponieważ pobieranie z „%s” się nie "
"powiodło"

#. TRANSLATORS: failure text for the in-app notification,
#. * where the %s is the application name (e.g. "GIMP")
#: src/gs-shell.c:1330
#, c-format
msgid "Unable to install %s as download failed"
msgstr ""
"Nie można zainstalować programu %s, ponieważ pobieranie się nie powiodło"

#. TRANSLATORS: failure text for the in-app notification,
#. * where the first %s is the application name (e.g. "GIMP")
#. * and the second %s is the name of the runtime, e.g.
#. * "GNOME SDK [flatpak.gnome.org]"
#: src/gs-shell.c:1343
#, c-format
msgid "Unable to install %s as runtime %s not available"
msgstr ""
"Nie można zainstalować programu %s, ponieważ środowisko wykonawcze „%s” jest "
"niedostępne"

#. TRANSLATORS: failure text for the in-app notification,
#. * where the %s is the application name (e.g. "GIMP")
#: src/gs-shell.c:1349
#, c-format
msgid "Unable to install %s as not supported"
msgstr "Nie można zainstalować programu %s, ponieważ nie jest on obsługiwany"

#. TRANSLATORS: failure text for the in-app notification
#: src/gs-shell.c:1356
msgid "Unable to install: internet access was required but wasn’t available"
msgstr ""
"Nie można zainstalować: wymagany jest dostęp do Internetu, ale nie jest on "
"dostępny"

#. TRANSLATORS: failure text for the in-app notification
#: src/gs-shell.c:1362
msgid "Unable to install: the application has an invalid format"
msgstr "Nie można zainstalować: program ma nieprawidłowy format"

#. TRANSLATORS: failure text for the in-app notification,
#. * where the %s is the application name (e.g. "GIMP")
#: src/gs-shell.c:1367
#, c-format
msgid "Unable to install %s: not enough disk space"
msgstr "Nie można zainstalować programu %s: za mało miejsca na dysku"

#. TRANSLATORS: failure text for the in-app notification
#: src/gs-shell.c:1374
#, c-format
msgid "Unable to install %s: authentication was required"
msgstr "Nie można zainstalować programu %s: wymagane jest uwierzytelnienie"

#. TRANSLATORS: failure text for the in-app notification,
#. * where the %s is the application name (e.g. "GIMP")
#: src/gs-shell.c:1381
#, c-format
msgid "Unable to install %s: authentication was invalid"
msgstr ""
"Nie można zainstalować programu %s: uwierzytelnienie jest nieprawidłowe"

#. TRANSLATORS: failure text for the in-app notification,
#. * where the %s is the application name (e.g. "GIMP")
#: src/gs-shell.c:1388
#, c-format
msgid "Unable to install %s: you do not have permission to install software"
msgstr ""
"Nie można zainstalować programu %s: brak uprawnień do instalacji "
"oprogramowania"

#. TRANSLATORS: failure text for the in-app notification,
#. * where the %s is the application name (e.g. "Dell XPS 13")
#: src/gs-shell.c:1396
#, c-format
msgid "Unable to install %s: AC power is required"
msgstr "Nie można zainstalować programu %s: wymagane jest zasilanie sieciowe"

#. TRANSLATORS: failure text for the in-app notification,
#. * where the %s is the application name (e.g. "Dell XPS 13")
#: src/gs-shell.c:1403
#, c-format
msgid "Unable to install %s: The battery level is too low"
msgstr ""
"Nie można zainstalować programu %s: poziom naładowania akumulatora jest za "
"niski"

#. TRANSLATORS: failure text for the in-app notification,
#. * where the %s is the application name (e.g. "GIMP")
#: src/gs-shell.c:1412
#, c-format
msgid "Unable to install %s"
msgstr "Nie można zainstalować programu %s"

#. TRANSLATORS: failure text for the in-app notification,
#. * where the first %s is the app name (e.g. "GIMP") and
#. * the second %s is the origin, e.g. "Fedora" or
#. * "Fedora Project [fedoraproject.org]"
#: src/gs-shell.c:1458
#, c-format
msgid "Unable to update %s from %s as download failed"
msgstr ""
"Nie można zaktualizować programu %s z „%s”, ponieważ pobieranie się nie "
"powiodło"

#. TRANSLATORS: failure text for the in-app notification,
#. * where the %s is the application name (e.g. "GIMP")
#: src/gs-shell.c:1465
#, c-format
msgid "Unable to update %s as download failed"
msgstr ""
"Nie można zaktualizować programu %s, ponieważ pobieranie się nie powiodło"

#. TRANSLATORS: failure text for the in-app notification,
#. * where the %s is the origin, e.g. "Fedora" or
#. * "Fedora Project [fedoraproject.org]"
#: src/gs-shell.c:1472
#, c-format
msgid "Unable to install updates from %s as download failed"
msgstr ""
"Nie można zainstalować aktualizacji z „%s”, ponieważ pobieranie się nie "
"powiodło"

#. TRANSLATORS: failure text for the in-app notification
#: src/gs-shell.c:1476
#, c-format
msgid "Unable to install updates as download failed"
msgstr ""
"Nie można zainstalować aktualizacji, ponieważ pobieranie się nie powiodło"

#. TRANSLATORS: failure text for the in-app notification
#: src/gs-shell.c:1482
msgid "Unable to update: internet access was required but wasn’t available"
msgstr ""
"Nie można zaktualizować: wymagany jest dostęp do Internetu, ale nie jest on "
"dostępny"

#. TRANSLATORS: failure text for the in-app notification,
#. * where the %s is the application name (e.g. "GIMP")
#: src/gs-shell.c:1492
#, c-format
msgid "Unable to update %s: not enough disk space"
msgstr "Nie można zaktualizować programu %s: za mało miejsca na dysku"

#. TRANSLATORS: failure text for the in-app notification
#: src/gs-shell.c:1497
#, c-format
msgid "Unable to install updates: not enough disk space"
msgstr "Nie można zainstalować aktualizacji: za mało miejsca na dysku"

#. TRANSLATORS: failure text for the in-app notification,
#. * where the %s is the application name (e.g. "GIMP")
#: src/gs-shell.c:1507
#, c-format
msgid "Unable to update %s: authentication was required"
msgstr "Nie można zaktualizować programu %s: wymagane jest uwierzytelnienie"

#. TRANSLATORS: failure text for the in-app notification
#: src/gs-shell.c:1512
#, c-format
msgid "Unable to install updates: authentication was required"
msgstr "Nie można zainstalować aktualizacji: wymagane jest uwierzytelnienie"

#. TRANSLATORS: failure text for the in-app notification,
#. * where the %s is the application name (e.g. "GIMP")
#: src/gs-shell.c:1521
#, c-format
msgid "Unable to update %s: authentication was invalid"
msgstr ""
"Nie można zaktualizować programu %s: uwierzytelnienie jest nieprawidłowe"

#. TRANSLATORS: failure text for the in-app notification
#: src/gs-shell.c:1526
#, c-format
msgid "Unable to install updates: authentication was invalid"
msgstr ""
"Nie można zainstalować aktualizacji: uwierzytelnienie jest nieprawidłowe"

#. TRANSLATORS: failure text for the in-app notification,
#. * where the %s is the application name (e.g. "GIMP")
#: src/gs-shell.c:1535
#, c-format
msgid "Unable to update %s: you do not have permission to update software"
msgstr ""
"Nie można zaktualizować programu %s: brak uprawnień do aktualizacji "
"oprogramowania"

#. TRANSLATORS: failure text for the in-app notification
#: src/gs-shell.c:1541
#, c-format
msgid ""
"Unable to install updates: you do not have permission to update software"
msgstr ""
"Nie można zainstalować aktualizacji: brak uprawnień do aktualizacji "
"oprogramowania"

#. TRANSLATORS: failure text for the in-app notification,
#. * where the %s is the application name (e.g. "Dell XPS 13")
#: src/gs-shell.c:1551
#, c-format
msgid "Unable to update %s: AC power is required"
msgstr "Nie można zaktualizować programu %s: wymagane jest zasilanie sieciowe"

#. TRANSLATORS: failure text for the in-app notification,
#. * where the %s is the application name (e.g. "Dell XPS 13")
#: src/gs-shell.c:1557
#, c-format
msgid "Unable to install updates: AC power is required"
msgstr "Nie można zainstalować aktualizacji: wymagane jest zasilanie sieciowe"

#. TRANSLATORS: failure text for the in-app notification,
#. * where the %s is the application name (e.g. "Dell XPS 13")
#: src/gs-shell.c:1566
#, c-format
msgid "Unable to update %s: The battery level is too low"
msgstr ""
"Nie można zaktualizować programu %s: poziom naładowania akumulatora jest za "
"niski"

#. TRANSLATORS: failure text for the in-app notification,
#. * where the %s is the application name (e.g. "Dell XPS 13")
#: src/gs-shell.c:1572
#, c-format
msgid "Unable to install updates: The battery level is too low"
msgstr ""
"Nie można zainstalować aktualizacji: poziom naładowania akumulatora jest za "
"niski"

#. TRANSLATORS: failure text for the in-app notification,
#. * where the %s is the application name (e.g. "GIMP")
#: src/gs-shell.c:1583
#, c-format
msgid "Unable to update %s"
msgstr "Nie można zaktualizować programu %s"

#. TRANSLATORS: failure text for the in-app notification
#: src/gs-shell.c:1586
#, c-format
msgid "Unable to install updates"
msgstr "Nie można zainstalować aktualizacji"

#. TRANSLATORS: failure text for the in-app notification,
#. * where the first %s is the distro name (e.g. "Fedora 25") and
#. * the second %s is the origin, e.g. "Fedora Project [fedoraproject.org]"
#: src/gs-shell.c:1628
#, c-format
msgid "Unable to upgrade to %s from %s"
msgstr "Nie można zaktualizować do systemu %s z „%s”"

#. TRANSLATORS: failure text for the in-app notification,
#. * where the %s is the app name (e.g. "GIMP")
#: src/gs-shell.c:1633
#, c-format
msgid "Unable to upgrade to %s as download failed"
msgstr ""
"Nie można zaktualizować do systemu %s, ponieważ pobieranie się nie powiodło"

#. TRANSLATORS: failure text for the in-app notification,
#. * where the %s is the distro name (e.g. "Fedora 25")
#: src/gs-shell.c:1642
#, c-format
msgid ""
"Unable to upgrade to %s: internet access was required but wasn’t available"
msgstr ""
"Nie można zaktualizować do systemu %s: wymagany jest dostęp do Internetu, "
"ale nie jest on dostępny"

#. TRANSLATORS: failure text for the in-app notification,
#. * where the %s is the distro name (e.g. "Fedora 25")
#: src/gs-shell.c:1651
#, c-format
msgid "Unable to upgrade to %s: not enough disk space"
msgstr "Nie można zaktualizować do systemu %s: za mało miejsca na dysku"

#. TRANSLATORS: failure text for the in-app notification,
#. * where the %s is the distro name (e.g. "Fedora 25")
#: src/gs-shell.c:1659
#, c-format
msgid "Unable to upgrade to %s: authentication was required"
msgstr "Nie można zaktualizować do systemu %s: wymagane jest uwierzytelnienie"

#. TRANSLATORS: failure text for the in-app notification,
#. * where the %s is the distro name (e.g. "Fedora 25")
#: src/gs-shell.c:1666
#, c-format
msgid "Unable to upgrade to %s: authentication was invalid"
msgstr ""
"Nie można zaktualizować do systemu %s: uwierzytelnienie jest nieprawidłowe"

#. TRANSLATORS: failure text for the in-app notification,
#. * where the %s is the distro name (e.g. "Fedora 25")
#: src/gs-shell.c:1673
#, c-format
msgid "Unable to upgrade to %s: you do not have permission to upgrade"
msgstr "Nie można zaktualizować do systemu %s: brak uprawnień do aktualizacji"

#. TRANSLATORS: failure text for the in-app notification,
#. * where the %s is the distro name (e.g. "Fedora 25")
#: src/gs-shell.c:1680
#, c-format
msgid "Unable to upgrade to %s: AC power is required"
msgstr ""
"Nie można zaktualizować do systemu %s: wymagane jest zasilanie sieciowe"

#. TRANSLATORS: failure text for the in-app notification,
#. * where the %s is the distro name (e.g. "Fedora 25")
#: src/gs-shell.c:1687
#, c-format
msgid "Unable to upgrade to %s: The battery level is too low"
msgstr ""
"Nie można zaktualizować do systemu %s: poziom naładowania akumulatora jest "
"za niski"

#. TRANSLATORS: failure text for the in-app notification,
#. * where the %s is the distro name (e.g. "Fedora 25")
#: src/gs-shell.c:1696
#, c-format
msgid "Unable to upgrade to %s"
msgstr "Nie można zaktualizować do systemu %s"

#. TRANSLATORS: failure text for the in-app notification,
#. * where the %s is the application name (e.g. "GIMP")
#: src/gs-shell.c:1733
#, c-format
msgid "Unable to remove %s: authentication was required"
msgstr "Nie można usunąć programu %s: wymagane jest uwierzytelnienie"

#. TRANSLATORS: failure text for the in-app notification,
#. * where the %s is the application name (e.g. "GIMP")
#: src/gs-shell.c:1739
#, c-format
msgid "Unable to remove %s: authentication was invalid"
msgstr "Nie można usunąć programu %s: uwierzytelnienie jest nieprawidłowe"

#. TRANSLATORS: failure text for the in-app notification,
#. * where the %s is the application name (e.g. "GIMP")
#: src/gs-shell.c:1745
#, c-format
msgid "Unable to remove %s: you do not have permission to remove software"
msgstr ""
"Nie można usunąć programu %s: brak uprawnień do usuwania oprogramowania"

#. TRANSLATORS: failure text for the in-app notification,
#. * where the %s is the application name (e.g. "GIMP")
#: src/gs-shell.c:1752
#, c-format
msgid "Unable to remove %s: AC power is required"
msgstr "Nie można usunąć programu %s: wymagane jest zasilanie sieciowe"

#. TRANSLATORS: failure text for the in-app notification,
#. * where the %s is the application name (e.g. "GIMP")
#: src/gs-shell.c:1759
#, c-format
msgid "Unable to remove %s: The battery level is too low"
msgstr ""
"Nie można usunąć programu %s: poziom naładowania akumulatora jest za niski"

#. TRANSLATORS: failure text for the in-app notification,
#. * where the %s is the application name (e.g. "GIMP")
#: src/gs-shell.c:1771
#, c-format
msgid "Unable to remove %s"
msgstr "Nie można usunąć programu %s"

#. TRANSLATORS: failure text for the in-app notification,
#. * where the first %s is the application name (e.g. "GIMP")
#. * and the second %s is the name of the runtime, e.g.
#. * "GNOME SDK [flatpak.gnome.org]"
#: src/gs-shell.c:1813
#, c-format
msgid "Unable to launch %s: %s is not installed"
msgstr "Nie można uruchomić programu %s: „%s” nie jest zainstalowane"

#. TRANSLATORS: failure text for the in-app notification
#: src/gs-shell.c:1820 src/gs-shell.c:1871 src/gs-shell.c:1912
#: src/gs-shell.c:1957
msgid "Not enough disk space — free up some space and try again"
msgstr ""
"Za mało miejsca na dysku — proszę zwolnić trochę miejsca i spróbować ponownie"

#. TRANSLATORS: we failed to get a proper error code
#: src/gs-shell.c:1831 src/gs-shell.c:1882 src/gs-shell.c:1923
#: src/gs-shell.c:1981
msgid "Sorry, something went wrong"
msgstr "Coś się nie powiodło"

#. TRANSLATORS: failure text for the in-app notification
#: src/gs-shell.c:1863
msgid "Failed to install file: not supported"
msgstr "Instalacja pliku się nie powiodła: nieobsługiwane"

#. TRANSLATORS: failure text for the in-app notification
#: src/gs-shell.c:1867
msgid "Failed to install file: authentication failed"
msgstr "Instalacja pliku się nie powiodła: uwierzytelnienie się nie powiodło"

#. TRANSLATORS: failure text for the in-app notification
#: src/gs-shell.c:1904
msgid "Failed to install: not supported"
msgstr "Instalacja się nie powiodła: nieobsługiwane"

#. TRANSLATORS: failure text for the in-app notification
#: src/gs-shell.c:1908
msgid "Failed to install: authentication failed"
msgstr "Instalacja się nie powiodła: uwierzytelnienie się nie powiodło"

#. TRANSLATORS: failure text for the in-app notification,
#. * the %s is the origin, e.g. "Fedora" or
#. * "Fedora Project [fedoraproject.org]"
#: src/gs-shell.c:1951
#, c-format
msgid "Unable to contact %s"
msgstr "Nie można skontaktować się z „%s”"

#. TRANSLATORS: failure text for the in-app notification, where the 'Software' means this application, aka 'GNOME Software'.
#: src/gs-shell.c:1963
msgid "Software needs to be restarted to use new plugins."
msgstr ""
"Menedżer oprogramowania musi zostać ponownie uruchomiony, aby móc używać "
"nowych wtyczek."

#. TRANSLATORS: need to be connected to the AC power
#: src/gs-shell.c:1968
msgid "AC power is required"
msgstr "Wymagane jest zasilanie sieciowe"

#. TRANSLATORS: not enough juice to do this safely
#: src/gs-shell.c:1972
msgid "The battery level is too low"
msgstr "Poziom naładowania akumulatora jest za niski"

<<<<<<< HEAD
#. TRANSLATORS: this refers to where the app came from
#: src/gs-shell-search-provider.c:267
=======
#: src/gs-shell.ui:7
msgid "_Software Repositories"
msgstr "_Repozytoria oprogramowania"

#: src/gs-shell.ui:12
msgid "_Update Preferences"
msgstr "Preferencje _aktualizacji"

#: src/gs-shell.ui:21 src/org.gnome.Software.desktop.in:3
msgid "Software"
msgstr "Oprogramowanie"

#. button in the info bar
#: src/gs-shell.ui:86
msgid "Examine Disk"
msgstr "Sprawdź dysk"

#. button in the info bar
#. TRANSLATORS: this is a link to the
#. * control-center network panel
#: src/gs-shell.ui:95 src/gs-updates-page.c:906
msgid "Network Settings"
msgstr "Ustawienia sieci"

#. button in the info bar
#: src/gs-shell.ui:104
msgid "Restart Now"
msgstr "Uruchom ponownie"

#. button in the info bar
#: src/gs-shell.ui:113
msgid "More Information"
msgstr "Więcej informacji"

#: src/gs-shell.ui:168
msgid "Search"
msgstr "Wyszukaj"

#: src/gs-shell.ui:194
msgid "Primary Menu"
msgstr "Menu główne"

#: src/gs-shell.ui:284
msgid "Find Out _More"
msgstr "_Więcej informacji"

#. Translators: This is shown in a bubble to represent a 0 byte
#. * storage size, so its context is “storage size: none”. The
#. * bubble is small, so the string should be as short as
#. * possible.
#: src/gs-storage-context-dialog.c:93
msgid "None"
msgstr "nic"

#: src/gs-storage-context-dialog.c:132
msgid "Application Data"
msgstr "Dane programu"

#: src/gs-storage-context-dialog.c:133
msgid "Data needed for the application to run"
msgstr "Dane wymagane do działania programu"

#: src/gs-storage-context-dialog.c:137
msgid "User Data"
msgstr "Dane użytkownika"

#: src/gs-storage-context-dialog.c:138
msgid "Data created by you in the application"
msgstr "Dane utworzone przez użytkownika w programie"

#: src/gs-storage-context-dialog.c:144
msgid "Cache Data"
msgstr "Dane pamięci podręcznej"

#: src/gs-storage-context-dialog.c:145
msgid "Temporary cached data"
msgstr "Dane tymczasowe w pamięci podręcznej"

#: src/gs-storage-context-dialog.c:161
msgid "The application itself"
msgstr "Sam program"

#: src/gs-storage-context-dialog.c:165
msgid "Required Dependencies"
msgstr "Wymagane zależności"

#: src/gs-storage-context-dialog.c:166
msgid "Shared system components required by this application"
msgstr "Współdzielone składniki systemu wymagane przez ten program"

#. Translators: This is the title of the dialog which contains information about the storage or download size needed for an app
#: src/gs-storage-context-dialog.ui:9
msgid "Storage"
msgstr "Miejsce na dysku"

#. Translators: Please do not translate the markup or link href
#: src/gs-storage-context-dialog.ui:117
msgid ""
"Cached data can be cleared from the <a href=\"dummy\">_application settings</"
"a>."
msgstr ""
"Dane w pamięci podręcznej można usunąć w <a href=\"dummy\">_ustawieniach "
"programu</a>."

#: src/gs-summary-tile.c:74
>>>>>>> 8566498b
#, c-format
msgid "%s (Installed)"
msgstr "%s (zainstalowane)"

<<<<<<< HEAD
#: src/gs-summary-tile.c:92
=======
#: src/gs-summary-tile.c:79
>>>>>>> 8566498b
#, c-format
msgid "%s (Installing)"
msgstr "%s (instalowanie)"

<<<<<<< HEAD
#: src/gs-summary-tile.c:97
=======
#: src/gs-summary-tile.c:84
>>>>>>> 8566498b
#, c-format
msgid "%s (Removing)"
msgstr "%s (usuwanie)"

<<<<<<< HEAD
#. TRANSLATORS: this is a button in the software repositories
#. dialog for removing multiple repos
#: src/gs-third-party-repo-row.c:93
msgid "_Remove All"
msgstr "_Usuń wszystkie"

#. TRANSLATORS: this is where the packager did not write
#. * a description for the update
#: src/gs-update-dialog.c:190
msgid "No update description available."
msgstr "Brak opisu aktualizacji."

=======
>>>>>>> 8566498b
#. TRANSLATORS: this is the subtitle of the installed updates dialog window.
#. %s will be replaced by the date when the updates were installed.
#. The date format is defined by the locale's preferred date representation
#. ("%x" in strftime.)
<<<<<<< HEAD
#: src/gs-update-dialog.c:316
=======
#: src/gs-update-dialog.c:122
>>>>>>> 8566498b
#, c-format
msgid "Installed on %s"
msgstr "Zainstalowano w dniu %s"

#. TRANSLATORS: this is the title of the installed updates dialog window
<<<<<<< HEAD
#: src/gs-update-dialog.c:336
msgid "Installed Updates"
msgstr "Zainstalowane aktualizacje"

#. TRANSLATORS: This is the header for package additions during
#. * a system update
#: src/gs-update-dialog.c:558
msgid "Additions"
msgstr "Dodawane"

#. TRANSLATORS: This is the header for package removals during
#. * a system update
#: src/gs-update-dialog.c:562
msgid "Removals"
msgstr "Usuwane"

#. TRANSLATORS: This is the header for package updates during
#. * a system update
#: src/gs-update-dialog.c:566
msgid "Updates"
msgstr "Aktualizowane"

#. TRANSLATORS: This is the header for package downgrades during
#. * a system update
#: src/gs-update-dialog.c:570
msgid "Downgrades"
msgstr "Instalowanie poprzedniej wersji"

#: src/gs-update-dialog.ui:100
=======
#: src/gs-update-dialog.c:142
msgid "Installed Updates"
msgstr "Zainstalowane aktualizacje"

#: src/gs-update-dialog.ui:70
>>>>>>> 8566498b
msgid "No updates have been installed on this system."
msgstr "Żadne aktualizacje nie zostały zainstalowane na tym komputerze."

#: src/gs-update-monitor.c:210
msgid "Software Updates Are Out of Date"
msgstr "Aktualizacje oprogramowania są nieaktualne"

#: src/gs-update-monitor.c:211
msgid "Please check for software updates."
msgstr "Proszę wyszukać aktualizacje oprogramowania."

#: src/gs-update-monitor.c:217
msgid "Critical Software Update Ready to Install"
msgstr "Krytyczna aktualizacja oprogramowania jest gotowa do instalacji"

#: src/gs-update-monitor.c:218
msgid "An important software update is ready to be installed."
msgstr "Ważna aktualizacja oprogramowania jest gotowa do zainstalowania."

#: src/gs-update-monitor.c:221
msgid "Critical Software Updates Available to Download"
msgstr "Krytyczne aktualizacje oprogramowania są dostępne do pobrania"

#: src/gs-update-monitor.c:222
msgid "Important: critical software updates are waiting."
msgstr "Ważne: krytyczne aktualizacje oprogramowania oczekują na instalację."

#: src/gs-update-monitor.c:230
msgid "Software Updates Ready to Install"
msgstr "Aktualizacje oprogramowania są gotowe do instalacji"

#: src/gs-update-monitor.c:231
msgid "Software updates are waiting and ready to be installed."
msgstr "Aktualizacje oprogramowania oczekują na instalację."

#: src/gs-update-monitor.c:236
msgid "Software Updates Available to Download"
msgstr "Aktualizacje oprogramowania są dostępne do pobrania"

#: src/gs-update-monitor.c:237
msgid "Please download waiting software updates."
msgstr "Proszę pobrać oczekujące aktualizacje oprogramowania."

#. TRANSLATORS: apps were auto-updated and restart is required
#: src/gs-update-monitor.c:343
#, c-format
msgid "%u Application Updated — Restart Required"
msgid_plural "%u Applications Updated — Restart Required"
msgstr[0] "Zaktualizowano %u program — wymagane jest ponowne uruchomienie"
msgstr[1] "Zaktualizowano %u programy — wymagane jest ponowne uruchomienie"
msgstr[2] "Zaktualizowano %u programów — wymagane jest ponowne uruchomienie"

#. TRANSLATORS: apps were auto-updated
#: src/gs-update-monitor.c:349
#, c-format
msgid "%u Application Updated"
msgid_plural "%u Applications Updated"
msgstr[0] "Zaktualizowano %u program"
msgstr[1] "Zaktualizowano %u programy"
msgstr[2] "Zaktualizowano %u programów"

#. TRANSLATORS: %1 is an application name, e.g. Firefox
#: src/gs-update-monitor.c:360
#, c-format
msgid "%s has been updated."
msgstr "Program %s został zaktualizowany."

#. TRANSLATORS: the app needs restarting
#: src/gs-update-monitor.c:363
msgid "Please restart the application."
msgstr "Proszę uruchomić go ponownie."

#. TRANSLATORS: %1 and %2 are both application names, e.g. Firefox
#: src/gs-update-monitor.c:371
#, c-format
msgid "%s and %s have been updated."
msgstr "Programy %s i %s zostały zaktualizowane."

#. TRANSLATORS: at least one application needs restarting
#: src/gs-update-monitor.c:377 src/gs-update-monitor.c:396
#, c-format
msgid "%u application requires a restart."
msgid_plural "%u applications require a restart."
msgstr[0] "%u program wymaga ponownego uruchomienia."
msgstr[1] "%u programy wymagają ponownego uruchomienia."
msgstr[2] "%u programów wymaga ponownego uruchomienia."

#. TRANSLATORS: %1, %2 and %3 are all application names, e.g. Firefox
#: src/gs-update-monitor.c:389
#, c-format
msgid "Includes %s, %s and %s."
msgstr "W tym: %s, %s i %s."

#. TRANSLATORS: this is when the current OS version goes end-of-life
#: src/gs-update-monitor.c:656 src/gs-updates-page.ui:43
msgid "Operating System Updates Unavailable"
msgstr "Dostępne są aktualizacje systemu operacyjnego"

#. TRANSLATORS: this is the message dialog for the distro EOL notice
#: src/gs-update-monitor.c:658
msgid "Upgrade to continue receiving security updates."
msgstr ""
"Należy zaktualizować, aby nadal otrzymywać aktualizacje bezpieczeństwa."

#. TRANSLATORS: this is a distro upgrade, the replacement would be the
#. * distro name, e.g. 'Fedora'
#: src/gs-update-monitor.c:713
#, c-format
msgid "A new version of %s is available to install"
msgstr "Nowa wersja systemu %s jest gotowa do zainstalowania"

#. TRANSLATORS: this is a distro upgrade
#: src/gs-update-monitor.c:717
msgid "Software Upgrade Available"
msgstr "Dostępna jest aktualizacja oprogramowania"

#. TRANSLATORS: title when we offline updates have failed
#: src/gs-update-monitor.c:1114
msgid "Software Updates Failed"
msgstr "Aktualizacje oprogramowania się nie powiodły"

#. TRANSLATORS: message when we offline updates have failed
#: src/gs-update-monitor.c:1116
msgid "An important OS update failed to be installed."
msgstr ""
"Zainstalowanie ważnej aktualizacji systemu operacyjnego się nie powiodło."

#: src/gs-update-monitor.c:1117
msgid "Show Details"
msgstr "Wyświetl informacje"

#. TRANSLATORS: Notification title when we've done a distro upgrade
#: src/gs-update-monitor.c:1140
msgid "System Upgrade Complete"
msgstr "Ukończono aktualizację systemu"

#. TRANSLATORS: This is the notification body when we've done a
#. * distro upgrade. First %s is the distro name and the 2nd %s
#. * is the version, e.g. "Welcome to Fedora 28!"
#: src/gs-update-monitor.c:1145
#, c-format
msgid "Welcome to %s %s!"
msgstr "Witamy w systemie %s %s!"

#. TRANSLATORS: title when we've done offline updates
#: src/gs-update-monitor.c:1151
msgid "Software Update Installed"
msgid_plural "Software Updates Installed"
msgstr[0] "Zainstalowano aktualizację oprogramowania"
msgstr[1] "Zainstalowano aktualizacje oprogramowania"
msgstr[2] "Zainstalowano aktualizacje oprogramowania"

#. TRANSLATORS: message when we've done offline updates
#: src/gs-update-monitor.c:1155
msgid "An important OS update has been installed."
msgid_plural "Important OS updates have been installed."
msgstr[0] "Zainstalowano ważną aktualizację systemu operacyjnego."
msgstr[1] "Zainstalowano ważne aktualizacje systemu operacyjnego."
msgstr[2] "Zainstalowano ważne aktualizacje systemu operacyjnego."

#. TRANSLATORS: Button to look at the updates that were installed.
#. * Note that it has nothing to do with the application reviews, the
#. * users can't express their opinions here. In some languages
#. * "Review (evaluate) something" is a different translation than
#. * "Review (browse) something."
#: src/gs-update-monitor.c:1166
msgctxt "updates"
msgid "Review"
msgstr "Przejrzyj"

#. TRANSLATORS: this is when the offline update failed
#: src/gs-update-monitor.c:1215
msgid "Failed To Update"
msgstr "Aktualizacja się nie powiodła"

#. TRANSLATORS: the user must have updated manually after
#. * the updates were prepared
#: src/gs-update-monitor.c:1221
msgid "The system was already up to date."
msgstr "Komputer jest już aktualny."

#. TRANSLATORS: the user aborted the update manually
#: src/gs-update-monitor.c:1226
msgid "The update was cancelled."
msgstr "Anulowano aktualizację."

#. TRANSLATORS: the package manager needed to download
#. * something with no network available
#: src/gs-update-monitor.c:1232
msgid ""
"Internet access was required but wasn’t available. Please make sure that you "
"have internet access and try again."
msgstr ""
"Wymagany jest dostęp do Internetu, ale nie jest on dostępny. Proszę się "
"upewnić, że można połączyć się z Internetem i spróbować ponownie."

#. TRANSLATORS: if the package is not signed correctly
#: src/gs-update-monitor.c:1238
msgid ""
"There were security issues with the update. Please consult your software "
"provider for more details."
msgstr ""
"Aktualizacja zawiera błędy bezpieczeństwa. Proszę skontaktować się "
"z dostawcą oprogramowania, aby dowiedzieć się więcej."

#. TRANSLATORS: we ran out of disk space
#: src/gs-update-monitor.c:1244
msgid ""
"There wasn’t enough disk space. Please free up some space and try again."
msgstr ""
"Za mało miejsca na dysku. Proszę zwolnić trochę miejsca i spróbować ponownie."

#. TRANSLATORS: We didn't handle the error type
#: src/gs-update-monitor.c:1249
msgid ""
"We’re sorry: the update failed to install. Please wait for another update "
"and try again. If the problem persists, contact your software provider."
msgstr ""
"Zainstalowanie aktualizacji się nie powiodło. Proszę poczekać na następną "
"aktualizację i spróbować ponownie. Jeśli problem nie zniknie, to proszę "
"skontaktować się z dostawcą oprogramowania."

<<<<<<< HEAD
#. TRANSLATORS: the update panel is doing *something* vague
#: src/gs-updates-page.c:187
msgid "Looking for new updates…"
msgstr "Wyszukiwanie nowych aktualizacji…"

#. TRANSLATORS: the updates panel is starting up
#: src/gs-updates-page.c:256
msgid "Setting up updates…"
msgstr "Ustawianie aktualizacji…"

#. TRANSLATORS: the updates panel is starting up
#: src/gs-updates-page.c:257 src/gs-updates-page.c:264
msgid "(This could take a while)"
msgstr "(Może to chwilę zająć)"

#. TRANSLATORS: This is the time when we last checked for updates
#: src/gs-updates-page.c:371
=======
#. TRANSLATORS: This is the time when we last checked for updates
#: src/gs-updates-page.c:251
>>>>>>> 8566498b
#, c-format
msgid "Last checked: %s"
msgstr "Ostatnio wyszukano: %s"

#. TRANSLATORS:  the first %s is the distro name, e.g. 'Fedora'
#. * and the second %s is the distro version, e.g. '25'
<<<<<<< HEAD
#: src/gs-updates-page.c:535
=======
#: src/gs-updates-page.c:576
>>>>>>> 8566498b
#, c-format
msgid "%s %s is no longer supported."
msgstr "System %s %s nie jest już wspierany."

#. TRANSLATORS: OS refers to operating system, e.g. Fedora
<<<<<<< HEAD
#: src/gs-updates-page.c:540
=======
#: src/gs-updates-page.c:581
>>>>>>> 8566498b
msgid "Your OS is no longer supported."
msgstr "Używany system operacyjny nie jest już wspierany."

#. TRANSLATORS: EOL distros do not get important updates
<<<<<<< HEAD
#: src/gs-updates-page.c:545
=======
#: src/gs-updates-page.c:586
>>>>>>> 8566498b
msgid "This means that it does not receive security updates."
msgstr "Oznacza to, że nie będzie otrzymywał aktualizacji bezpieczeństwa."

#. TRANSLATORS: upgrade refers to a major update, e.g. Fedora 25 to 26
<<<<<<< HEAD
#: src/gs-updates-page.c:549
=======
#: src/gs-updates-page.c:590
>>>>>>> 8566498b
msgid "It is recommended that you upgrade to a more recent version."
msgstr "Zalecane jest zaktualizowanie do nowszej wersji."

#. TRANSLATORS: this is to explain that downloading updates may cost money
<<<<<<< HEAD
#: src/gs-updates-page.c:807
=======
#: src/gs-updates-page.c:874
>>>>>>> 8566498b
msgid "Charges May Apply"
msgstr "Możliwe opłaty"

#. TRANSLATORS: we need network
#. * to do the updates check
<<<<<<< HEAD
#: src/gs-updates-page.c:811
=======
#: src/gs-updates-page.c:878
>>>>>>> 8566498b
msgid ""
"Checking for updates while using mobile broadband could cause you to incur "
"charges."
msgstr ""
"Wyszukiwanie aktualizacji na połączeniu komórkowym może spowodować "
"naniesienie opłat."

#. TRANSLATORS: this is a link to the
#. * control-center network panel
<<<<<<< HEAD
#: src/gs-updates-page.c:815
=======
#: src/gs-updates-page.c:882
>>>>>>> 8566498b
msgid "Check _Anyway"
msgstr "Wyszukaj _mimo to"

#. TRANSLATORS: can't do updates check
<<<<<<< HEAD
#: src/gs-updates-page.c:831
=======
#: src/gs-updates-page.c:898
>>>>>>> 8566498b
msgid "No Network"
msgstr "Brak sieci"

#. TRANSLATORS: we need network
#. * to do the updates check
<<<<<<< HEAD
#: src/gs-updates-page.c:835
msgid "Internet access is required to check for updates."
msgstr "Wymagany jest dostęp do Internetu, aby wyszukać aktualizacje."

#. This label indicates that the update check is in progress
#: src/gs-updates-page.c:1258
msgid "Checking…"
msgstr "Wyszukiwanie…"

#: src/gs-updates-page.c:1271
=======
#: src/gs-updates-page.c:902
msgid "Internet access is required to check for updates."
msgstr "Wymagany jest dostęp do Internetu, aby wyszukać aktualizacje."

#: src/gs-updates-page.c:1290
msgid "Checking…"
msgstr "Wyszukiwanie…"

#: src/gs-updates-page.c:1313
>>>>>>> 8566498b
msgid "Check for updates"
msgstr "Wyszukaj aktualizacje"

#: src/gs-updates-page.ui:7
msgid "Updates page"
msgstr "Strona aktualizacji"

#. TRANSLATORS: the updates panel is starting up.
#: src/gs-updates-page.ui:96
msgid "Loading Updates…"
msgstr "Wczytywanie aktualizacji…"

#. TRANSLATORS: the updates panel is starting up.
#: src/gs-updates-page.ui:110
msgid "This could take a while."
msgstr "Może to chwilę zająć."

#. TRANSLATORS: This means all software (plural) installed on this system is up to date.
#: src/gs-updates-page.ui:222
msgid "Up to Date"
msgstr "Oprogramowanie jest aktualne"

#: src/gs-updates-page.ui:263
msgid "Use Mobile Data?"
msgstr "Użyć połączenia komórkowego?"

#: src/gs-updates-page.ui:264
msgid ""
"Checking for updates when using mobile broadband could cause you to incur "
"charges."
msgstr ""
"Wyszukiwanie aktualizacji na połączeniu komórkowym może spowodować "
"naniesienie opłat."

#: src/gs-updates-page.ui:267
msgid "_Check Anyway"
msgstr "_Wyszukaj mimo to"

#: src/gs-updates-page.ui:282
msgid "No Connection"
msgstr "Brak połączenia"

#: src/gs-updates-page.ui:283
msgid "Go online to check for updates."
msgstr "Należy przejść do trybu online, aby wyszukać aktualizacje."

#: src/gs-updates-page.ui:286
msgid "_Network Settings"
msgstr "Ustawienia _sieci"

#: src/gs-updates-page.ui:312
msgid "Error"
msgstr "Błąd"

#: src/gs-updates-page.ui:313
msgid "Updates are automatically managed."
msgstr "Aktualizacje są automatycznie zarządzane."

#. TRANSLATORS: This is the button for installing all
#. * offline updates
#: src/gs-updates-section.c:334
msgid "Restart & Update"
msgstr "Uruchom ponownie i zaktualizuj"

#. TRANSLATORS: This is the button for upgrading all
#. * online-updatable applications
#: src/gs-updates-section.c:340
msgid "Update All"
msgstr "Zaktualizuj wszystko"

#. TRANSLATORS: This is the header for system firmware that
#. * requires a reboot to apply
#: src/gs-updates-section.c:468
msgid "Integrated Firmware"
msgstr "Zintegrowane oprogramowanie sprzętowe"

#. TRANSLATORS: This is the header for offline OS and offline
#. * app updates that require a reboot to apply
#: src/gs-updates-section.c:473
msgid "Requires Restart"
msgstr "Wymaga ponownego uruchomienia"

#. TRANSLATORS: This is the header for online runtime and
#. * app updates, typically flatpaks or snaps
#: src/gs-updates-section.c:478
msgid "Application Updates"
msgstr "Aktualizacje programów"

#. TRANSLATORS: This is the header for device firmware that can
#. * be installed online
#: src/gs-updates-section.c:483
msgid "Device Firmware"
msgstr "Oprogramowanie sprzętowe urządzenia"

#: src/gs-updates-section.ui:36 src/gs-upgrade-banner.ui:78
msgid "_Download"
msgstr "_Pobierz"

#. TRANSLATORS: This is the text displayed when a distro
#. * upgrade is available. The first %s is the distro name
#. * and the 2nd %s is the version, e.g. "Fedora 35 Available"
#: src/gs-upgrade-banner.c:86
#, c-format
msgid "%s %s Available"
msgstr "System %s %s jest dostępny"

#: src/gs-upgrade-banner.c:131
msgid "Learn about the new version"
msgstr "Więcej informacji o nowej wersji"

#: src/gs-upgrade-banner.c:151
msgid "Downloading…"
msgstr "Pobieranie…"

#. Translators: the first '%s' is replaced with the downloaded size, the second '%s'
#. with the total download size, forming text like "135 MB of 2 GB downloaded"
#: src/gs-upgrade-banner.c:169
#, c-format
msgid "%s of %s downloaded"
msgstr "Pobrano %s z %s"

#. Translators: the '%u' is replaced with the actual percentage being already
#. downloaded, forming text like "13% downloaded"
#: src/gs-upgrade-banner.c:173
#, c-format
msgid "%u%% downloaded"
msgstr "Pobrano %u%%"

#: src/gs-upgrade-banner.ui:43
msgid "A major upgrade, with new features and added polish."
msgstr "Duża aktualizacja, dodająca nowe funkcje i naprawiająca błędy."

#: src/gs-upgrade-banner.ui:213
msgid "_Restart & Upgrade"
msgstr "_Uruchom ponownie i zaktualizuj"

#: src/gs-upgrade-banner.ui:230
msgid "Remember to back up data and files before upgrading."
msgstr "Przed aktualizacją należy utworzyć kopię zapasową danych i plików."

#: src/org.gnome.Software.desktop.in:4
msgid "Add, remove or update software on this computer"
msgstr "Dodawanie, usuwanie i aktualizowanie oprogramowania na komputerze"

#. Translators: Search terms to find this application. Do NOT translate or localize the semicolons! The list MUST also end with a semicolon!
#: src/org.gnome.Software.desktop.in:12
msgid ""
"Updates;Upgrade;Sources;Repositories;Preferences;Install;Uninstall;Program;"
"Software;App;Store;"
msgstr ""
"Aktualizacje;Aktualizuj;Zaktualizuj;Uaktualnienia;Uaktualnij;Update;Upgrade;"
"Źródła;Źródło;Repozytoria;Repozytorium,Preferencje;Opcje;Ustawienia;"
"Instalacja;Zainstaluj;Odinstaluj;Deinstalacja;Deinstaluj;Program;"
"Oprogramowanie;Software;Aplikacja;Aplikacje;App;Apps;Sklep;Store;"

#. TRANSLATORS: this is a group of updates that are not
#. * packages and are not shown in the main list
#: plugins/core/gs-plugin-generic-updates.c:56
msgid "OS Updates"
msgstr "Aktualizacje systemu"

#. TRANSLATORS: this is a longer description of the
#. * "OS Updates" string
#: plugins/core/gs-plugin-generic-updates.c:61
msgid "Includes performance, stability and security improvements."
msgstr "Zawierają ulepszenia wydajności, stabilności i bezpieczeństwa."

#. TRANSLATORS: status text when downloading
#: plugins/core/gs-plugin-rewrite-resource.c:41
msgid "Downloading featured images…"
msgstr "Pobieranie obrazów polecanych programów…"

#. TRANSLATORS: ‘Endless OS’ is a brand name; https://endlessos.com/
#: plugins/eos-updater/gs-plugin-eos-updater.c:560
msgid "Endless OS"
msgstr "Endless OS"

#. TRANSLATORS: ‘Endless OS’ is a brand name; https://endlessos.com/
#: plugins/eos-updater/gs-plugin-eos-updater.c:563
msgid "An Endless OS update with new features and fixes."
msgstr ""
"Aktualizacja systemu Endless OS, dodająca nowe funkcje i naprawiająca błędy."

#: plugins/eos-updater/gs-plugin-eos-updater.c:824
msgid "EOS update service could not fetch and apply the update."
msgstr "Usługa aktualizacji EOS nie może pobrać i zastosować aktualizacji."

<<<<<<< HEAD
#. TRANSLATORS: tool that is used when copying profiles system-wide
#: plugins/external-appstream/gs-install-appstream.c:141
msgid "GNOME Software AppStream system-wide installer"
msgstr "Instalator plików AppStream w systemie"

#: plugins/external-appstream/gs-install-appstream.c:143
msgid "Failed to parse command line arguments"
msgstr "Przetworzenie wiersza poleceń się nie powiodło"

#. TRANSLATORS: user did not specify a valid filename
#: plugins/external-appstream/gs-install-appstream.c:150
msgid "You need to specify exactly one filename"
msgstr "Należy podać dokładnie jedną nazwę pliku"

#. TRANSLATORS: only able to install files as root
#: plugins/external-appstream/gs-install-appstream.c:157
msgid "This program can only be used by the root user"
msgstr "Ten program może być używany tylko przez roota"

#. TRANSLATORS: error details
#: plugins/external-appstream/gs-install-appstream.c:165
msgid "Failed to validate content type"
msgstr "Sprawdzenie poprawności typu treści się nie powiodło"

#. TRANSLATORS: error details
#: plugins/external-appstream/gs-install-appstream.c:175
msgid "Failed to copy"
msgstr "Skopiowanie się nie powiodła"

#. TRANSLATORS: status text when downloading
#: plugins/external-appstream/gs-plugin-external-appstream.c:236
msgid "Downloading extra metadata files…"
msgstr "Pobieranie dodatkowych plików metadanych…"

#. TRANSLATORS: status text when downloading
#: plugins/fedora-pkgdb-collections/gs-plugin-fedora-pkgdb-collections.c:194
=======
#. TRANSLATORS: status text when downloading
#: plugins/fedora-pkgdb-collections/gs-plugin-fedora-pkgdb-collections.c:195
>>>>>>> 8566498b
msgid "Downloading upgrade information…"
msgstr "Pobieranie informacji o aktualizacji…"

#. TRANSLATORS: this is a title for Fedora distro upgrades
<<<<<<< HEAD
#: plugins/fedora-pkgdb-collections/gs-plugin-fedora-pkgdb-collections.c:284
=======
#: plugins/fedora-pkgdb-collections/gs-plugin-fedora-pkgdb-collections.c:314
>>>>>>> 8566498b
msgid ""
"Upgrade for the latest features, performance and stability improvements."
msgstr ""
"Aktualizacja zapewnia najnowsze funkcje oraz ulepszenia wydajności "
"i stabilności."

#: plugins/flatpak/org.gnome.Software.Plugin.Flatpak.metainfo.xml.in:6
msgid "Flatpak Support"
msgstr "Obsługa pakietów Flatpak"

#: plugins/flatpak/org.gnome.Software.Plugin.Flatpak.metainfo.xml.in:7
msgid "Flatpak is a framework for desktop applications on Linux"
msgstr "Flatpak to system dla programów w systemie Linux"

#. TRANSLATORS: status text when downloading new metadata
<<<<<<< HEAD
#: plugins/flatpak/gs-flatpak.c:1046
=======
#: plugins/flatpak/gs-flatpak.c:1132
>>>>>>> 8566498b
#, c-format
msgid "Getting flatpak metadata for %s…"
msgstr "Pobieranie metadanych Flatpak dla %s…"

<<<<<<< HEAD
#: plugins/flatpak/gs-flatpak.c:2979
=======
#: plugins/flatpak/gs-flatpak.c:3105
>>>>>>> 8566498b
#, c-format
msgid "Failed to refine addon ‘%s’: %s"
msgstr "Dopracowanie dodatku „%s” się nie powiodło: %s"

<<<<<<< HEAD
#: plugins/flatpak/gs-plugin-flatpak.c:804
=======
#: plugins/flatpak/gs-flatpak-utils.c:89
msgid "User Installation"
msgstr "Instalacja użytkownika"

#: plugins/flatpak/gs-flatpak-utils.c:89
msgid "System Installation"
msgstr "Instalacja systemowa"

#: plugins/flatpak/gs-plugin-flatpak.c:821
>>>>>>> 8566498b
#, c-format
msgid "Failed to add to install for addon ‘%s’: %s"
msgstr "Dodanie do instalacji dla dodatku „%s” się nie powiodło: %s"

<<<<<<< HEAD
#: plugins/flatpak/gs-plugin-flatpak.c:818
=======
#: plugins/flatpak/gs-plugin-flatpak.c:835
>>>>>>> 8566498b
#, c-format
msgid "Failed to add to uninstall for addon ‘%s’: %s"
msgstr "Dodanie do odinstalowania dla dodatku „%s” się nie powiodło: %s"

#. TRANSLATORS: a specific part of hardware,
#. * the first %s is the device name, e.g. 'Unifying Receiver`
#: plugins/fwupd/gs-fwupd-app.c:135
#, c-format
msgid "%s Device Update"
msgstr "Aktualizacja urządzenia %s"

#. TRANSLATORS: the entire system, e.g. all internal devices,
#. * the first %s is the device name, e.g. 'ThinkPad P50`
#: plugins/fwupd/gs-fwupd-app.c:140
#, c-format
msgid "%s System Update"
msgstr "Aktualizacja komputera %s"

#. TRANSLATORS: the EC is typically the keyboard controller chip,
#. * the first %s is the device name, e.g. 'ThinkPad P50`
#: plugins/fwupd/gs-fwupd-app.c:145
#, c-format
msgid "%s Embedded Controller Update"
msgstr "Aktualizacja wbudowanego kontrolera %s"

#. TRANSLATORS: ME stands for Management Engine, the Intel AMT thing,
#. * the first %s is the device name, e.g. 'ThinkPad P50`
#: plugins/fwupd/gs-fwupd-app.c:150
#, c-format
msgid "%s ME Update"
msgstr "Aktualizacja podsystemu ME urządzenia %s"

#. TRANSLATORS: ME stands for Management Engine (with Intel AMT),
#. * where the first %s is the device name, e.g. 'ThinkPad P50`
#: plugins/fwupd/gs-fwupd-app.c:155
#, c-format
msgid "%s Corporate ME Update"
msgstr "Aktualizacja firmowego podsystemu ME urządzenia %s"

#. TRANSLATORS: ME stands for Management Engine, where
#. * the first %s is the device name, e.g. 'ThinkPad P50`
#: plugins/fwupd/gs-fwupd-app.c:160
#, c-format
msgid "%s Consumer ME Update"
msgstr "Aktualizacja podsystemu ME użytkownika końcowego urządzenia %s"

#. TRANSLATORS: the controller is a device that has other devices
#. * plugged into it, for example ThunderBolt, FireWire or USB,
#. * the first %s is the device name, e.g. 'Intel ThunderBolt`
#: plugins/fwupd/gs-fwupd-app.c:166
#, c-format
msgid "%s Controller Update"
msgstr "Aktualizacja kontrolera %s"

#. TRANSLATORS: the Thunderbolt controller is a device that
#. * has other high speed Thunderbolt devices plugged into it;
#. * the first %s is the system name, e.g. 'ThinkPad P50`
#: plugins/fwupd/gs-fwupd-app.c:172
#, c-format
msgid "%s Thunderbolt Controller Update"
msgstr "Aktualizacja kontrolera Thunderbolt %s"

#. TRANSLATORS: the CPU microcode is firmware loaded onto the CPU
#. * at system bootup
#: plugins/fwupd/gs-fwupd-app.c:177
#, c-format
msgid "%s CPU Microcode Update"
msgstr "Aktualizacja mikrokodu procesora %s"

#. TRANSLATORS: configuration refers to hardware state,
#. * e.g. a security database or a default power value
#: plugins/fwupd/gs-fwupd-app.c:182
#, c-format
msgid "%s Configuration Update"
msgstr "Aktualizacja konfiguracji urządzenia %s"

#. TRANSLATORS: battery refers to the system power source
#: plugins/fwupd/gs-fwupd-app.c:186
#, c-format
msgid "%s Battery Update"
msgstr "Aktualizacja akumulatora %s"

#. TRANSLATORS: camera can refer to the laptop internal
#. * camera in the bezel or external USB webcam
#: plugins/fwupd/gs-fwupd-app.c:191
#, c-format
msgid "%s Camera Update"
msgstr "Aktualizacja aparatu %s"

#. TRANSLATORS: TPM refers to a Trusted Platform Module
#: plugins/fwupd/gs-fwupd-app.c:195
#, c-format
msgid "%s TPM Update"
msgstr "Aktualizacja TPM %s"

#. TRANSLATORS: TouchPad refers to a flat input device
#: plugins/fwupd/gs-fwupd-app.c:199
#, c-format
msgid "%s Touchpad Update"
msgstr "Aktualizacja panelu dotykowego %s"

#. TRANSLATORS: Mouse refers to a handheld input device
#: plugins/fwupd/gs-fwupd-app.c:203
#, c-format
msgid "%s Mouse Update"
msgstr "Aktualizacja myszy %s"

#. TRANSLATORS: Keyboard refers to an input device for typing
#: plugins/fwupd/gs-fwupd-app.c:207
#, c-format
msgid "%s Keyboard Update"
msgstr "Aktualizacja klawiatury %s"

#. TRANSLATORS: status text when downloading
<<<<<<< HEAD
#: plugins/fwupd/gs-plugin-fwupd.c:715
=======
#: plugins/fwupd/gs-plugin-fwupd.c:716
>>>>>>> 8566498b
msgid "Downloading firmware update signature…"
msgstr "Pobieranie podpisu aktualizacji oprogramowania sprzętowego…"

#. TRANSLATORS: status text when downloading
<<<<<<< HEAD
#: plugins/fwupd/gs-plugin-fwupd.c:757
=======
#: plugins/fwupd/gs-plugin-fwupd.c:758
>>>>>>> 8566498b
msgid "Downloading firmware update metadata…"
msgstr "Pobieranie metadanych aktualizacji oprogramowania sprzętowego…"

#: plugins/fwupd/gs-plugin-fwupd.c:1180
msgid "Firmware"
msgstr "Oprogramowanie sprzętowe"

#: plugins/fwupd/org.gnome.Software.Plugin.Fwupd.metainfo.xml.in:6
msgid "Firmware Upgrade Support"
msgstr "Obsługa aktualizacji oprogramowania sprzętowego"

#: plugins/fwupd/org.gnome.Software.Plugin.Fwupd.metainfo.xml.in:7
msgid "Provides support for firmware upgrades"
msgstr "Dostarcza obsługę aktualizacji oprogramowania sprzętowego"

<<<<<<< HEAD
#: plugins/odrs/gs-plugin-odrs.c:159
msgctxt "Distribution name"
msgid "Unknown"
msgstr "Nieznana"

#. TRANSLATORS: status text when downloading
#: plugins/odrs/gs-plugin-odrs.c:309
msgid "Downloading application ratings…"
msgstr "Pobieranie ocen programów…"

#: plugins/odrs/org.gnome.Software.Plugin.Odrs.metainfo.xml.in:6
msgid "Open Desktop Ratings Support"
msgstr "Obsługa ODRS"
=======
#: plugins/packagekit/gs-plugin-packagekit.c:301
msgid "Packages"
msgstr "Pakiety"
>>>>>>> 8566498b

#: plugins/rpm-ostree/gs-plugin-rpm-ostree.c:2151
msgid "Operating System (OSTree)"
msgstr "System operacyjny (OSTree)"

#. TRANSLATORS: default snap store name
#: plugins/snap/gs-plugin-snap.c:239
msgid "Snap Store"
msgstr "Sklep Snap"

#: plugins/snap/org.gnome.Software.Plugin.Snap.metainfo.xml.in:6
msgid "Snap Support"
msgstr "Obsługa pakietów Snap"

#: plugins/snap/org.gnome.Software.Plugin.Snap.metainfo.xml.in:7
msgid "A snap is a universal Linux package"
msgstr "Snap to uniwersalny pakiet dla systemu Linux"<|MERGE_RESOLUTION|>--- conflicted
+++ resolved
@@ -8,13 +8,8 @@
 msgstr ""
 "Project-Id-Version: gnome-software\n"
 "Report-Msgid-Bugs-To: https://gitlab.gnome.org/GNOME/gnome-software/issues\n"
-<<<<<<< HEAD
-"POT-Creation-Date: 2021-03-31 17:16+0000\n"
-"PO-Revision-Date: 2021-04-02 11:35+0200\n"
-=======
 "POT-Creation-Date: 2021-09-16 12:17+0000\n"
 "PO-Revision-Date: 2021-09-16 14:55+0200\n"
->>>>>>> 8566498b
 "Last-Translator: Piotr Drąg <piotrdrag@gmail.com>\n"
 "Language-Team: Polish <community-poland@mozilla.org>\n"
 "Language: pl\n"
@@ -74,11 +69,7 @@
 msgid "The update details"
 msgstr "Informacje o aktualizacji"
 
-<<<<<<< HEAD
-#: data/appdata/org.gnome.Software.appdata.xml.in:1678
-=======
 #: data/appdata/org.gnome.Software.appdata.xml.in:1818
->>>>>>> 8566498b
 msgid "The GNOME Project"
 msgstr "Projekt GNOME"
 
@@ -567,21 +558,12 @@
 msgid "%s is suitable for young children"
 msgstr "Program %s jest odpowiedni dla małych dzieci"
 
-<<<<<<< HEAD
-#. button in the info bar
-#. TRANSLATORS: this is a link to the
-#. * control-center network panel
-#: src/gnome-software.ui:394 src/gs-updates-page.c:839
-msgid "Network Settings"
-msgstr "Ustawienia sieci"
-=======
 #. Translators: This is a dialogue title which indicates that an app is suitable
 #. * for people up to around age 18. The placeholder is the app name.
 #: src/gs-age-rating-context-dialog.c:700
 #, c-format
 msgid "%s is suitable for teenagers"
 msgstr "Program %s jest odpowiedni dla nastolatków"
->>>>>>> 8566498b
 
 #. Translators: This is a dialogue title which indicates that an app is suitable
 #. * for people aged up to and over 18. The placeholder is the app name.
@@ -610,40 +592,20 @@
 msgid "How to add missing information"
 msgstr "Jak dodać brakujące informacje"
 
-<<<<<<< HEAD
-#: lib/gs-app.c:5173
-=======
 #: lib/gs-app.c:5607
->>>>>>> 8566498b
 msgid "Local file"
 msgstr "Lokalny plik"
 
 #. TRANSLATORS: the first %s is replaced with an origin name;
 #. the second %s is replaced with the packaging format.
 #. Example string: "Local file (RPM)"
-<<<<<<< HEAD
-#: lib/gs-app.c:5189
-=======
 #. Translators: The first placeholder is an app runtime
 #. * name, the second is its version number.
 #: lib/gs-app.c:5623 src/gs-safety-context-dialog.c:391
->>>>>>> 8566498b
 #, c-format
 msgid "%s (%s)"
 msgstr "%s (%s)"
 
-<<<<<<< HEAD
-#: lib/gs-app.c:5257
-msgid "Package"
-msgstr "Pakiet"
-
-#: src/gs-app-addon-row.c:97 src/gs-app-row.c:413
-msgid "Pending"
-msgstr "Oczekujące"
-
-#: src/gs-app-addon-row.c:103 src/gs-app-row.ui:163 src/gs-app-tile.ui:51
-#: src/gs-feature-tile.c:381
-=======
 #: lib/gs-app.c:5699
 msgid "Package"
 msgstr "Pakiet"
@@ -664,20 +626,12 @@
 #. Translators: A label for a button to show only software which is already installed.
 #: src/gs-app-addon-row.c:111 src/gs-app-row.ui:167 src/gs-app-tile.ui:51
 #: src/gs-feature-tile.c:381 src/gs-installed-page.c:592 src/gs-shell.ui:319
->>>>>>> 8566498b
 msgid "Installed"
 msgstr "Zainstalowane"
 
 #. TRANSLATORS: this is a button next to the search results that
 #. * shows the status of an application being installed
-<<<<<<< HEAD
-#. TRANSLATORS: this is a button in the software repositories dialog
-#. that shows the status of a repo being installed
-#: src/gs-app-addon-row.c:107 src/gs-app-row.c:172 src/gs-details-page.c:365
-#: src/gs-third-party-repo-row.c:100
-=======
 #: src/gs-app-addon-row.c:115 src/gs-app-row.c:195 src/gs-details-page.c:352
->>>>>>> 8566498b
 msgid "Installing"
 msgstr "Instalowanie"
 
@@ -685,13 +639,7 @@
 msgid "Removing"
 msgstr "Usuwanie"
 
-<<<<<<< HEAD
-#. TRANSLATORS: button text in the header when an application can be erased
-#: src/gs-app-addon-row.ui:70 src/gs-details-page.c:1069
-#: src/gs-details-page.ui:202
-=======
 #: src/gs-app-addon-row.ui:70
->>>>>>> 8566498b
 msgid "_Uninstall"
 msgstr "_Odinstaluj"
 
@@ -824,53 +772,6 @@
 msgstr "%-d %B %Y"
 
 #. TRANSLATORS: this is a command line option
-<<<<<<< HEAD
-#: src/gs-application.c:137
-msgid "Start up mode: either ‘updates’, ‘updated’, ‘installed’ or ‘overview’"
-msgstr "Tryb startowy: „updates”, „updated”, „installed” lub „overview”"
-
-#: src/gs-application.c:137
-msgid "MODE"
-msgstr "TRYB"
-
-#: src/gs-application.c:139
-msgid "Search for applications"
-msgstr "Wyszukuje programy"
-
-#: src/gs-application.c:139
-msgid "SEARCH"
-msgstr "WYSZUKIWANIE"
-
-#: src/gs-application.c:141
-msgid "Show application details (using application ID)"
-msgstr "Wyświetla informacje o programie (za pomocą jego identyfikatora)"
-
-#: src/gs-application.c:141 src/gs-application.c:145
-msgid "ID"
-msgstr "IDENTYFIKATOR"
-
-#: src/gs-application.c:143
-msgid "Show application details (using package name)"
-msgstr "Wyświetla informacje o programie (za pomocą jego nazwy pakietu)"
-
-#: src/gs-application.c:143
-msgid "PKGNAME"
-msgstr "NAZWA-PAKIETU"
-
-#: src/gs-application.c:145
-msgid "Install the application (using application ID)"
-msgstr "Instaluje program (za pomocą jego identyfikatora)"
-
-#: src/gs-application.c:147
-msgid "Open a local package file"
-msgstr "Otwiera lokalny plik pakietu"
-
-#: src/gs-application.c:147
-msgid "FILENAME"
-msgstr "NAZWA-PLIKU"
-
-#: src/gs-application.c:149
-=======
 #: src/gs-application.c:139
 msgid "Start up mode: either ‘updates’, ‘updated’, ‘installed’ or ‘overview’"
 msgstr "Tryb startowy: „updates”, „updated”, „installed” lub „overview”"
@@ -916,40 +817,12 @@
 msgstr "NAZWA-PLIKU"
 
 #: src/gs-application.c:151
->>>>>>> 8566498b
 msgid ""
 "The kind of interaction expected for this action: either ‘none’, ‘notify’, "
 "or ‘full’"
 msgstr ""
 "Rodzaj interakcji oczekiwanej dla tego działania: „none”, „notify” lub „full”"
 
-<<<<<<< HEAD
-#: src/gs-application.c:152
-msgid "Show verbose debugging information"
-msgstr "Wyświetla więcej informacji o debugowaniu"
-
-#: src/gs-application.c:154
-msgid "Installs any pending updates in the background"
-msgstr "Instaluje wszystkie oczekujące aktualizacje w tle"
-
-#: src/gs-application.c:156
-msgid "Show update preferences"
-msgstr "Wyświetla preferencje aktualizacji"
-
-#: src/gs-application.c:158
-msgid "Quit the running instance"
-msgstr "Kończy działanie uruchomionego wystąpienia"
-
-#: src/gs-application.c:160
-msgid "Prefer local file sources to AppStream"
-msgstr "Preferuje lokalne źródła plików nad danymi AppStream"
-
-#: src/gs-application.c:162
-msgid "Show version number"
-msgstr "Wyświetla numer wersji"
-
-#: src/gs-application.c:355
-=======
 #: src/gs-application.c:154
 msgid "Show verbose debugging information"
 msgstr "Wyświetla więcej informacji o debugowaniu"
@@ -979,7 +852,6 @@
 msgstr "Copyright © 2016-2021 współtwórcy Menedżera oprogramowania GNOME"
 
 #: src/gs-application.c:361
->>>>>>> 8566498b
 msgid "translator-credits"
 msgstr ""
 "Piotr Drąg <piotrdrag@gmail.com>, 2012-2021\n"
@@ -987,29 +859,17 @@
 
 #. TRANSLATORS: this is the title of the about window
 #. TRANSLATORS: this is the menu item that opens the about window
-<<<<<<< HEAD
-#: src/gs-application.c:360 src/gs-shell.c:2136
-=======
 #: src/gs-application.c:374 src/gs-shell.c:2137
->>>>>>> 8566498b
 msgid "About Software"
 msgstr "O programie"
 
 #. TRANSLATORS: well, we seem to think so, anyway
-<<<<<<< HEAD
-#: src/gs-application.c:363
-=======
 #: src/gs-application.c:377
->>>>>>> 8566498b
 msgid "A nice way to manage the software on your system."
 msgstr "Łatwy sposób na zarządzanie oprogramowaniem na komputerze."
 
 #. TRANSLATORS: we tried to show an app that did not exist
-<<<<<<< HEAD
-#: src/gs-application.c:591
-=======
 #: src/gs-application.c:566
->>>>>>> 8566498b
 msgid "Sorry! There are no details for that application."
 msgstr "Nie ma informacji o tym programie."
 
@@ -1339,14 +1199,6 @@
 msgid "Device cannot be used during update."
 msgstr "Nie można używać urządzenia podczas aktualizacji."
 
-<<<<<<< HEAD
-#: src/gs-app-row.c:473 src/gs-update-dialog.ui:185
-msgid "Requires additional permissions"
-msgstr "Wymaga dodatkowych uprawnień."
-
-#. Translators: A message to indicate that an app has been renamed. The placeholder is the old human-readable name.
-#: src/gs-app-row.c:480
-=======
 #. TRANSLATORS: this refers to where the app came from
 #: src/gs-app-row.c:322 src/gs-shell-search-provider.c:264
 #, c-format
@@ -1355,7 +1207,6 @@
 
 #. Translators: A message to indicate that an app has been renamed. The placeholder is the old human-readable name.
 #: src/gs-app-row.c:511
->>>>>>> 8566498b
 #, c-format
 msgid "Renamed from %s"
 msgstr "Zmieniono nazwę z „%s”"
@@ -1731,35 +1582,10 @@
 msgid "Debuggers"
 msgstr "Debugery"
 
-<<<<<<< HEAD
-#. TRANSLATORS: this is the menu spec main category for Game
-#: lib/gs-desktop-data.c:306
-msgid "Games"
-msgstr "Gry"
-
-#. TRANSLATORS: this is the menu spec main category for Graphics
-#: lib/gs-desktop-data.c:309
-msgid "Graphics & Photography"
-msgstr "Grafika i fotografia"
-
-#. TRANSLATORS: this is the menu spec main category for Office
-#: lib/gs-desktop-data.c:312
-msgid "Productivity"
-msgstr "Biurowe"
-
-#. TRANSLATORS: this is the menu spec main category for Add-ons
-#. TRANSLATORS: This is the header dividing the normal
-#. * applications and the addons
-#: lib/gs-desktop-data.c:315 src/gs-details-page.ui:410
-#: src/gs-installed-page.c:455
-msgid "Add-ons"
-msgstr "Dodatki"
-=======
 #: lib/gs-desktop-data.c:232
 msgctxt "Menu of Developer Tools"
 msgid "IDEs"
 msgstr "Środowiska programistyczne"
->>>>>>> 8566498b
 
 #: lib/gs-desktop-data.c:240
 msgctxt "Menu of Add-ons"
@@ -2125,11 +1951,7 @@
 msgid "_Show Less"
 msgstr "_Mniej"
 
-<<<<<<< HEAD
-#: src/gs-details-page.c:360
-=======
 #: src/gs-details-page.c:347
->>>>>>> 8566498b
 msgid "Removing…"
 msgstr "Usuwanie…"
 
@@ -2143,190 +1965,6 @@
 
 #. TRANSLATORS: This is a label on top of the app's progress
 #. * bar to inform the user that the app should be installed soon
-<<<<<<< HEAD
-#: src/gs-details-page.c:379
-msgid "Pending installation…"
-msgstr "Oczekująca instalacja…"
-
-#. TRANSLATORS: This is a label on top of the app's progress
-#. * bar to inform the user that the app should be updated soon
-#: src/gs-details-page.c:386
-msgid "Pending update…"
-msgstr "Oczekująca aktualizacja…"
-
-#. Translators: This string is shown when preparing to download and install an app.
-#: src/gs-details-page.c:400
-msgid "Preparing…"
-msgstr "Przygotowywanie…"
-
-#. TRANSLATORS: button text in the header when an application
-#. * can be installed
-#. TRANSLATORS: button text in the header when firmware
-#. * can be live-installed
-#. TRANSLATORS: this is a button in the software repositories
-#. dialog for installing a repo
-#: src/gs-details-page.c:986 src/gs-details-page.c:1003
-#: src/gs-details-page.ui:177 src/gs-third-party-repo-row.c:84
-#: src/gs-upgrade-banner.c:89
-msgid "_Install"
-msgstr "_Zainstaluj"
-
-#. TRANSLATORS: this is a button that allows the apps to
-#. * be installed.
-#. * The ellipsis indicates that further steps are required,
-#. * e.g. enabling software repositories or the like
-#. TRANSLATORS: this is a button in the software repositories
-#. dialog for installing a repo.
-#. The ellipsis indicates that further steps are required
-#: src/gs-details-page.c:1017 src/gs-third-party-repo-row.c:76
-msgid "_Install…"
-msgstr "_Zainstaluj…"
-
-#. TRANSLATORS: A label for a button to execute the selected application.
-#: src/gs-details-page.c:1045
-msgid "_Launch"
-msgstr "_Uruchom"
-
-#: src/gs-details-page.c:1100 src/gs-update-dialog.c:93
-msgid "Network"
-msgstr "Sieć"
-
-#: src/gs-details-page.c:1100 src/gs-update-dialog.c:93
-msgid "Can communicate over the network"
-msgstr "Może komunikować się przez sieć"
-
-#: src/gs-details-page.c:1101 src/gs-update-dialog.c:94
-msgid "System Services"
-msgstr "Usługi systemowe"
-
-#: src/gs-details-page.c:1101 src/gs-update-dialog.c:94
-msgid "Can access D-Bus services on the system bus"
-msgstr "Ma dostęp do usług D-Bus na magistrali systemowej"
-
-#: src/gs-details-page.c:1102 src/gs-update-dialog.c:95
-msgid "Session Services"
-msgstr "Usługi sesji"
-
-#: src/gs-details-page.c:1102 src/gs-update-dialog.c:95
-msgid "Can access D-Bus services on the session bus"
-msgstr "Ma dostęp do usług D-Bus na magistrali sesji"
-
-#: src/gs-details-page.c:1103 src/gs-update-dialog.c:96
-msgid "Devices"
-msgstr "Urządzenia"
-
-#: src/gs-details-page.c:1103 src/gs-update-dialog.c:96
-msgid "Can access system device files"
-msgstr "Ma dostęp do plików na urządzeniach systemowych"
-
-#: src/gs-details-page.c:1104 src/gs-details-page.c:1105
-#: src/gs-update-dialog.c:97 src/gs-update-dialog.c:98
-msgid "Home folder"
-msgstr "Katalog domowy"
-
-#: src/gs-details-page.c:1104 src/gs-details-page.c:1106
-#: src/gs-details-page.c:1108 src/gs-update-dialog.c:97
-#: src/gs-update-dialog.c:99 src/gs-update-dialog.c:101
-msgid "Can view, edit and create files"
-msgstr "Może wyświetlać, modyfikować i tworzyć pliki"
-
-#: src/gs-details-page.c:1105 src/gs-details-page.c:1107
-#: src/gs-details-page.c:1109 src/gs-update-dialog.c:98
-#: src/gs-update-dialog.c:100 src/gs-update-dialog.c:102
-msgid "Can view files"
-msgstr "Może wyświetlać pliki"
-
-#: src/gs-details-page.c:1106 src/gs-details-page.c:1107
-#: src/gs-update-dialog.c:99 src/gs-update-dialog.c:100
-msgid "File system"
-msgstr "System plików"
-
-#: src/gs-details-page.c:1108 src/gs-details-page.c:1109
-#: src/gs-update-dialog.c:101 src/gs-update-dialog.c:102
-msgid "Downloads folder"
-msgstr "Katalog pobierania"
-
-#: src/gs-details-page.c:1110 src/gs-update-dialog.c:103
-msgid "Settings"
-msgstr "Ustawienia"
-
-#: src/gs-details-page.c:1110 src/gs-update-dialog.c:103
-msgid "Can view and change any settings"
-msgstr "Może wyświetlać i zmieniać dowolne ustawienia"
-
-#: src/gs-details-page.c:1111 src/gs-update-dialog.c:104
-msgid "Legacy display system"
-msgstr "Przestarzały system wyświetlania"
-
-#: src/gs-details-page.c:1111 src/gs-update-dialog.c:104
-msgid "Uses an old, insecure display system"
-msgstr "Używa starego, niezabezpieczonego systemu wyświetlania"
-
-#: src/gs-details-page.c:1112 src/gs-update-dialog.c:105
-msgid "Sandbox escape"
-msgstr "Wyjście z zabezpieczenia"
-
-#: src/gs-details-page.c:1112 src/gs-update-dialog.c:105
-msgid "Can escape the sandbox and circumvent any other restrictions"
-msgstr "Może opuszczać zabezpieczenie i omijać inne ograniczenia"
-
-#: src/gs-details-page.c:1127
-msgid "This application is fully sandboxed."
-msgstr "Ten program jest w pełni zabezpieczony."
-
-#: src/gs-details-page.c:1135
-msgid ""
-"Unable to determine which parts of the system this application accesses. "
-"This is typical for older applications."
-msgstr ""
-"Nie można ustalić, do których części systemu ten program ma dostęp. Jest to "
-"typowe dla starszych programów."
-
-#. TRANSLATORS: this is where the updated date is not known
-#: src/gs-details-page.c:1330
-msgctxt "updated"
-msgid "Never"
-msgstr "Nigdy"
-
-#. TRANSLATORS: this is where we don't know the origin of the
-#. * application
-#: src/gs-details-page.c:1383
-msgctxt "origin"
-msgid "Unknown"
-msgstr "Nieznane"
-
-#: src/gs-details-page.c:1436
-msgctxt "App permissions"
-msgid "None"
-msgstr "Brak"
-
-#: src/gs-details-page.c:1438
-msgctxt "App permissions"
-msgid "Low"
-msgstr "Niskie"
-
-#: src/gs-details-page.c:1440
-msgctxt "App permissions"
-msgid "Medium"
-msgstr "Średnie"
-
-#: src/gs-details-page.c:1442
-msgctxt "App permissions"
-msgid "High"
-msgstr "Wysokie"
-
-#: src/gs-details-page.c:1444
-msgctxt "App permissions"
-msgid "Unknown"
-msgstr "Nieznane"
-
-#. TRANSLATORS: we need a remote server to process
-#: src/gs-details-page.c:1808
-msgid "You need internet access to write a review"
-msgstr "Wymagany jest dostęp do Internetu, aby napisać recenzję"
-
-#: src/gs-details-page.c:2008 src/gs-details-page.c:2024
-=======
 #: src/gs-details-page.c:381
 msgid "Pending installation…"
 msgstr "Oczekująca instalacja…"
@@ -2374,62 +2012,16 @@
 msgstr "Wymagany jest dostęp do Internetu, aby napisać recenzję"
 
 #: src/gs-details-page.c:1549 src/gs-details-page.c:1565
->>>>>>> 8566498b
 #, c-format
 msgid "Unable to find “%s”"
 msgstr "Nie można odnaleźć „%s”"
 
-<<<<<<< HEAD
-#: src/gs-details-page.c:2090 src/gs-details-page.c:2125
-msgid "Loading…"
-msgstr "Wczytywanie…"
-
-#: src/gs-details-page.c:2563
-msgid "The application contains no age-inappropriate content."
-msgstr "Program nie zawiera treści nieodpowiednich dla dzieci."
-
-#. TRANSLATORS: see the wikipedia page
-#: src/gs-details-page.c:2672
-msgid "Public domain"
-msgstr "Domena publiczna"
-
-#. TRANSLATORS: Replace the link with a version in your language,
-#. * e.g. https://de.wikipedia.org/wiki/Gemeinfreiheit
-#: src/gs-details-page.c:2675
-msgid "https://en.wikipedia.org/wiki/Public_domain"
-msgstr "https://pl.wikipedia.org/wiki/Domena_publiczna"
-
-#. TRANSLATORS: Replace the link with a version in your language,
-#. * e.g. https://www.gnu.org/philosophy/free-sw.de
-#: src/gs-details-page.c:2682
-msgid "https://www.gnu.org/philosophy/free-sw"
-msgstr "https://www.gnu.org/philosophy/free-sw.pl.html"
-
-#. TRANSLATORS: see GNU page
-#: src/gs-details-page.c:2692 src/gs-details-page.ui:1285
-msgid "Free Software"
-msgstr "Wolne oprogramowanie"
-
-#. TRANSLATORS: for the free software popover
-#: src/gs-details-page.c:2749
-msgid "Users are bound by the following license:"
-msgid_plural "Users are bound by the following licenses:"
-msgstr[0] "Użytkowników obowiązuje ta licencja:"
-msgstr[1] "Użytkowników obowiązują te licencje:"
-msgstr[2] "Użytkowników obowiązują te licencje:"
-
-#: src/gs-details-page.c:2776 src/gs-details-page.ui:1357
-msgid "More information"
-msgstr "Więcej informacji"
-
-=======
 #. TRANSLATORS: This is a title for the app details page,
 #. * shown when it’s loading the details of an app.
 #: src/gs-details-page.c:2121
 msgid "Loading…"
 msgstr "Wczytywanie…"
 
->>>>>>> 8566498b
 #: src/gs-details-page.ui:8
 msgid "Details page"
 msgstr "Strona informacji"
@@ -2959,13 +2551,6 @@
 msgid "Mouse Required"
 msgstr "Wymagana jest mysz"
 
-<<<<<<< HEAD
-#. TRANSLATORS: This is the header dividing the normal
-#. * applications and the system ones
-#: src/gs-installed-page.c:450
-msgid "System Applications"
-msgstr "Programy systemowe"
-=======
 #: src/gs-hardware-support-context-dialog.c:647
 msgid "Supports mice and pointing devices"
 msgstr "Obsługuje myszy i urządzenia wskazujące"
@@ -3055,20 +2640,6 @@
 #: src/gs-hardware-support-context-dialog.ui:9
 msgid "Hardware Support"
 msgstr "Obsługa sprzętu"
->>>>>>> 8566498b
-
-#. TRANSLATORS: This is the header dividing the normal
-#. * installed applications and the applications which are
-#. * currently being installed or removed.
-#: src/gs-installed-page.c:461
-msgid "In Progress"
-msgstr "W trakcie"
-
-#. TRANSLATORS: This is the header above normal installed
-#. * applications on the installed page.
-#: src/gs-installed-page.c:466
-msgid "Applications"
-msgstr "Programy"
 
 #: src/gs-installed-page.ui:7
 msgid "Installed page"
@@ -3226,46 +2797,6 @@
 msgid "Version"
 msgstr "Wersja"
 
-<<<<<<< HEAD
-#. add button
-#: src/gs-overview-page.c:320
-msgid "More…"
-msgstr "Więcej…"
-
-#. TRANSLATORS: this is a heading for audio applications which
-#. * have been featured ('recommended') by the distribution
-#: src/gs-overview-page.c:482
-msgid "Recommended Audio & Video Applications"
-msgstr "Polecane programy dźwiękowe i wideo"
-
-#. TRANSLATORS: this is a heading for games which have been
-#. * featured ('recommended') by the distribution
-#: src/gs-overview-page.c:487
-msgid "Recommended Games"
-msgstr "Polecane gry"
-
-#. TRANSLATORS: this is a heading for graphics applications
-#. * which have been featured ('recommended') by the distribution
-#: src/gs-overview-page.c:492
-msgid "Recommended Graphics Applications"
-msgstr "Polecane programy graficzne"
-
-#. TRANSLATORS: this is a heading for office applications which
-#. * have been featured ('recommended') by the distribution
-#: src/gs-overview-page.c:497
-msgid "Recommended Productivity Applications"
-msgstr "Polecane programy biurowe"
-
-#. TRANSLATORS: this is the third party repositories info bar.
-#: src/gs-overview-page.c:844 src/gs-repos-dialog.c:836
-msgid "Access additional software from selected third party sources."
-msgstr ""
-"Dostęp do dodatkowego oprogramowania z wybranych źródeł dostarczanych przez "
-"stronę trzecią."
-
-#. TRANSLATORS: this is the third party repositories info bar.
-#: src/gs-overview-page.c:848 src/gs-repos-dialog.c:840
-=======
 #. TRANSLATORS: This is the header for package additions during
 #. * a system update
 #: src/gs-os-update-page.c:272
@@ -3301,32 +2832,16 @@
 #. Translators: This is the third party repositories info bar. The %s is replaced with "selected external sources" link.
 #: src/gs-overview-page.c:699
 #, c-format
->>>>>>> 8566498b
 msgid ""
 "Provides access to additional software from %s. Some proprietary software is "
 "included."
 msgstr ""
-<<<<<<< HEAD
-"Część tego oprogramowania jest własnościowa, więc ma ograniczenia użytku, "
-"udostępniania i dostępu do kodu źródłowego."
-
-#. TRANSLATORS: this is the clickable
-#. * link on the third party repositories info bar
-#: src/gs-overview-page.c:853 src/gs-repos-dialog.c:845
-msgid "Find out more…"
-msgstr "Więcej informacji…"
-
-#. TRANSLATORS: button to turn on third party software repositories
-#. TRANSLATORS: button to accept the agreement
-#: src/gs-overview-page.c:861 src/gs-repos-dialog.c:241
-=======
 "Zapewnia dostęp do dodatkowego oprogramowania z %s. Część oprogramowania "
 "jest własnościowa."
 
 #. TRANSLATORS: button to turn on third party software repositories
 #. TRANSLATORS: button to accept the agreement
 #: src/gs-overview-page.c:708 src/gs-repos-dialog.c:198
->>>>>>> 8566498b
 msgid "Enable"
 msgstr "Włącz"
 
@@ -3402,18 +2917,10 @@
 "Program %s zostanie odinstalowany. Należy go zainstalować, aby móc używać go "
 "ponownie."
 
-<<<<<<< HEAD
-#. TRANSLATORS: this refers to an app (by name) that is installed
-#: src/gs-popular-tile.c:65 src/gs-summary-tile.c:87
-#, c-format
-msgid "%s (Installed)"
-msgstr "%s (zainstalowane)"
-=======
 #. Translators: This is the accessibility label for a screenshot.
 #: src/gs-picture.c:391
 msgid "Picture"
 msgstr "Obraz"
->>>>>>> 8566498b
 
 #: src/gs-prefs-dialog.ui:5
 msgid "Update Preferences"
@@ -4021,67 +3528,39 @@
 
 #. TRANSLATORS: this is when we try to download a screenshot and
 #. * we get back 404
-<<<<<<< HEAD
-#: src/gs-screenshot-image.c:348
-=======
 #: src/gs-screenshot-image.c:345
->>>>>>> 8566498b
 msgid "Screenshot not found"
 msgstr "Nie odnaleziono zrzutu ekranu"
 
 #. TRANSLATORS: possibly image file corrupt or not an image
-<<<<<<< HEAD
-#: src/gs-screenshot-image.c:365
-=======
 #: src/gs-screenshot-image.c:362
->>>>>>> 8566498b
 msgid "Failed to load image"
 msgstr "Wczytanie obrazu się nie powiodło"
 
 #. TRANSLATORS: this is when we request a screenshot size that
 #. * the generator did not create or the parser did not add
-<<<<<<< HEAD
-#: src/gs-screenshot-image.c:507
-=======
 #: src/gs-screenshot-image.c:504
->>>>>>> 8566498b
 msgid "Screenshot size not found"
 msgstr "Nie odnaleziono wymiarów zrzutu ekranu"
 
 #. TRANSLATORS: this is when we try create the cache directory
 #. * but we were out of space or permission was denied
-<<<<<<< HEAD
-#: src/gs-screenshot-image.c:588
-=======
 #: src/gs-screenshot-image.c:585
->>>>>>> 8566498b
 msgid "Could not create cache"
 msgstr "Nie można utworzyć pamięci podręcznej"
 
 #. TRANSLATORS: this is when we try to download a screenshot
 #. * that was not a valid URL
-<<<<<<< HEAD
-#: src/gs-screenshot-image.c:598
-=======
 #: src/gs-screenshot-image.c:595
->>>>>>> 8566498b
 msgid "Screenshot not valid"
 msgstr "Nieprawidłowy zrzut ekranu"
 
 #. TRANSLATORS: this is when networking is not available
-<<<<<<< HEAD
-#: src/gs-screenshot-image.c:618
-msgid "Screenshot not available"
-msgstr "Zrzut ekranu jest niedostępny"
-
-#: src/gs-screenshot-image.c:684
-=======
 #: src/gs-screenshot-image.c:615
 msgid "Screenshot not available"
 msgstr "Zrzut ekranu jest niedostępny"
 
 #: src/gs-screenshot-image.c:694
->>>>>>> 8566498b
 msgid "Screenshot"
 msgstr "Zrzut ekranu"
 
@@ -4620,10 +4099,6 @@
 msgid "The battery level is too low"
 msgstr "Poziom naładowania akumulatora jest za niski"
 
-<<<<<<< HEAD
-#. TRANSLATORS: this refers to where the app came from
-#: src/gs-shell-search-provider.c:267
-=======
 #: src/gs-shell.ui:7
 msgid "_Software Repositories"
 msgstr "_Repozytoria oprogramowania"
@@ -4729,95 +4204,35 @@
 "programu</a>."
 
 #: src/gs-summary-tile.c:74
->>>>>>> 8566498b
 #, c-format
 msgid "%s (Installed)"
 msgstr "%s (zainstalowane)"
 
-<<<<<<< HEAD
-#: src/gs-summary-tile.c:92
-=======
 #: src/gs-summary-tile.c:79
->>>>>>> 8566498b
 #, c-format
 msgid "%s (Installing)"
 msgstr "%s (instalowanie)"
 
-<<<<<<< HEAD
-#: src/gs-summary-tile.c:97
-=======
 #: src/gs-summary-tile.c:84
->>>>>>> 8566498b
 #, c-format
 msgid "%s (Removing)"
 msgstr "%s (usuwanie)"
 
-<<<<<<< HEAD
-#. TRANSLATORS: this is a button in the software repositories
-#. dialog for removing multiple repos
-#: src/gs-third-party-repo-row.c:93
-msgid "_Remove All"
-msgstr "_Usuń wszystkie"
-
-#. TRANSLATORS: this is where the packager did not write
-#. * a description for the update
-#: src/gs-update-dialog.c:190
-msgid "No update description available."
-msgstr "Brak opisu aktualizacji."
-
-=======
->>>>>>> 8566498b
 #. TRANSLATORS: this is the subtitle of the installed updates dialog window.
 #. %s will be replaced by the date when the updates were installed.
 #. The date format is defined by the locale's preferred date representation
 #. ("%x" in strftime.)
-<<<<<<< HEAD
-#: src/gs-update-dialog.c:316
-=======
 #: src/gs-update-dialog.c:122
->>>>>>> 8566498b
 #, c-format
 msgid "Installed on %s"
 msgstr "Zainstalowano w dniu %s"
 
 #. TRANSLATORS: this is the title of the installed updates dialog window
-<<<<<<< HEAD
-#: src/gs-update-dialog.c:336
-msgid "Installed Updates"
-msgstr "Zainstalowane aktualizacje"
-
-#. TRANSLATORS: This is the header for package additions during
-#. * a system update
-#: src/gs-update-dialog.c:558
-msgid "Additions"
-msgstr "Dodawane"
-
-#. TRANSLATORS: This is the header for package removals during
-#. * a system update
-#: src/gs-update-dialog.c:562
-msgid "Removals"
-msgstr "Usuwane"
-
-#. TRANSLATORS: This is the header for package updates during
-#. * a system update
-#: src/gs-update-dialog.c:566
-msgid "Updates"
-msgstr "Aktualizowane"
-
-#. TRANSLATORS: This is the header for package downgrades during
-#. * a system update
-#: src/gs-update-dialog.c:570
-msgid "Downgrades"
-msgstr "Instalowanie poprzedniej wersji"
-
-#: src/gs-update-dialog.ui:100
-=======
 #: src/gs-update-dialog.c:142
 msgid "Installed Updates"
 msgstr "Zainstalowane aktualizacje"
 
 #: src/gs-update-dialog.ui:70
->>>>>>> 8566498b
 msgid "No updates have been installed on this system."
 msgstr "Żadne aktualizacje nie zostały zainstalowane na tym komputerze."
 
@@ -5040,86 +4455,42 @@
 "aktualizację i spróbować ponownie. Jeśli problem nie zniknie, to proszę "
 "skontaktować się z dostawcą oprogramowania."
 
-<<<<<<< HEAD
-#. TRANSLATORS: the update panel is doing *something* vague
-#: src/gs-updates-page.c:187
-msgid "Looking for new updates…"
-msgstr "Wyszukiwanie nowych aktualizacji…"
-
-#. TRANSLATORS: the updates panel is starting up
-#: src/gs-updates-page.c:256
-msgid "Setting up updates…"
-msgstr "Ustawianie aktualizacji…"
-
-#. TRANSLATORS: the updates panel is starting up
-#: src/gs-updates-page.c:257 src/gs-updates-page.c:264
-msgid "(This could take a while)"
-msgstr "(Może to chwilę zająć)"
-
-#. TRANSLATORS: This is the time when we last checked for updates
-#: src/gs-updates-page.c:371
-=======
 #. TRANSLATORS: This is the time when we last checked for updates
 #: src/gs-updates-page.c:251
->>>>>>> 8566498b
 #, c-format
 msgid "Last checked: %s"
 msgstr "Ostatnio wyszukano: %s"
 
 #. TRANSLATORS:  the first %s is the distro name, e.g. 'Fedora'
 #. * and the second %s is the distro version, e.g. '25'
-<<<<<<< HEAD
-#: src/gs-updates-page.c:535
-=======
 #: src/gs-updates-page.c:576
->>>>>>> 8566498b
 #, c-format
 msgid "%s %s is no longer supported."
 msgstr "System %s %s nie jest już wspierany."
 
 #. TRANSLATORS: OS refers to operating system, e.g. Fedora
-<<<<<<< HEAD
-#: src/gs-updates-page.c:540
-=======
 #: src/gs-updates-page.c:581
->>>>>>> 8566498b
 msgid "Your OS is no longer supported."
 msgstr "Używany system operacyjny nie jest już wspierany."
 
 #. TRANSLATORS: EOL distros do not get important updates
-<<<<<<< HEAD
-#: src/gs-updates-page.c:545
-=======
 #: src/gs-updates-page.c:586
->>>>>>> 8566498b
 msgid "This means that it does not receive security updates."
 msgstr "Oznacza to, że nie będzie otrzymywał aktualizacji bezpieczeństwa."
 
 #. TRANSLATORS: upgrade refers to a major update, e.g. Fedora 25 to 26
-<<<<<<< HEAD
-#: src/gs-updates-page.c:549
-=======
 #: src/gs-updates-page.c:590
->>>>>>> 8566498b
 msgid "It is recommended that you upgrade to a more recent version."
 msgstr "Zalecane jest zaktualizowanie do nowszej wersji."
 
 #. TRANSLATORS: this is to explain that downloading updates may cost money
-<<<<<<< HEAD
-#: src/gs-updates-page.c:807
-=======
 #: src/gs-updates-page.c:874
->>>>>>> 8566498b
 msgid "Charges May Apply"
 msgstr "Możliwe opłaty"
 
 #. TRANSLATORS: we need network
 #. * to do the updates check
-<<<<<<< HEAD
-#: src/gs-updates-page.c:811
-=======
 #: src/gs-updates-page.c:878
->>>>>>> 8566498b
 msgid ""
 "Checking for updates while using mobile broadband could cause you to incur "
 "charges."
@@ -5129,37 +4500,17 @@
 
 #. TRANSLATORS: this is a link to the
 #. * control-center network panel
-<<<<<<< HEAD
-#: src/gs-updates-page.c:815
-=======
 #: src/gs-updates-page.c:882
->>>>>>> 8566498b
 msgid "Check _Anyway"
 msgstr "Wyszukaj _mimo to"
 
 #. TRANSLATORS: can't do updates check
-<<<<<<< HEAD
-#: src/gs-updates-page.c:831
-=======
 #: src/gs-updates-page.c:898
->>>>>>> 8566498b
 msgid "No Network"
 msgstr "Brak sieci"
 
 #. TRANSLATORS: we need network
 #. * to do the updates check
-<<<<<<< HEAD
-#: src/gs-updates-page.c:835
-msgid "Internet access is required to check for updates."
-msgstr "Wymagany jest dostęp do Internetu, aby wyszukać aktualizacje."
-
-#. This label indicates that the update check is in progress
-#: src/gs-updates-page.c:1258
-msgid "Checking…"
-msgstr "Wyszukiwanie…"
-
-#: src/gs-updates-page.c:1271
-=======
 #: src/gs-updates-page.c:902
 msgid "Internet access is required to check for updates."
 msgstr "Wymagany jest dostęp do Internetu, aby wyszukać aktualizacje."
@@ -5169,7 +4520,6 @@
 msgstr "Wyszukiwanie…"
 
 #: src/gs-updates-page.c:1313
->>>>>>> 8566498b
 msgid "Check for updates"
 msgstr "Wyszukaj aktualizacje"
 
@@ -5357,56 +4707,13 @@
 msgid "EOS update service could not fetch and apply the update."
 msgstr "Usługa aktualizacji EOS nie może pobrać i zastosować aktualizacji."
 
-<<<<<<< HEAD
-#. TRANSLATORS: tool that is used when copying profiles system-wide
-#: plugins/external-appstream/gs-install-appstream.c:141
-msgid "GNOME Software AppStream system-wide installer"
-msgstr "Instalator plików AppStream w systemie"
-
-#: plugins/external-appstream/gs-install-appstream.c:143
-msgid "Failed to parse command line arguments"
-msgstr "Przetworzenie wiersza poleceń się nie powiodło"
-
-#. TRANSLATORS: user did not specify a valid filename
-#: plugins/external-appstream/gs-install-appstream.c:150
-msgid "You need to specify exactly one filename"
-msgstr "Należy podać dokładnie jedną nazwę pliku"
-
-#. TRANSLATORS: only able to install files as root
-#: plugins/external-appstream/gs-install-appstream.c:157
-msgid "This program can only be used by the root user"
-msgstr "Ten program może być używany tylko przez roota"
-
-#. TRANSLATORS: error details
-#: plugins/external-appstream/gs-install-appstream.c:165
-msgid "Failed to validate content type"
-msgstr "Sprawdzenie poprawności typu treści się nie powiodło"
-
-#. TRANSLATORS: error details
-#: plugins/external-appstream/gs-install-appstream.c:175
-msgid "Failed to copy"
-msgstr "Skopiowanie się nie powiodła"
-
-#. TRANSLATORS: status text when downloading
-#: plugins/external-appstream/gs-plugin-external-appstream.c:236
-msgid "Downloading extra metadata files…"
-msgstr "Pobieranie dodatkowych plików metadanych…"
-
-#. TRANSLATORS: status text when downloading
-#: plugins/fedora-pkgdb-collections/gs-plugin-fedora-pkgdb-collections.c:194
-=======
 #. TRANSLATORS: status text when downloading
 #: plugins/fedora-pkgdb-collections/gs-plugin-fedora-pkgdb-collections.c:195
->>>>>>> 8566498b
 msgid "Downloading upgrade information…"
 msgstr "Pobieranie informacji o aktualizacji…"
 
 #. TRANSLATORS: this is a title for Fedora distro upgrades
-<<<<<<< HEAD
-#: plugins/fedora-pkgdb-collections/gs-plugin-fedora-pkgdb-collections.c:284
-=======
 #: plugins/fedora-pkgdb-collections/gs-plugin-fedora-pkgdb-collections.c:314
->>>>>>> 8566498b
 msgid ""
 "Upgrade for the latest features, performance and stability improvements."
 msgstr ""
@@ -5422,27 +4729,16 @@
 msgstr "Flatpak to system dla programów w systemie Linux"
 
 #. TRANSLATORS: status text when downloading new metadata
-<<<<<<< HEAD
-#: plugins/flatpak/gs-flatpak.c:1046
-=======
 #: plugins/flatpak/gs-flatpak.c:1132
->>>>>>> 8566498b
 #, c-format
 msgid "Getting flatpak metadata for %s…"
 msgstr "Pobieranie metadanych Flatpak dla %s…"
 
-<<<<<<< HEAD
-#: plugins/flatpak/gs-flatpak.c:2979
-=======
 #: plugins/flatpak/gs-flatpak.c:3105
->>>>>>> 8566498b
 #, c-format
 msgid "Failed to refine addon ‘%s’: %s"
 msgstr "Dopracowanie dodatku „%s” się nie powiodło: %s"
 
-<<<<<<< HEAD
-#: plugins/flatpak/gs-plugin-flatpak.c:804
-=======
 #: plugins/flatpak/gs-flatpak-utils.c:89
 msgid "User Installation"
 msgstr "Instalacja użytkownika"
@@ -5452,16 +4748,11 @@
 msgstr "Instalacja systemowa"
 
 #: plugins/flatpak/gs-plugin-flatpak.c:821
->>>>>>> 8566498b
 #, c-format
 msgid "Failed to add to install for addon ‘%s’: %s"
 msgstr "Dodanie do instalacji dla dodatku „%s” się nie powiodło: %s"
 
-<<<<<<< HEAD
-#: plugins/flatpak/gs-plugin-flatpak.c:818
-=======
 #: plugins/flatpak/gs-plugin-flatpak.c:835
->>>>>>> 8566498b
 #, c-format
 msgid "Failed to add to uninstall for addon ‘%s’: %s"
 msgstr "Dodanie do odinstalowania dla dodatku „%s” się nie powiodło: %s"
@@ -5576,20 +4867,12 @@
 msgstr "Aktualizacja klawiatury %s"
 
 #. TRANSLATORS: status text when downloading
-<<<<<<< HEAD
-#: plugins/fwupd/gs-plugin-fwupd.c:715
-=======
 #: plugins/fwupd/gs-plugin-fwupd.c:716
->>>>>>> 8566498b
 msgid "Downloading firmware update signature…"
 msgstr "Pobieranie podpisu aktualizacji oprogramowania sprzętowego…"
 
 #. TRANSLATORS: status text when downloading
-<<<<<<< HEAD
-#: plugins/fwupd/gs-plugin-fwupd.c:757
-=======
 #: plugins/fwupd/gs-plugin-fwupd.c:758
->>>>>>> 8566498b
 msgid "Downloading firmware update metadata…"
 msgstr "Pobieranie metadanych aktualizacji oprogramowania sprzętowego…"
 
@@ -5605,25 +4888,9 @@
 msgid "Provides support for firmware upgrades"
 msgstr "Dostarcza obsługę aktualizacji oprogramowania sprzętowego"
 
-<<<<<<< HEAD
-#: plugins/odrs/gs-plugin-odrs.c:159
-msgctxt "Distribution name"
-msgid "Unknown"
-msgstr "Nieznana"
-
-#. TRANSLATORS: status text when downloading
-#: plugins/odrs/gs-plugin-odrs.c:309
-msgid "Downloading application ratings…"
-msgstr "Pobieranie ocen programów…"
-
-#: plugins/odrs/org.gnome.Software.Plugin.Odrs.metainfo.xml.in:6
-msgid "Open Desktop Ratings Support"
-msgstr "Obsługa ODRS"
-=======
 #: plugins/packagekit/gs-plugin-packagekit.c:301
 msgid "Packages"
 msgstr "Pakiety"
->>>>>>> 8566498b
 
 #: plugins/rpm-ostree/gs-plugin-rpm-ostree.c:2151
 msgid "Operating System (OSTree)"
