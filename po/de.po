--- conflicted
+++ resolved
@@ -16,26 +16,16 @@
 msgstr ""
 "Project-Id-Version: gnome-software master\n"
 "Report-Msgid-Bugs-To: https://gitlab.gnome.org/GNOME/gnome-software/issues\n"
-<<<<<<< HEAD
-"POT-Creation-Date: 2021-04-15 13:17+0000\n"
-"PO-Revision-Date: 2021-04-16 19:36+0200\n"
-"Last-Translator: Tim Sabsch <tim@sabsch.com>\n"
-=======
 "POT-Creation-Date: 2021-09-16 12:17+0000\n"
 "PO-Revision-Date: 2021-09-16 14:41+0200\n"
 "Last-Translator: Philipp Kiemle <philipp.kiemle@gmail.com>\n"
->>>>>>> 8566498b
 "Language-Team: German <gnome-de@gnome.org>\n"
 "Language: de\n"
 "MIME-Version: 1.0\n"
 "Content-Type: text/plain; charset=UTF-8\n"
 "Content-Transfer-Encoding: 8bit\n"
 "Plural-Forms: nplurals=2; plural=(n != 1);\n"
-<<<<<<< HEAD
-"X-Generator: Poedit 2.4.2\n"
-=======
 "X-Generator: Poedit 3.0\n"
->>>>>>> 8566498b
 
 #: data/appdata/org.gnome.Software.appdata.xml.in:7
 msgid "GNOME Software"
@@ -90,11 +80,7 @@
 msgid "The update details"
 msgstr "Details zur Aktualisierung"
 
-<<<<<<< HEAD
-#: data/appdata/org.gnome.Software.appdata.xml.in:1678
-=======
 #: data/appdata/org.gnome.Software.appdata.xml.in:1818
->>>>>>> 8566498b
 msgid "The GNOME Project"
 msgstr "Das GNOME-Projekt"
 
@@ -591,21 +577,12 @@
 msgid "%s is suitable for young children"
 msgstr "%s ist für Kinder geeignet"
 
-<<<<<<< HEAD
-#. button in the info bar
-#. TRANSLATORS: this is a link to the
-#. * control-center network panel
-#: src/gnome-software.ui:394 src/gs-updates-page.c:839
-msgid "Network Settings"
-msgstr "Netzwerkeinstellungen"
-=======
 #. Translators: This is a dialogue title which indicates that an app is suitable
 #. * for people up to around age 18. The placeholder is the app name.
 #: src/gs-age-rating-context-dialog.c:700
 #, c-format
 msgid "%s is suitable for teenagers"
 msgstr "%s ist für Teenager geeignet"
->>>>>>> 8566498b
 
 #. Translators: This is a dialogue title which indicates that an app is suitable
 #. * for people aged up to and over 18. The placeholder is the app name.
@@ -634,40 +611,20 @@
 msgid "How to add missing information"
 msgstr "So fügen Sie fehlende Informationen hinzu"
 
-<<<<<<< HEAD
-#: lib/gs-app.c:5173
-=======
 #: lib/gs-app.c:5607
->>>>>>> 8566498b
 msgid "Local file"
 msgstr "Lokale Datei"
 
 #. TRANSLATORS: the first %s is replaced with an origin name;
 #. the second %s is replaced with the packaging format.
 #. Example string: "Local file (RPM)"
-<<<<<<< HEAD
-#: lib/gs-app.c:5189
-=======
 #. Translators: The first placeholder is an app runtime
 #. * name, the second is its version number.
 #: lib/gs-app.c:5623 src/gs-safety-context-dialog.c:391
->>>>>>> 8566498b
 #, c-format
 msgid "%s (%s)"
 msgstr "%s (%s)"
 
-<<<<<<< HEAD
-#: lib/gs-app.c:5257
-msgid "Package"
-msgstr "Paket"
-
-#: src/gs-app-addon-row.c:97 src/gs-app-row.c:413
-msgid "Pending"
-msgstr "Ausstehend"
-
-#: src/gs-app-addon-row.c:103 src/gs-app-row.ui:163 src/gs-app-tile.ui:51
-#: src/gs-feature-tile.c:381
-=======
 #: lib/gs-app.c:5699
 msgid "Package"
 msgstr "Paket"
@@ -688,20 +645,12 @@
 #. Translators: A label for a button to show only software which is already installed.
 #: src/gs-app-addon-row.c:111 src/gs-app-row.ui:167 src/gs-app-tile.ui:51
 #: src/gs-feature-tile.c:381 src/gs-installed-page.c:592 src/gs-shell.ui:319
->>>>>>> 8566498b
 msgid "Installed"
 msgstr "Installiert"
 
 #. TRANSLATORS: this is a button next to the search results that
 #. * shows the status of an application being installed
-<<<<<<< HEAD
-#. TRANSLATORS: this is a button in the software repositories dialog
-#. that shows the status of a repo being installed
-#: src/gs-app-addon-row.c:107 src/gs-app-row.c:172 src/gs-details-page.c:365
-#: src/gs-third-party-repo-row.c:100
-=======
 #: src/gs-app-addon-row.c:115 src/gs-app-row.c:195 src/gs-details-page.c:352
->>>>>>> 8566498b
 msgid "Installing"
 msgstr "Installieren"
 
@@ -709,13 +658,7 @@
 msgid "Removing"
 msgstr "Entfernen"
 
-<<<<<<< HEAD
-#. TRANSLATORS: button text in the header when an application can be erased
-#: src/gs-app-addon-row.ui:70 src/gs-details-page.c:1069
-#: src/gs-details-page.ui:202
-=======
 #: src/gs-app-addon-row.ui:70
->>>>>>> 8566498b
 msgid "_Uninstall"
 msgstr "_Deinstallieren"
 
@@ -849,59 +792,12 @@
 msgstr "%d.%B %Y"
 
 #. TRANSLATORS: this is a command line option
-<<<<<<< HEAD
-#: src/gs-application.c:137
-=======
 #: src/gs-application.c:139
->>>>>>> 8566498b
 msgid "Start up mode: either ‘updates’, ‘updated’, ‘installed’ or ‘overview’"
 msgstr ""
 "Startmodus: entweder »updates« (Aktualisierungen), »updated« (aktualisiert), "
 "»installed« (installiert) oder »overview« (Übersicht)"
 
-<<<<<<< HEAD
-#: src/gs-application.c:137
-msgid "MODE"
-msgstr "MODUS"
-
-#: src/gs-application.c:139
-msgid "Search for applications"
-msgstr "Nach Anwendungen suchen"
-
-#: src/gs-application.c:139
-msgid "SEARCH"
-msgstr "SUCHE"
-
-#: src/gs-application.c:141
-msgid "Show application details (using application ID)"
-msgstr "Details zur Anwendung zeigen (mit der Kennung der Anwendung)"
-
-#: src/gs-application.c:141 src/gs-application.c:145
-msgid "ID"
-msgstr "Kennung"
-
-#: src/gs-application.c:143
-msgid "Show application details (using package name)"
-msgstr "Details zur Anwendung zeigen (mit Hilfe des Paketnamens)"
-
-#: src/gs-application.c:143
-msgid "PKGNAME"
-msgstr "PAKETNAME"
-
-#: src/gs-application.c:145
-msgid "Install the application (using application ID)"
-msgstr "Anwendung installieren (mit der Kennung der Anwendung)"
-
-#: src/gs-application.c:147
-msgid "Open a local package file"
-msgstr "Ein lokales Paket öffnen"
-
-#: src/gs-application.c:147
-msgid "FILENAME"
-msgstr "DATEINAME"
-
-#: src/gs-application.c:149
-=======
 #: src/gs-application.c:139
 msgid "MODE"
 msgstr "MODUS"
@@ -943,7 +839,6 @@
 msgstr "DATEINAME"
 
 #: src/gs-application.c:151
->>>>>>> 8566498b
 msgid ""
 "The kind of interaction expected for this action: either ‘none’, ‘notify’, "
 "or ‘full’"
@@ -951,33 +846,6 @@
 "Die erwartete Interaktion für diese Aktion. Entweder »none« (keine), "
 "»notify« (benachrichtigen) oder »full« (vollständig)"
 
-<<<<<<< HEAD
-#: src/gs-application.c:152
-msgid "Show verbose debugging information"
-msgstr "Ausführliche Informationen zur Fehlerdiagnose anzeigen"
-
-#: src/gs-application.c:154
-msgid "Installs any pending updates in the background"
-msgstr "Installiert ausstehende Aktualisierungen im Hintergrund"
-
-#: src/gs-application.c:156
-msgid "Show update preferences"
-msgstr "Einstellungen zu Aktualisierungen anzeigen"
-
-#: src/gs-application.c:158
-msgid "Quit the running instance"
-msgstr "Die laufende Instanz beenden"
-
-#: src/gs-application.c:160
-msgid "Prefer local file sources to AppStream"
-msgstr "Lokale Quelldateien dem AppStream vorziehen"
-
-#: src/gs-application.c:162
-msgid "Show version number"
-msgstr "Versionsnummer anzeigen"
-
-#: src/gs-application.c:355
-=======
 #: src/gs-application.c:154
 msgid "Show verbose debugging information"
 msgstr "Ausführliche Informationen zur Fehlerdiagnose anzeigen"
@@ -1007,7 +875,6 @@
 msgstr "Copyright © 2016–2021 GNOME Software-Mitwirkende"
 
 #: src/gs-application.c:361
->>>>>>> 8566498b
 msgid "translator-credits"
 msgstr ""
 "Eduard Gotwig <gotwig@ubuntu.com>\n"
@@ -1023,29 +890,17 @@
 
 #. TRANSLATORS: this is the title of the about window
 #. TRANSLATORS: this is the menu item that opens the about window
-<<<<<<< HEAD
-#: src/gs-application.c:360 src/gs-shell.c:2136
-=======
 #: src/gs-application.c:374 src/gs-shell.c:2137
->>>>>>> 8566498b
 msgid "About Software"
 msgstr "Info zu Software"
 
 #. TRANSLATORS: well, we seem to think so, anyway
-<<<<<<< HEAD
-#: src/gs-application.c:363
-=======
 #: src/gs-application.c:377
->>>>>>> 8566498b
 msgid "A nice way to manage the software on your system."
 msgstr "Ein einfacher Weg, um Software auf Ihrem System zu verwalten."
 
 #. TRANSLATORS: we tried to show an app that did not exist
-<<<<<<< HEAD
-#: src/gs-application.c:591
-=======
 #: src/gs-application.c:566
->>>>>>> 8566498b
 msgid "Sorry! There are no details for that application."
 msgstr "Tut uns leid! Für diese Anwendung gibt es keine Details."
 
@@ -1375,14 +1230,6 @@
 msgid "Device cannot be used during update."
 msgstr "Gerät kann während der Aktualisierung nicht verwendet werden."
 
-<<<<<<< HEAD
-#: src/gs-app-row.c:473 src/gs-update-dialog.ui:185
-msgid "Requires additional permissions"
-msgstr "Benötigt zusätzliche Berechtigungen"
-
-#. Translators: A message to indicate that an app has been renamed. The placeholder is the old human-readable name.
-#: src/gs-app-row.c:480
-=======
 #. TRANSLATORS: this refers to where the app came from
 #: src/gs-app-row.c:322 src/gs-shell-search-provider.c:264
 #, c-format
@@ -1391,7 +1238,6 @@
 
 #. Translators: A message to indicate that an app has been renamed. The placeholder is the old human-readable name.
 #: src/gs-app-row.c:511
->>>>>>> 8566498b
 #, c-format
 msgid "Renamed from %s"
 msgstr "Umbenannt von %s"
@@ -1835,25 +1681,6 @@
 msgid "Develop"
 msgstr "Programmieren"
 
-<<<<<<< HEAD
-#. TRANSLATORS: this is the menu spec main category for Graphics
-#: lib/gs-desktop-data.c:309
-msgid "Graphics & Photography"
-msgstr "Grafik und Fotografie"
-
-#. TRANSLATORS: this is the menu spec main category for Office
-#: lib/gs-desktop-data.c:312
-msgid "Productivity"
-msgstr "Produktivität"
-
-#. TRANSLATORS: this is the menu spec main category for Add-ons
-#. TRANSLATORS: This is the header dividing the normal
-#. * applications and the addons
-#: lib/gs-desktop-data.c:315 src/gs-details-page.ui:410
-#: src/gs-installed-page.c:455
-msgid "Add-ons"
-msgstr "Erweiterungen"
-=======
 #. Translators: this is a menu category
 #: lib/gs-desktop-data.c:298
 msgid "Codecs"
@@ -1863,7 +1690,6 @@
 #: lib/gs-desktop-data.c:300
 msgid "Hardware Drivers"
 msgstr "Gerätetreiber"
->>>>>>> 8566498b
 
 #. Translators: this is a menu category
 #: lib/gs-desktop-data.c:302
@@ -2143,26 +1969,17 @@
 msgid "Find in Software"
 msgstr "Software suchen"
 
-<<<<<<< HEAD
-#: src/gs-description-box.c:64 src/gs-description-box.c:167
-msgid "_Read More"
-=======
 #. Translators: Button to return more application-submitted reviews.
 #: src/gs-description-box.c:65 src/gs-description-box.c:171
 #: src/gs-details-page.ui:966
 msgid "_Show More"
->>>>>>> 8566498b
 msgstr "_Mehr anzeigen"
 
 #: src/gs-description-box.c:65
 msgid "_Show Less"
 msgstr "_Weniger anzeigen"
 
-<<<<<<< HEAD
-#: src/gs-details-page.c:360
-=======
 #: src/gs-details-page.c:347
->>>>>>> 8566498b
 msgid "Removing…"
 msgstr "Wird entfernt …"
 
@@ -2176,30 +1993,18 @@
 
 #. TRANSLATORS: This is a label on top of the app's progress
 #. * bar to inform the user that the app should be installed soon
-<<<<<<< HEAD
-#: src/gs-details-page.c:379
-=======
 #: src/gs-details-page.c:381
->>>>>>> 8566498b
 msgid "Pending installation…"
 msgstr "Ausstehende Installation …"
 
 #. TRANSLATORS: This is a label on top of the app's progress
 #. * bar to inform the user that the app should be updated soon
-<<<<<<< HEAD
-#: src/gs-details-page.c:386
-=======
 #: src/gs-details-page.c:388
->>>>>>> 8566498b
 msgid "Pending update…"
 msgstr "Ausstehende Aktualisierung …"
 
 #. Translators: This string is shown when preparing to download and install an app.
-<<<<<<< HEAD
-#: src/gs-details-page.c:400
-=======
 #: src/gs-details-page.c:404
->>>>>>> 8566498b
 msgid "Preparing…"
 msgstr "Wird vorbereitet …"
 
@@ -2212,16 +2017,8 @@
 #. * can be installed
 #. TRANSLATORS: button text in the header when firmware
 #. * can be live-installed
-<<<<<<< HEAD
-#. TRANSLATORS: this is a button in the software repositories
-#. dialog for installing a repo
-#: src/gs-details-page.c:986 src/gs-details-page.c:1003
-#: src/gs-details-page.ui:177 src/gs-third-party-repo-row.c:84
-#: src/gs-upgrade-banner.c:89
-=======
 #: src/gs-details-page.c:824 src/gs-details-page.c:850
 #: src/gs-details-page.ui:240
->>>>>>> 8566498b
 msgid "_Install"
 msgstr "_Installieren"
 
@@ -2233,230 +2030,28 @@
 #. * be installed.
 #. * The ellipsis indicates that further steps are required,
 #. * e.g. enabling software repositories or the like
-<<<<<<< HEAD
-#. TRANSLATORS: this is a button in the software repositories
-#. dialog for installing a repo.
-#. The ellipsis indicates that further steps are required
-#: src/gs-details-page.c:1017 src/gs-third-party-repo-row.c:76
-msgid "_Install…"
-msgstr "_Installieren …"
-
-#. TRANSLATORS: A label for a button to execute the selected application.
-#: src/gs-details-page.c:1045
-msgid "_Launch"
-msgstr "_Starten"
-
-#: src/gs-details-page.c:1100 src/gs-update-dialog.c:93
-msgid "Network"
-msgstr "Netzwerk"
-
-#: src/gs-details-page.c:1100 src/gs-update-dialog.c:93
-msgid "Can communicate over the network"
-msgstr "Darf über das Netzwerk kommunizieren"
-
-#: src/gs-details-page.c:1101 src/gs-update-dialog.c:94
-msgid "System Services"
-msgstr "Systemdienste"
-
-#: src/gs-details-page.c:1101 src/gs-update-dialog.c:94
-msgid "Can access D-Bus services on the system bus"
-msgstr "Über den System-Bus kann auf D-Bus-Dienste zugegriffen werden"
-
-#: src/gs-details-page.c:1102 src/gs-update-dialog.c:95
-msgid "Session Services"
-msgstr "Sitzungsdienste"
-
-#: src/gs-details-page.c:1102 src/gs-update-dialog.c:95
-msgid "Can access D-Bus services on the session bus"
-msgstr "Über den Sitzungs-Bus kann auf D-Bus-Dienste zugegriffen werden"
-
-#: src/gs-details-page.c:1103 src/gs-update-dialog.c:96
-msgid "Devices"
-msgstr "Geräte"
-
-#: src/gs-details-page.c:1103 src/gs-update-dialog.c:96
-msgid "Can access system device files"
-msgstr "Darf auf Systemdateien zugreifen"
-
-#: src/gs-details-page.c:1104 src/gs-details-page.c:1105
-#: src/gs-update-dialog.c:97 src/gs-update-dialog.c:98
-msgid "Home folder"
-msgstr "Persönlicher Ordner"
-
-#: src/gs-details-page.c:1104 src/gs-details-page.c:1106
-#: src/gs-details-page.c:1108 src/gs-update-dialog.c:97
-#: src/gs-update-dialog.c:99 src/gs-update-dialog.c:101
-msgid "Can view, edit and create files"
-msgstr "Darf Dateien lesen, bearbeiten und erstellen"
-
-#: src/gs-details-page.c:1105 src/gs-details-page.c:1107
-#: src/gs-details-page.c:1109 src/gs-update-dialog.c:98
-#: src/gs-update-dialog.c:100 src/gs-update-dialog.c:102
-msgid "Can view files"
-msgstr "Darf Dateien lesen"
-
-#: src/gs-details-page.c:1106 src/gs-details-page.c:1107
-#: src/gs-update-dialog.c:99 src/gs-update-dialog.c:100
-msgid "File system"
-msgstr "Dateisystem"
-
-#: src/gs-details-page.c:1108 src/gs-details-page.c:1109
-#: src/gs-update-dialog.c:101 src/gs-update-dialog.c:102
-msgid "Downloads folder"
-msgstr "Download-Ordner"
-
-#: src/gs-details-page.c:1110 src/gs-update-dialog.c:103
-msgid "Settings"
-msgstr "Einstellungen"
-
-#: src/gs-details-page.c:1110 src/gs-update-dialog.c:103
-msgid "Can view and change any settings"
-msgstr "Darf alle Einstellungen sehen und verändern"
-
-#: src/gs-details-page.c:1111 src/gs-update-dialog.c:104
-msgid "Legacy display system"
-msgstr "Veraltetes Anzeigesystem"
-
-#: src/gs-details-page.c:1111 src/gs-update-dialog.c:104
-msgid "Uses an old, insecure display system"
-msgstr "Verwendet ein veraltetes, unsicheres Anzeigesystem"
-
-# https://encyclopedia.kaspersky.com/glossary/sandbox-escape/
-#: src/gs-details-page.c:1112 src/gs-update-dialog.c:105
-msgid "Sandbox escape"
-msgstr "Sandbox-Ausbruch"
-
-#: src/gs-details-page.c:1112 src/gs-update-dialog.c:105
-msgid "Can escape the sandbox and circumvent any other restrictions"
-msgstr "Kann aus der Sandbox ausbrechen und andere Beschränkungen umgehen"
-
-#: src/gs-details-page.c:1127
-msgid "This application is fully sandboxed."
-msgstr ""
-"Diese Anwendung läuft vollständig in einer isolierten Umgebung (Sandbox)."
-
-#: src/gs-details-page.c:1135
-msgid ""
-"Unable to determine which parts of the system this application accesses. "
-"This is typical for older applications."
-msgstr ""
-"Es ist nicht möglich festzustellen, auf welche Teile des Systems diese "
-"Anwendung zugreift. Das ist typisch für ältere Anwendungen."
-
-#. TRANSLATORS: this is where the updated date is not known
-#: src/gs-details-page.c:1330
-msgctxt "updated"
-msgid "Never"
-msgstr "Nie"
-
-#. TRANSLATORS: this is where we don't know the origin of the
-#. * application
-#: src/gs-details-page.c:1383
-msgctxt "origin"
-msgid "Unknown"
-msgstr "Unbekannt"
-
-#: src/gs-details-page.c:1436
-msgctxt "App permissions"
-msgid "None"
-msgstr "Keine"
-
-#: src/gs-details-page.c:1438
-msgctxt "App permissions"
-msgid "Low"
-msgstr "Niedrig"
-
-#: src/gs-details-page.c:1440
-msgctxt "App permissions"
-msgid "Medium"
-msgstr "Mittel"
-
-#: src/gs-details-page.c:1442
-msgctxt "App permissions"
-msgid "High"
-msgstr "Hoch"
-
-#: src/gs-details-page.c:1444
-msgctxt "App permissions"
-msgid "Unknown"
-msgstr "Unbekannt"
-
-#. TRANSLATORS: we need a remote server to process
-#: src/gs-details-page.c:1808
-=======
 #: src/gs-details-page.c:864
 msgid "_Install…"
 msgstr "_Installieren …"
 
 #. TRANSLATORS: we need a remote server to process
 #: src/gs-details-page.c:1404
->>>>>>> 8566498b
 msgid "You need internet access to write a review"
 msgstr ""
 "Sie brauchen eine Verbindung mit dem Internet, um eine Bewertung abgeben zu "
 "können"
 
-<<<<<<< HEAD
-#: src/gs-details-page.c:2008 src/gs-details-page.c:2024
-=======
 #: src/gs-details-page.c:1549 src/gs-details-page.c:1565
->>>>>>> 8566498b
 #, c-format
 msgid "Unable to find “%s”"
 msgstr "»%s« konnte nicht gefunden werden"
 
-<<<<<<< HEAD
-#: src/gs-details-page.c:2090 src/gs-details-page.c:2125
-msgid "Loading…"
-msgstr "Wird geladen …"
-
-#: src/gs-details-page.c:2563
-msgid "The application contains no age-inappropriate content."
-msgstr "Die Anwendung enthält keinen altersbeschränkten Inhalt."
-
-# Gemeinfrei versteht kein Mensch
-# Schon möglich, aber es wird im nächsten String per Wikipedia-Link erklärt -mb
-#. TRANSLATORS: see the wikipedia page
-#: src/gs-details-page.c:2672
-msgid "Public domain"
-msgstr "Gemeinfrei"
-
-#. TRANSLATORS: Replace the link with a version in your language,
-#. * e.g. https://de.wikipedia.org/wiki/Gemeinfreiheit
-#: src/gs-details-page.c:2675
-msgid "https://en.wikipedia.org/wiki/Public_domain"
-msgstr "https://de.wikipedia.org/wiki/Gemeinfreiheit"
-
-#. TRANSLATORS: Replace the link with a version in your language,
-#. * e.g. https://www.gnu.org/philosophy/free-sw.de
-#: src/gs-details-page.c:2682
-msgid "https://www.gnu.org/philosophy/free-sw"
-msgstr "https://www.gnu.org/philosophy/free-sw.de"
-
-#. TRANSLATORS: see GNU page
-#: src/gs-details-page.c:2692 src/gs-details-page.ui:1285
-msgid "Free Software"
-msgstr "Freie Software"
-
-#. TRANSLATORS: for the free software popover
-#: src/gs-details-page.c:2749
-msgid "Users are bound by the following license:"
-msgid_plural "Users are bound by the following licenses:"
-msgstr[0] "Benutzer sind an die folgende Lizenz gebunden:"
-msgstr[1] "Benutzer sind an die folgenden Lizenzen gebunden:"
-
-#: src/gs-details-page.c:2776 src/gs-details-page.ui:1357
-msgid "More information"
-msgstr "Weitere Informationen"
-
-=======
 #. TRANSLATORS: This is a title for the app details page,
 #. * shown when it’s loading the details of an app.
 #: src/gs-details-page.c:2121
 msgid "Loading…"
 msgstr "Wird geladen …"
 
->>>>>>> 8566498b
 #: src/gs-details-page.ui:8
 msgid "Details page"
 msgstr "Seite mit Details"
@@ -2592,17 +2187,9 @@
 msgid "_Report an Issue"
 msgstr "Ein _Problem melden"
 
-<<<<<<< HEAD
-#. This refers to the license of the application
-#: src/gs-details-page.ui:1099
-msgctxt "Application license"
-msgid "Unknown"
-msgstr "Unbekannt"
-=======
 #: src/gs-details-page.ui:873
 msgid "_Help"
 msgstr "_Hilfe"
->>>>>>> 8566498b
 
 #. Translators: Header of the section with other users' opinions about the app.
 #: src/gs-details-page.ui:926
@@ -3082,31 +2669,10 @@
 msgid "%s will not work on this device"
 msgstr "%s wird auf diesem Gerät nicht funktionieren"
 
-<<<<<<< HEAD
-#. TRANSLATORS: This is the header dividing the normal
-#. * applications and the system ones
-#: src/gs-installed-page.c:450
-msgid "System Applications"
-msgstr "Systemanwendungen"
-=======
 #. Translators: This is the title of the dialog which contains information about the hardware support/requirements of an app
 #: src/gs-hardware-support-context-dialog.ui:9
 msgid "Hardware Support"
 msgstr "Hardware-Unterstützung"
->>>>>>> 8566498b
-
-#. TRANSLATORS: This is the header dividing the normal
-#. * installed applications and the applications which are
-#. * currently being installed or removed.
-#: src/gs-installed-page.c:461
-msgid "In Progress"
-msgstr "In Bearbeitung"
-
-#. TRANSLATORS: This is the header above normal installed
-#. * applications on the installed page.
-#: src/gs-installed-page.c:466
-msgid "Applications"
-msgstr "Anwendungen"
 
 #: src/gs-installed-page.ui:7
 msgid "Installed page"
@@ -3268,46 +2834,6 @@
 msgid "Version"
 msgstr "Version"
 
-<<<<<<< HEAD
-#. add button
-#: src/gs-overview-page.c:320
-msgid "More…"
-msgstr "Weitere …"
-
-#. TRANSLATORS: this is a heading for audio applications which
-#. * have been featured ('recommended') by the distribution
-#: src/gs-overview-page.c:482
-msgid "Recommended Audio & Video Applications"
-msgstr "Empfohlene Audio- und Video-Anwendungen"
-
-#. TRANSLATORS: this is a heading for games which have been
-#. * featured ('recommended') by the distribution
-#: src/gs-overview-page.c:487
-msgid "Recommended Games"
-msgstr "Empfohlene Spiele"
-
-#. TRANSLATORS: this is a heading for graphics applications
-#. * which have been featured ('recommended') by the distribution
-#: src/gs-overview-page.c:492
-msgid "Recommended Graphics Applications"
-msgstr "Empfohlene Grafik-Anwendungen"
-
-#. TRANSLATORS: this is a heading for office applications which
-#. * have been featured ('recommended') by the distribution
-#: src/gs-overview-page.c:497
-msgid "Recommended Productivity Applications"
-msgstr "Empfohlene Anwendungen zur Produktivität"
-
-#. TRANSLATORS: this is the third party repositories info bar.
-#: src/gs-overview-page.c:844 src/gs-repos-dialog.c:836
-msgid "Access additional software from selected third party sources."
-msgstr ""
-"Zugriff auf zusätzliche Software von ausgewählten Drittanbieter-"
-"Softwarequellen."
-
-#. TRANSLATORS: this is the third party repositories info bar.
-#: src/gs-overview-page.c:848 src/gs-repos-dialog.c:840
-=======
 #. TRANSLATORS: This is the header for package additions during
 #. * a system update
 #: src/gs-os-update-page.c:272
@@ -3343,33 +2869,16 @@
 #. Translators: This is the third party repositories info bar. The %s is replaced with "selected external sources" link.
 #: src/gs-overview-page.c:699
 #, c-format
->>>>>>> 8566498b
 msgid ""
 "Provides access to additional software from %s. Some proprietary software is "
 "included."
 msgstr ""
-<<<<<<< HEAD
-"Ein Teil dieser Software ist proprietär und unterliegt deshalb "
-"Einschränkungen bezüglich Verwendung, Weitergabe und Zugriff auf den "
-"Quellcode."
-
-#. TRANSLATORS: this is the clickable
-#. * link on the third party repositories info bar
-#: src/gs-overview-page.c:853 src/gs-repos-dialog.c:845
-msgid "Find out more…"
-msgstr "Mehr herausfinden …"
-
-#. TRANSLATORS: button to turn on third party software repositories
-#. TRANSLATORS: button to accept the agreement
-#: src/gs-overview-page.c:861 src/gs-repos-dialog.c:241
-=======
 "Bietet Zugriff auf zusätzliche Software von %s. Beinhaltet einige "
 "proprietäre Anwendungen."
 
 #. TRANSLATORS: button to turn on third party software repositories
 #. TRANSLATORS: button to accept the agreement
 #: src/gs-overview-page.c:708 src/gs-repos-dialog.c:198
->>>>>>> 8566498b
 msgid "Enable"
 msgstr "Aktivieren"
 
@@ -3445,18 +2954,10 @@
 "%s wird deinstalliert und muss erneut installiert werden, um genutzt werden "
 "zu können."
 
-<<<<<<< HEAD
-#. TRANSLATORS: this refers to an app (by name) that is installed
-#: src/gs-popular-tile.c:65 src/gs-summary-tile.c:87
-#, c-format
-msgid "%s (Installed)"
-msgstr "%s (installiert)"
-=======
 #. Translators: This is the accessibility label for a screenshot.
 #: src/gs-picture.c:391
 msgid "Picture"
 msgstr "Bild"
->>>>>>> 8566498b
 
 #: src/gs-prefs-dialog.ui:5
 msgid "Update Preferences"
@@ -4063,67 +3564,39 @@
 
 #. TRANSLATORS: this is when we try to download a screenshot and
 #. * we get back 404
-<<<<<<< HEAD
-#: src/gs-screenshot-image.c:348
-=======
 #: src/gs-screenshot-image.c:345
->>>>>>> 8566498b
 msgid "Screenshot not found"
 msgstr "Bildschirmfoto nicht gefunden"
 
 #. TRANSLATORS: possibly image file corrupt or not an image
-<<<<<<< HEAD
-#: src/gs-screenshot-image.c:365
-=======
 #: src/gs-screenshot-image.c:362
->>>>>>> 8566498b
 msgid "Failed to load image"
 msgstr "Bild konnte nicht geladen werden"
 
 #. TRANSLATORS: this is when we request a screenshot size that
 #. * the generator did not create or the parser did not add
-<<<<<<< HEAD
-#: src/gs-screenshot-image.c:507
-=======
 #: src/gs-screenshot-image.c:504
->>>>>>> 8566498b
 msgid "Screenshot size not found"
 msgstr "Bildschirmfotogröße nicht gefunden"
 
 #. TRANSLATORS: this is when we try create the cache directory
 #. * but we were out of space or permission was denied
-<<<<<<< HEAD
-#: src/gs-screenshot-image.c:588
-=======
 #: src/gs-screenshot-image.c:585
->>>>>>> 8566498b
 msgid "Could not create cache"
 msgstr "Zwischenspeicher konnte nicht erstellt werden"
 
 #. TRANSLATORS: this is when we try to download a screenshot
 #. * that was not a valid URL
-<<<<<<< HEAD
-#: src/gs-screenshot-image.c:598
-=======
 #: src/gs-screenshot-image.c:595
->>>>>>> 8566498b
 msgid "Screenshot not valid"
 msgstr "Bildschirmfoto nicht gültig"
 
 #. TRANSLATORS: this is when networking is not available
-<<<<<<< HEAD
-#: src/gs-screenshot-image.c:618
-msgid "Screenshot not available"
-msgstr "Bildschirmfoto nicht verfügbar"
-
-#: src/gs-screenshot-image.c:684
-=======
 #: src/gs-screenshot-image.c:615
 msgid "Screenshot not available"
 msgstr "Bildschirmfoto nicht verfügbar"
 
 #: src/gs-screenshot-image.c:694
->>>>>>> 8566498b
 msgid "Screenshot"
 msgstr "Bildschirmfoto"
 
@@ -4668,10 +4141,6 @@
 msgid "The battery level is too low"
 msgstr "Der Akkustand ist zu niedrig"
 
-<<<<<<< HEAD
-#. TRANSLATORS: this refers to where the app came from
-#: src/gs-shell-search-provider.c:267
-=======
 #: src/gs-shell.ui:7
 msgid "_Software Repositories"
 msgstr "_Softwarequellen"
@@ -4777,95 +4246,35 @@
 "gelöscht werden."
 
 #: src/gs-summary-tile.c:74
->>>>>>> 8566498b
 #, c-format
 msgid "%s (Installed)"
 msgstr "%s (installiert)"
 
-<<<<<<< HEAD
-#: src/gs-summary-tile.c:92
-=======
 #: src/gs-summary-tile.c:79
->>>>>>> 8566498b
 #, c-format
 msgid "%s (Installing)"
 msgstr "%s (wird installiert)"
 
-<<<<<<< HEAD
-#: src/gs-summary-tile.c:97
-=======
 #: src/gs-summary-tile.c:84
->>>>>>> 8566498b
 #, c-format
 msgid "%s (Removing)"
 msgstr "%s (wird entfernt)"
 
-<<<<<<< HEAD
-#. TRANSLATORS: this is a button in the software repositories
-#. dialog for removing multiple repos
-#: src/gs-third-party-repo-row.c:93
-msgid "_Remove All"
-msgstr "Alle entfe_rnen"
-
-#. TRANSLATORS: this is where the packager did not write
-#. * a description for the update
-#: src/gs-update-dialog.c:190
-msgid "No update description available."
-msgstr "Es stehen keine Details zur Aktualisierung bereit."
-
-=======
->>>>>>> 8566498b
 #. TRANSLATORS: this is the subtitle of the installed updates dialog window.
 #. %s will be replaced by the date when the updates were installed.
 #. The date format is defined by the locale's preferred date representation
 #. ("%x" in strftime.)
-<<<<<<< HEAD
-#: src/gs-update-dialog.c:316
-=======
 #: src/gs-update-dialog.c:122
->>>>>>> 8566498b
 #, c-format
 msgid "Installed on %s"
 msgstr "Installiert am %s"
 
 #. TRANSLATORS: this is the title of the installed updates dialog window
-<<<<<<< HEAD
-#: src/gs-update-dialog.c:336
-msgid "Installed Updates"
-msgstr "Installierte Aktualisierungen"
-
-#. TRANSLATORS: This is the header for package additions during
-#. * a system update
-#: src/gs-update-dialog.c:558
-msgid "Additions"
-msgstr "Hinzufügungen"
-
-#. TRANSLATORS: This is the header for package removals during
-#. * a system update
-#: src/gs-update-dialog.c:562
-msgid "Removals"
-msgstr "Entfernungen"
-
-#. TRANSLATORS: This is the header for package updates during
-#. * a system update
-#: src/gs-update-dialog.c:566
-msgid "Updates"
-msgstr "Aktualisierungen"
-
-#. TRANSLATORS: This is the header for package downgrades during
-#. * a system update
-#: src/gs-update-dialog.c:570
-msgid "Downgrades"
-msgstr "Herunterstufungen"
-
-#: src/gs-update-dialog.ui:100
-=======
 #: src/gs-update-dialog.c:142
 msgid "Installed Updates"
 msgstr "Installierte Aktualisierungen"
 
 #: src/gs-update-dialog.ui:70
->>>>>>> 8566498b
 msgid "No updates have been installed on this system."
 msgstr "Auf diesem System wurden keine Aktualisierungen installiert."
 
@@ -5086,86 +4495,42 @@
 "auf eine neue Aktualisierung und versuchen Sie es erneut. Sollte das Problem "
 "bestehen bleiben, treten Sie bitte mit dem Autor/Hersteller in Kontakt."
 
-<<<<<<< HEAD
-#. TRANSLATORS: the update panel is doing *something* vague
-#: src/gs-updates-page.c:187
-msgid "Looking for new updates…"
-msgstr "Es wird nach neuen Aktualisierungen gesucht …"
-
-#. TRANSLATORS: the updates panel is starting up
-#: src/gs-updates-page.c:256
-msgid "Setting up updates…"
-msgstr "Aktualisierungen werden eingerichtet …"
-
-#. TRANSLATORS: the updates panel is starting up
-#: src/gs-updates-page.c:257 src/gs-updates-page.c:264
-msgid "(This could take a while)"
-msgstr "(Dies kann einen Moment dauern)"
-
-#. TRANSLATORS: This is the time when we last checked for updates
-#: src/gs-updates-page.c:371
-=======
 #. TRANSLATORS: This is the time when we last checked for updates
 #: src/gs-updates-page.c:251
->>>>>>> 8566498b
 #, c-format
 msgid "Last checked: %s"
 msgstr "Zuletzt überprüft: %s"
 
 #. TRANSLATORS:  the first %s is the distro name, e.g. 'Fedora'
 #. * and the second %s is the distro version, e.g. '25'
-<<<<<<< HEAD
-#: src/gs-updates-page.c:535
-=======
 #: src/gs-updates-page.c:576
->>>>>>> 8566498b
 #, c-format
 msgid "%s %s is no longer supported."
 msgstr "%s %s wird nicht mehr unterstützt."
 
 #. TRANSLATORS: OS refers to operating system, e.g. Fedora
-<<<<<<< HEAD
-#: src/gs-updates-page.c:540
-=======
 #: src/gs-updates-page.c:581
->>>>>>> 8566498b
 msgid "Your OS is no longer supported."
 msgstr "Ihr Betriebssystem wird nicht mehr unterstützt."
 
 #. TRANSLATORS: EOL distros do not get important updates
-<<<<<<< HEAD
-#: src/gs-updates-page.c:545
-=======
 #: src/gs-updates-page.c:586
->>>>>>> 8566498b
 msgid "This means that it does not receive security updates."
 msgstr "Das bedeutet, dass es keine Sicherheitsaktualisierungen mehr erhält."
 
 #. TRANSLATORS: upgrade refers to a major update, e.g. Fedora 25 to 26
-<<<<<<< HEAD
-#: src/gs-updates-page.c:549
-=======
 #: src/gs-updates-page.c:590
->>>>>>> 8566498b
 msgid "It is recommended that you upgrade to a more recent version."
 msgstr "Es wird empfohlen, dass Sie auf eine neuere Version aktualisieren."
 
 #. TRANSLATORS: this is to explain that downloading updates may cost money
-<<<<<<< HEAD
-#: src/gs-updates-page.c:807
-=======
 #: src/gs-updates-page.c:874
->>>>>>> 8566498b
 msgid "Charges May Apply"
 msgstr "Kosten könnten anfallen"
 
 #. TRANSLATORS: we need network
 #. * to do the updates check
-<<<<<<< HEAD
-#: src/gs-updates-page.c:811
-=======
 #: src/gs-updates-page.c:878
->>>>>>> 8566498b
 msgid ""
 "Checking for updates while using mobile broadband could cause you to incur "
 "charges."
@@ -5175,48 +4540,27 @@
 
 #. TRANSLATORS: this is a link to the
 #. * control-center network panel
-<<<<<<< HEAD
-#: src/gs-updates-page.c:815
-=======
 #: src/gs-updates-page.c:882
->>>>>>> 8566498b
 msgid "Check _Anyway"
 msgstr "_Trotzdem prüfen"
 
 #. TRANSLATORS: can't do updates check
-<<<<<<< HEAD
-#: src/gs-updates-page.c:831
-=======
 #: src/gs-updates-page.c:898
->>>>>>> 8566498b
 msgid "No Network"
 msgstr "Kein Netzwerk"
 
 #. TRANSLATORS: we need network
 #. * to do the updates check
-<<<<<<< HEAD
-#: src/gs-updates-page.c:835
-=======
 #: src/gs-updates-page.c:902
->>>>>>> 8566498b
 msgid "Internet access is required to check for updates."
 msgstr ""
 "Für die Suche nach Aktualisierungen ist Zugriff auf das Internet notwendig."
 
-<<<<<<< HEAD
-#. This label indicates that the update check is in progress
-#: src/gs-updates-page.c:1258
-msgid "Checking…"
-msgstr "Wird überprüft …"
-
-#: src/gs-updates-page.c:1271
-=======
 #: src/gs-updates-page.c:1290
 msgid "Checking…"
 msgstr "Wird überprüft …"
 
 #: src/gs-updates-page.c:1313
->>>>>>> 8566498b
 msgid "Check for updates"
 msgstr "Nach Aktualisierungen suchen"
 
@@ -5409,56 +4753,13 @@
 "Der EOS-Aktualisierungsdienst konnte die Aktualisierung nicht empfangen und "
 "anwenden."
 
-<<<<<<< HEAD
-#. TRANSLATORS: tool that is used when copying profiles system-wide
-#: plugins/external-appstream/gs-install-appstream.c:141
-msgid "GNOME Software AppStream system-wide installer"
-msgstr "GNOME-Software systemweiter AppStream-Installer"
-
-#: plugins/external-appstream/gs-install-appstream.c:143
-msgid "Failed to parse command line arguments"
-msgstr "Befehlszeilenargumente konnten nicht gelesen werden"
-
-#. TRANSLATORS: user did not specify a valid filename
-#: plugins/external-appstream/gs-install-appstream.c:150
-msgid "You need to specify exactly one filename"
-msgstr "Sie müssen genau einen Dateinamen angeben"
-
-#. TRANSLATORS: only able to install files as root
-#: plugins/external-appstream/gs-install-appstream.c:157
-msgid "This program can only be used by the root user"
-msgstr "Dieses Programm kann nur durch den root-Benutzer ausgeführt werden"
-
-#. TRANSLATORS: error details
-#: plugins/external-appstream/gs-install-appstream.c:165
-msgid "Failed to validate content type"
-msgstr "Inhalt konnte nicht bestätigt werden"
-
-#. TRANSLATORS: error details
-#: plugins/external-appstream/gs-install-appstream.c:175
-msgid "Failed to copy"
-msgstr "Kopieren fehlgeschlagen"
-
-#. TRANSLATORS: status text when downloading
-#: plugins/external-appstream/gs-plugin-external-appstream.c:236
-msgid "Downloading extra metadata files…"
-msgstr "Zusätzliche Metadaten-Dateien werden heruntergeladen …"
-
-#. TRANSLATORS: status text when downloading
-#: plugins/fedora-pkgdb-collections/gs-plugin-fedora-pkgdb-collections.c:194
-=======
 #. TRANSLATORS: status text when downloading
 #: plugins/fedora-pkgdb-collections/gs-plugin-fedora-pkgdb-collections.c:195
->>>>>>> 8566498b
 msgid "Downloading upgrade information…"
 msgstr "Systemaktualisierungsinformationen werden heruntergeladen …"
 
 #. TRANSLATORS: this is a title for Fedora distro upgrades
-<<<<<<< HEAD
-#: plugins/fedora-pkgdb-collections/gs-plugin-fedora-pkgdb-collections.c:284
-=======
 #: plugins/fedora-pkgdb-collections/gs-plugin-fedora-pkgdb-collections.c:314
->>>>>>> 8566498b
 msgid ""
 "Upgrade for the latest features, performance and stability improvements."
 msgstr ""
@@ -5477,27 +4778,16 @@
 "Pakete distributionsunabhängig laufen"
 
 #. TRANSLATORS: status text when downloading new metadata
-<<<<<<< HEAD
-#: plugins/flatpak/gs-flatpak.c:1059
-=======
 #: plugins/flatpak/gs-flatpak.c:1132
->>>>>>> 8566498b
 #, c-format
 msgid "Getting flatpak metadata for %s…"
 msgstr "Flatpak-Metadaten für %s werden geholt …"
 
-<<<<<<< HEAD
-#: plugins/flatpak/gs-flatpak.c:2992
-=======
 #: plugins/flatpak/gs-flatpak.c:3105
->>>>>>> 8566498b
 #, c-format
 msgid "Failed to refine addon ‘%s’: %s"
 msgstr "Erweiterung »%s« konnte nicht präzisiert werden: %s"
 
-<<<<<<< HEAD
-#: plugins/flatpak/gs-plugin-flatpak.c:804
-=======
 #: plugins/flatpak/gs-flatpak-utils.c:89
 msgid "User Installation"
 msgstr "Benutzerinstallation"
@@ -5507,16 +4797,11 @@
 msgstr "Systeminstallation"
 
 #: plugins/flatpak/gs-plugin-flatpak.c:821
->>>>>>> 8566498b
 #, c-format
 msgid "Failed to add to install for addon ‘%s’: %s"
 msgstr "Erweiterung »%s« konnte nicht zur Installation hinzugefügt werden: %s"
 
-<<<<<<< HEAD
-#: plugins/flatpak/gs-plugin-flatpak.c:818
-=======
 #: plugins/flatpak/gs-plugin-flatpak.c:835
->>>>>>> 8566498b
 #, c-format
 msgid "Failed to add to uninstall for addon ‘%s’: %s"
 msgstr ""
@@ -5632,20 +4917,12 @@
 msgstr "%s Tastatur-Aktualisierung"
 
 #. TRANSLATORS: status text when downloading
-<<<<<<< HEAD
-#: plugins/fwupd/gs-plugin-fwupd.c:715
-=======
 #: plugins/fwupd/gs-plugin-fwupd.c:716
->>>>>>> 8566498b
 msgid "Downloading firmware update signature…"
 msgstr "Signatur für Firmware-Aktualisierung wird heruntergeladen …"
 
 #. TRANSLATORS: status text when downloading
-<<<<<<< HEAD
-#: plugins/fwupd/gs-plugin-fwupd.c:757
-=======
 #: plugins/fwupd/gs-plugin-fwupd.c:758
->>>>>>> 8566498b
 msgid "Downloading firmware update metadata…"
 msgstr "Metadaten für Firmware-Aktualisierung werden heruntergeladen …"
 
@@ -5661,25 +4938,9 @@
 msgid "Provides support for firmware upgrades"
 msgstr "Stellt Unterstützung für Firmware-Aktualisierungen bereit"
 
-<<<<<<< HEAD
-#: plugins/odrs/gs-plugin-odrs.c:159
-msgctxt "Distribution name"
-msgid "Unknown"
-msgstr "Unbekannt"
-
-#. TRANSLATORS: status text when downloading
-#: plugins/odrs/gs-plugin-odrs.c:309
-msgid "Downloading application ratings…"
-msgstr "Anwendungsbewertungen werden heruntergeladen …"
-
-#: plugins/odrs/org.gnome.Software.Plugin.Odrs.metainfo.xml.in:6
-msgid "Open Desktop Ratings Support"
-msgstr "Unterstützung für OpenDesktop-Bewertungen"
-=======
 #: plugins/packagekit/gs-plugin-packagekit.c:301
 msgid "Packages"
 msgstr "Pakete"
->>>>>>> 8566498b
 
 #: plugins/rpm-ostree/gs-plugin-rpm-ostree.c:2151
 msgid "Operating System (OSTree)"
