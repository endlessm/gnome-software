# Dutch translation for gnome-software.
# Copyright (C) 2015 gnome-software's COPYRIGHT HOLDER
# This file is distributed under the same license as the gnome-software package.
#
# Nathan Follens <nthn@unseen.is>, 2015-2017.
# Justin van Steijn <jvs@fsfe.nl> 2015-2017.
# Hannie Dumoleyn <hannie@ubuntu-nl.org>, 2016.
# Reinout van Schouwen <reinouts@gnome.org>, 2016 (review).
msgid ""
msgstr ""
"Project-Id-Version: gnome-software gnome-3-16\n"
<<<<<<< HEAD
"Report-Msgid-Bugs-To: https://bugzilla.gnome.org/enter_bug.cgi?product=gnome-s"
"oftware&keywords=I18N+L10N&component=General\n"
"POT-Creation-Date: 2017-11-05 16:28+0000\n"
"PO-Revision-Date: 2017-11-05 17:40+0100\n"
"Last-Translator: Hannie Dumoleyn <hannie@ubuntu-nl.org>\n"
=======
"Report-Msgid-Bugs-To: https://bugzilla.gnome.org/enter_bug.cgi?product=gnome-"
"software&keywords=I18N+L10N&component=General\n"
"POT-Creation-Date: 2017-09-09 18:28+0000\n"
"PO-Revision-Date: 2017-09-09 20:48+0200\n"
"Last-Translator: Nathan Follens <nthn@unseen.is>\n"
>>>>>>> 35e6ebde
"Language-Team: Dutch <gnome-nl-list@gnome.org>\n"
"Language: nl\n"
"MIME-Version: 1.0\n"
"Content-Type: text/plain; charset=UTF-8\n"
"Content-Transfer-Encoding: 8bit\n"
"Plural-Forms: nplurals=2; plural=(n != 1);\n"
"X-Generator: Poedit 2.0.3\n"

#: data/appdata/org.gnome.Software.appdata.xml.in:7
msgid "GNOME Software"
msgstr "Gnome Software"

#: data/appdata/org.gnome.Software.appdata.xml.in:8
msgid "Application manager for GNOME"
msgstr "Toepassingsbeheer voor Gnome"

#: data/appdata/org.gnome.Software.appdata.xml.in:10
msgid ""
"Software allows you to find and install new applications and system "
"extensions and remove existing installed applications."
msgstr ""
"Met Gnome Software kunt u nieuwe toepassingen en systeemuitbreidingen vinden "
"en installeren, en bestaande geïnstalleerde toepassingen verwijderen."

#: data/appdata/org.gnome.Software.appdata.xml.in:14
msgid ""
"GNOME Software showcases featured and popular applications with useful "
"descriptions and multiple screenshots per application. Applications can be "
"found either through browsing the list of categories or by searching. It "
"also allows you to update your system using an offline update."
msgstr ""
"Gnome Software geeft aanbevolen en populaire toepassingen weer met nuttige "
"beschrijvingen en meerdere schermafdrukken per toepassing. U vindt "
"toepassingen door ofwel de lijst van categorieën te bekijken of door te "
"zoeken. U kunt ook uw systeem bijwerken met behulp van een offline-update."

#: data/appdata/org.gnome.Software.appdata.xml.in:25
msgid "Overview panel"
msgstr "Overzichtsvenster"

#: data/appdata/org.gnome.Software.appdata.xml.in:29
msgid "Details panel"
msgstr "Venster met details"

#: data/appdata/org.gnome.Software.appdata.xml.in:33
msgid "Installed panel"
msgstr "Geïnstalleerd-venster"

#: data/appdata/org.gnome.Software.appdata.xml.in:37
msgid "Updates panel"
msgstr "Updates-venster"

#: data/appdata/org.gnome.Software.appdata.xml.in:41
msgid "The update details"
msgstr "Update-details"

#: data/appdata/org.gnome.Software.appdata.xml.in:900
msgid "The GNOME Project"
msgstr "Het Gnome-project"

#: data/org.gnome.software.external-appstream.policy.in:11
msgid "Install an appstream file into a system location"
msgstr "Een appstream-bestand installeren op een systeemlocatie"

#: data/org.gnome.software.external-appstream.policy.in:12
msgid "Installing an appstream file into a system location"
msgstr "Een appstream-bestand installeren op een systeemlocatie"

#: data/org.gnome.software.gschema.xml:5
msgid "A list of compatible projects"
msgstr "Lijst van compatibele projecten"

#: data/org.gnome.software.gschema.xml:6
msgid ""
"This is a list of compatible projects we should show such as GNOME, KDE and "
"XFCE."
msgstr ""
"Dit is een lijst van compatibele projecten die getoond moeten worden, zoals "
"Gnome, KDE en Xfce."

#: data/org.gnome.software.gschema.xml:10
msgid "Whether to manage updates in GNOME Software"
msgstr "Of updates worden beheerd in Gnome Software"

#: data/org.gnome.software.gschema.xml:11
msgid ""
"If disabled, GNOME Software will hide the updates panel and not perform any "
"automatic updates actions."
msgstr ""
"Indien uitgeschakeld zal Gnome Software het updates-paneel verbergen en geen "
"automatische updates uitvoeren."

#: data/org.gnome.software.gschema.xml:15
msgid "Whether to automatically download updates"
msgstr "Of updates automatisch gedownload worden"

#: data/org.gnome.software.gschema.xml:16
msgid ""
"If enabled, GNOME Software automatically downloads updates in the background "
"and prompts the user to install them when ready."
msgstr ""
"Indien ingeschakeld zal Gnome Software automatisch updates in de achtergrond "
"downloaden en de gebruiker vragen om deze te installeren wanneer dit gereed "
"is."

#: data/org.gnome.software.gschema.xml:20
msgid "Whether to automatically refresh when on a metered connection"
msgstr "Of automatisch ververst wordt bij een verbinding met een datalimiet"

#: data/org.gnome.software.gschema.xml:21
msgid ""
"If enabled, GNOME Software automatically refreshes in the background even "
"when using a metered connection (eventually downloading some metadata, "
"checking for updates, etc., which may incur in costs for the user)."
msgstr ""
"Indien ingeschakeld zal Gnome Software automatisch in de achtergrond "
"vernieuwen, zelfs als een verbinding met datalimiet wordt gebruikt (dat "
"leidt tot het downloaden van wat metadata, controleren op updates, enz., wat "
"tot kosten voor de gebruiker kan leiden)."

#: data/org.gnome.software.gschema.xml:25
msgid "Whether it’s the very first run of GNOME Software"
msgstr "Of het de eerste keer opstarten van Gnome Software is of niet"

#: data/org.gnome.software.gschema.xml:29
msgid "Show star ratings next to applications"
msgstr "Beoordelingen met sterren naast toepassingen tonen"

# Betere suggesties zijn welkom - Justin
#: data/org.gnome.software.gschema.xml:33
msgid "Filter applications based on the default branch set for the remote"
msgstr ""
"Toepassingen filteren gebaseerd op de standaard-branchset van de server op "
"afstand"

#: data/org.gnome.software.gschema.xml:37
msgid "Non-free applications show a warning dialog before install"
msgstr "Waarschuwen voor het installeren van niet-vrije toepassingen"

#: data/org.gnome.software.gschema.xml:38
msgid ""
"When non-free applications are installed a warning dialog can be shown. This "
"controls if that dialog is suppressed."
msgstr ""
"Voordat niet-vrije toepassingen worden geïnstalleerd kan een "
"waarschuwingsvenster worden weergegeven. Dit bepaalt of dat venster wordt "
"weergegeven."

#: data/org.gnome.software.gschema.xml:42
msgid "A list of popular applications"
msgstr "Lijst van populaire toepassingen"

#: data/org.gnome.software.gschema.xml:43
msgid "A list of applications to use, overriding the system defined ones."
msgstr ""
"Een lijst van te gebruiken toepassingen. Overschrijft systeem-gedefinieerde "
"toepassingen."

#: data/org.gnome.software.gschema.xml:47
msgid "The list of extra sources that have been previously enabled"
msgstr "De lijst van extra bronnen die eerder zijn ingeschakeld"

#: data/org.gnome.software.gschema.xml:48
msgid ""
"The list of sources that have been previously enabled when installing third-"
"party applications."
msgstr ""
"De lijst van bronnen die zijn ingeschakeld toen toepassingen van derden "
"werden geïnstalleerd."

#: data/org.gnome.software.gschema.xml:52
msgid "The last update check timestamp"
msgstr "Tijdstempel van de laatste updatecontrole"

#: data/org.gnome.software.gschema.xml:56
msgid "The last upgrade notification timestamp"
msgstr "Tijdstempel van de laatste upgrade-melding"

#: data/org.gnome.software.gschema.xml:60
msgid "The timestamp of the first security update, cleared after update"
msgstr "Het tijdstempel van de eerste veiligheidsupdate, gewist na de update"

#: data/org.gnome.software.gschema.xml:64
msgid "The last update timestamp"
msgstr "Tijdstempel van laatste update"

#: data/org.gnome.software.gschema.xml:68
msgid "The age in seconds to verify the upstream screenshot is still valid"
msgstr ""
"De tijd in seconden om te controleren of de bovenstroomse schermafdruk nog "
"geldig is"

#: data/org.gnome.software.gschema.xml:69
msgid ""
"Choosing a larger value will mean less round-trips to the remote server but "
"updates to the screenshots may take longer to show to the user. A value of 0 "
"means to never check the server if the image already exists in the cache."
msgstr ""
"Een hogere waarde kiezen zorgt voor minder rondtrips naar de server op "
"afstand, maar het kan langer duren tot bijgewerkte schermafdrukken worden "
"getoond aan de gebruiker. De waarde 0 betekent dat de server nooit "
"gecontroleerd wordt als het beeld al in cache is."

#: data/org.gnome.software.gschema.xml:78
msgid "The server to use for application reviews"
msgstr "De server om te gebruiken voor toepassingsbeoordelingen"

#: data/org.gnome.software.gschema.xml:82
msgid "The minimum karma score for reviews"
msgstr "De minimale karma-score voor beoordelingen"

#: data/org.gnome.software.gschema.xml:83
msgid "Reviews with karma less than this number will not be shown."
msgstr "Beoordelingen met minder karma dan dit aantal worden niet getoond."

#: data/org.gnome.software.gschema.xml:87
msgid "A list of official sources that should not be considered 3rd party"
msgstr ""
"Een lijst met officiële bronnen die niet als van derden moeten worden "
"beschouwd"

#: data/org.gnome.software.gschema.xml:91
msgid "A list of official sources that should be considered free software"
msgstr ""
"Een lijst met officiële bronnen die als vrije software moeten worden "
"beschouwd"

#: data/org.gnome.software.gschema.xml:95
msgid ""
"The licence URL to use when an application should be considered free software"
msgstr ""
"De te gebruiken licentie-URL wanneer een toepassing als vrije software moet "
"worden beschouwd"

#: data/org.gnome.software.gschema.xml:99
msgid "Install bundled applications for all users on the system where possible"
msgstr ""
"Gebundelde toepassingen installeren voor alle gebruikers op het systeem waar "
"mogelijk"

#: data/org.gnome.software.gschema.xml:103
msgid "Show the folder management UI"
msgstr "Mapbeheer-interface tonen"

#: data/org.gnome.software.gschema.xml:107
msgid "Allow access to the Software Sources dialog"
msgstr "Dialoogvenster toegang verlenen tot softwarebronnen"

#: data/org.gnome.software.gschema.xml:111
msgid "Offer upgrades for pre-releases"
msgstr "Opwaarderingen aanbieden voor pre-releases"

#: data/org.gnome.software.gschema.xml:115
msgid "Show some UI elements informing the user that an app is non-free"
msgstr ""
"Enkele UI-elementen tonen waarmee de gebruiker geïnformeerd wordt dat een "
"app niet-vrij is"

#: data/org.gnome.software.gschema.xml:119
msgid "Show the prompt to install nonfree software sources"
msgstr "De prompt voor het installeren van niet-vrije software tonen"

#: data/org.gnome.software.gschema.xml:123
msgid "Show non-free software in search results"
msgstr "Niet-vrije software tonen in zoekresultaten"

#: data/org.gnome.software.gschema.xml:127
msgid "Show the installed size for apps in the list of installed applications"
msgstr ""
"De toepassingsinstallatiegrootte tonen in de lijst met geïnstalleerde "
"toepassingen"

#: data/org.gnome.software.gschema.xml:131
msgid "The URI that explains nonfree and proprietary software"
msgstr ""
"De URI waarin uitleg wordt gegeven over niet-vrije en bedrijfseigen software"

#: data/org.gnome.software.gschema.xml:135
msgid "A list of non-free sources that can be optionally enabled"
msgstr ""
"Een lijst met niet-vrije bronnen die eventueel ingeschakeld kunnen worden"

#: data/org.gnome.software.gschema.xml:139
msgid ""
"A list of URLs pointing to appstream files that will be downloaded into an "
"app-info folder"
msgstr ""
"Een lijst met URL's die verwijzen naar appstream-bestanden die gedownload "
"zullen worden naar een app-info-map"

#: data/org.gnome.software.gschema.xml:143
msgid "Install the AppStream files to a system-wide location for all users"
msgstr ""
"De AppStream-bestanden installeren op een systeembrede locatie voor alle "
"gebruikers"

#: src/gnome-software-local-file.desktop.in:3
msgid "Software Install"
msgstr "Software-installatie"

#: src/gnome-software-local-file.desktop.in:4
msgid "Install selected software on the system"
msgstr "De geselecteerde software installeren op het systeem"

#. Translators: Do NOT translate or transliterate this text (this is an icon file name)!
#: src/gnome-software-local-file.desktop.in:10
msgid "system-software-install"
msgstr "system-software-install"

#: src/gnome-software.ui:10
msgid "Select All"
msgstr "Alles selecteren"

#: src/gnome-software.ui:16
msgid "Select None"
msgstr "Niets selecteren"

#: src/gnome-software.ui:24 src/org.gnome.Software.desktop.in:3
msgid "Software"
msgstr "Software"

#: src/gnome-software.ui:43 src/gs-sources-dialog.ui:23
#: src/gs-update-dialog.ui:21
msgid "Go back"
msgstr "Ga terug"

#. Translators: A label for a button to show all available software.
#: src/gnome-software.ui:77
msgid "_All"
msgstr "_Alles"

#. Translators: A label for a button to show only software which is already installed.
#: src/gnome-software.ui:104
msgid "_Installed"
msgstr "_Geïnstalleerd"

#. Translators: A label for a button to show only updates which are available to install.
#: src/gnome-software.ui:155
msgid "_Updates"
msgstr "_Updates"

#: src/gnome-software.ui:251
msgid "Search"
msgstr "Zoeken"

#. button in the info bar
#: src/gnome-software.ui:350 src/gs-sources-dialog.ui:6
#: src/gs-sources-dialog.ui:46
msgid "Software Sources"
msgstr "Softwarebronnen"

#. button in the info bar
#: src/gnome-software.ui:361
msgid "Examine Disk"
msgstr "Schijf nakijken"

#. button in the info bar
#. TRANSLATORS: this is a link to the
#. * control-center network panel
#: src/gnome-software.ui:372 src/gs-updates-page.c:1391
msgid "Network Settings"
msgstr "Netwerkinstellingen"

#. button in the info bar
#: src/gnome-software.ui:383
msgid "Restart Now"
msgstr "Nu herstarten"

#. button in the info bar
#: src/gnome-software.ui:394
msgid "More Information"
msgstr "Meer informatie"

#: src/gs-app-addon-row.c:95 src/gs-app-row.c:430 src/gs-details-page.ui:344
msgid "Pending"
msgstr "In behandeling"

#: src/gs-app-addon-row.c:101 src/gs-app-row.ui:209 src/gs-app-tile.ui:51
#: src/gs-feature-tile.c:88 src/gs-popular-tile.c:71
msgid "Installed"
msgstr "Geïnstalleerd"

#. TRANSLATORS: this is a button next to the search results that
#. * shows the status of an application being installed
#: src/gs-app-addon-row.c:105 src/gs-app-row.c:218 src/gs-details-page.c:440
msgid "Installing"
msgstr "Wordt geïnstalleerd"

#. TRANSLATORS: this is a button next to the search results that
#. * shows the status of an application being erased
#: src/gs-app-addon-row.c:109 src/gs-app-row.c:224
msgid "Removing"
msgstr "Wordt verwijderd"

#: src/gs-app-folder-dialog.c:310
msgid "Folder Name"
msgstr "Mapnaam"

#: src/gs-app-folder-dialog.c:321 src/gs-app-folder-dialog.ui:16
#: src/gs-details-page.c:380 src/gs-details-page.ui:330 src/gs-editor.c:623
#: src/gs-editor.c:655 src/gs-installed-page.c:609 src/gs-removal-dialog.ui:33
#: src/gs-review-dialog.ui:23 src/gs-upgrade-banner.ui:131
msgid "_Cancel"
msgstr "_Annuleren"

#: src/gs-app-folder-dialog.c:326 src/gs-app-folder-dialog.ui:24
msgid "_Add"
msgstr "_Toevoegen"

#: src/gs-app-folder-dialog.ui:5
msgid "Add to Application Folder"
msgstr "Toevoegen aan Toepassingenmap"

#. TRANSLATORS: this is a command line option
#: src/gs-application.c:99
msgid "Start up mode: either ‘updates’, ‘updated’, ‘installed’ or ‘overview’"
msgstr ""
"Opstartmodus: ofwel ‘updates’, ‘updated’ (bijgewerkt), "
"‘installed’ (geïnstalleerd) of ‘overview’ (overzicht)"

#: src/gs-application.c:99
msgid "MODE"
msgstr "Modus"

#: src/gs-application.c:101
msgid "Search for applications"
msgstr "Naar toepassingen zoeken"

#: src/gs-application.c:101
msgid "SEARCH"
msgstr "Zoeken"

#: src/gs-application.c:103
msgid "Show application details (using application ID)"
msgstr "Toepassingsgegevens tonen (met gebruikmaking van toepassings-ID)"

#: src/gs-application.c:103 src/gs-application.c:107
msgid "ID"
msgstr "ID"

#: src/gs-application.c:105
msgid "Show application details (using package name)"
msgstr "Toepassingsgegevens tonen (met gebruikmaking van pakketnaam)"

#: src/gs-application.c:105
msgid "PKGNAME"
msgstr "Pakketnaam"

#: src/gs-application.c:107
msgid "Install the application (using application ID)"
msgstr "De toepassing installeren (met behulp van toepassings-ID)"

#: src/gs-application.c:109
msgid "Open a local package file"
msgstr "Een lokaal pakketbestand openen"

#: src/gs-application.c:109
msgid "FILENAME"
msgstr "Bestandsnaam"

#: src/gs-application.c:111
msgid ""
"The kind of interaction expected for this action: either ‘none’, ‘notify’, "
"or ‘full’"
msgstr ""
"De soort interactie verwacht voor deze actie: ‘none’ (geen), "
"‘notify’ (melden) of ‘full’ (volledig)"

#: src/gs-application.c:114
msgid "Show verbose debugging information"
msgstr "Gedetailleerde foutopsporingsinformatie tonen"

#: src/gs-application.c:116
msgid "Show profiling information for the service"
msgstr "Profielinformatie voor de dienst tonen"

#: src/gs-application.c:118
msgid "Quit the running instance"
msgstr "Draaiende instantie afsluiten"

#: src/gs-application.c:120
msgid "Prefer local file sources to AppStream"
msgstr "Lokale bestandsbronnen verkiezen boven AppStream"

#: src/gs-application.c:122
msgid "Show version number"
msgstr "Versienummer tonen"

#: src/gs-application.c:306
msgid "translator-credits"
msgstr ""
"Nathan Follens\n"
"Justin van Steijn\n"
"Hannie Dumoleyn\n"
"\n"
"Meer info over Gnome-NL http://nl.gnome.org"

#. TRANSLATORS: this is the title of the about window, e.g.
#. * 'About Software' or 'About Application Installer' where the %s is
#. * the application name chosen by the distro
#: src/gs-application.c:313
#, c-format
msgid "About %s"
msgstr "Over %s"

#. TRANSLATORS: well, we seem to think so, anyway
#: src/gs-application.c:317
msgid "A nice way to manage the software on your system."
msgstr "Een prettige manier om de software op uw systeem te beheren."

#. TRANSLATORS: this is a button next to the search results that
#. * allows the application to be easily installed
#: src/gs-app-row.c:171
msgid "Visit website"
msgstr "Website bezoeken"

#. TRANSLATORS: this is a button next to the search results that
#. * allows the application to be easily installed.
#. * The ellipsis indicates that further steps are required
#: src/gs-app-row.c:176
msgid "Install…"
msgstr "Installeren…"

#. TRANSLATORS: this is a button next to the search results that
#. * allows to cancel a queued install of the application
#: src/gs-app-row.c:183
msgid "Cancel"
msgstr "Annuleren"

#. TRANSLATORS: this is a button next to the search results that
#. * allows the application to be easily installed
#. TRANSLATORS: button text
#. TRANSLATORS: update the fw
#: src/gs-app-row.c:192 src/gs-common.c:279 src/gs-page.c:544
msgid "Install"
msgstr "Installeren"

#. TRANSLATORS: this is a button in the updates panel
#. * that allows the app to be easily updated live
#: src/gs-app-row.c:199
msgid "Update"
msgstr "Bijwerken"

#. TRANSLATORS: this is a button next to the search results that
#. * allows the application to be easily removed
#. TRANSLATORS: this is button text to remove the application
#: src/gs-app-row.c:203 src/gs-app-row.c:212 src/gs-page.c:700
msgid "Remove"
msgstr "Verwijderen"

#. TRANSLATORS: during the update the device
#. * will restart into a special update-only mode
#: src/gs-app-row.c:330
msgid "Device cannot be used during update."
msgstr "Apparaat kan niet worden gebruikt tijdens het bijwerken."

#. TRANSLATORS: this refers to where the app came from
#: src/gs-app-row.c:340 src/gs-details-page.ui:1000 src/gs-popular-tile.c:205
msgid "Source"
msgstr "Bron"

#. TRANSLATORS: this is when the service name is not known
#: src/gs-auth-dialog.c:68
msgid "To continue you need to sign in."
msgstr "Om door te gaan dient u zich aan te melden."

#. TRANSLATORS: the %s is a service name, e.g. "Ubuntu One"
#: src/gs-auth-dialog.c:72
#, c-format
msgid "To continue you need to sign in to %s."
msgstr "Om door te gaan dient u zich aan te melden bij %s."

#: src/gs-auth-dialog.ui:70
msgid "Email address"
msgstr "E-mailadres"

#: src/gs-auth-dialog.ui:94
msgid "I have an account already"
msgstr "Ik heb al een account"

#: src/gs-auth-dialog.ui:113
msgid "Password"
msgstr "Wachtwoord"

#: src/gs-auth-dialog.ui:137
msgid "I want to register for an account now"
msgstr "Ik wil nu een account aanmaken"

#: src/gs-auth-dialog.ui:154
msgid "I have forgotten my password"
msgstr "Ik ben mijn wachtwoord vergeten"

#: src/gs-auth-dialog.ui:181
msgid "Sign in automatically next time"
msgstr "De volgende keer automatisch aanmelden"

#: src/gs-auth-dialog.ui:210
msgid "Enter your one-time pin for two-factor authentication."
msgstr "Uw eenmalige pin invoeren voor twee-factor authenticatie."

#: src/gs-auth-dialog.ui:223
msgid "PIN"
msgstr "Pin"

#: src/gs-auth-dialog.ui:325
msgid "Authenticate"
msgstr "Authenticeren"

#: src/gs-auth-dialog.ui:337
msgid "Continue"
msgstr "Doorgaan"

#. TRANSLATORS: this is where all applications that don't
#. * fit in other groups are put
#: lib/gs-category.c:193
msgid "Other"
msgstr "Andere"

#. TRANSLATORS: this is a subcategory matching all the
#. * different apps in the parent category, e.g. "Games"
#: lib/gs-category.c:198
msgid "All"
msgstr "Alles"

#. TRANSLATORS: this is a subcategory of featured apps
#: lib/gs-category.c:202
msgid "Featured"
msgstr "Aanbevolen"

#. TRANSLATORS: button text when apps have been sorted alphabetically
#: src/gs-category-page.c:99
msgid "Sorted by Name"
msgstr "Gesorteerd op naam"

#. TRANSLATORS: button text when apps have been sorted by their rating
#: src/gs-category-page.c:102
msgid "Sorted by Rating"
msgstr "Gesorteerd op waardering"

#. Translators: A label for a button to sort apps by their rating.
#: src/gs-category-page.ui:24
msgid "Top Rated"
msgstr "Hoogst gewaardeerd"

#. Translators: A label for a button to sort apps alphabetically.
#: src/gs-category-page.ui:30 src/gs-editor.ui:296
msgid "Name"
msgstr "Naam"

#: src/gs-category-page.ui:117
msgid "Extension Settings"
msgstr "Instellingen voor uitbreidingen"

#: src/gs-category-page.ui:146
msgid ""
"Extensions are used at your own risk. If you have any system problems, it is "
"recommended to disable them."
msgstr ""
"Het gebruiken van uitbreidingen is voor eigen risico. Als u systeemproblemen "
"heeft, wordt het aanbevolen deze uit te schakelen."

#: src/gs-category-page.ui:182
msgid "Subcategories filter menu"
msgstr "Filtermenu voor subcategorieën"

#: src/gs-category-page.ui:235
msgid "Subcategories sorting menu"
msgstr "Sorteermenu voor subcategorieën"

#. TRANSLATORS: the user isn't reading the question
#: lib/gs-cmd.c:205
#, c-format
msgid "Please enter a number from 1 to %u: "
msgstr "Voer een getal in van 1 tot %u: "

#. TRANSLATORS: asking the user to choose an app from a list
#: lib/gs-cmd.c:268
msgid "Choose an application:"
msgstr "Kies een toepassing:"

#. TRANSLATORS: this is the summary of a notification that OS updates
#. * have been successfully installed
#: src/gs-common.c:135
msgid "OS updates are now installed"
msgstr "OS-updates zijn nu geïnstalleerd"

#. TRANSLATORS: this is the body of a notification that OS updates
#. * have been successfully installed
#: src/gs-common.c:138
msgid "Recently installed updates are available to review"
msgstr "Recent geïnstalleerde updates zijn klaar voor beoordeling"

#. TRANSLATORS: this is the summary of a notification that an application
#. * has been successfully installed
#: src/gs-common.c:142
#, c-format
msgid "%s is now installed"
msgstr "%s is nu geïnstalleerd"

#. TRANSLATORS: this is the body of a notification that an application
#. * has been successfully installed
#: src/gs-common.c:145
msgid "Application is ready to be used."
msgstr "De toepassing is klaar voor gebruik."

#. TRANSLATORS: this is button that opens the newly installed application
#: src/gs-common.c:151
msgid "Launch"
msgstr "Starten"

#. TRANSLATORS: window title
#: src/gs-common.c:210
msgid "Install Third-Party Software?"
msgstr "Software van derden installeren?"

#. TRANSLATORS: window title
#: src/gs-common.c:214
msgid "Enable Third-Party Software Source?"
msgstr "Softwarebron van derden inschakelen?"

#. TRANSLATORS: the replacements are as follows:
#. * 1. Application name, e.g. "Firefox"
#. * 2. Software source name, e.g. fedora-optional
#.
#: src/gs-common.c:232
#, c-format
msgid ""
"%s is not <a href=\"https://en.wikipedia.org/wiki/Free_and_open-"
"source_software\">free and open source software</a>, and is provided by “%s”."
msgstr ""
"%s is geen <a href=\"https://nl.wikipedia.org/wiki/"
"Vrije_software_en_opensourcesoftware\">vrije en openbronsoftware</a>, en "
"wordt geleverd door ‘%s’."

#. TRANSLATORS: the replacements are as follows:
#. * 1. Application name, e.g. "Firefox"
#. * 2. Software source name, e.g. fedora-optional
#: src/gs-common.c:242
#, c-format
msgid "%s is provided by “%s”."
msgstr "%s wordt geleverd door ‘%s’."

#. TRANSLATORS: a software source is a repo
#: src/gs-common.c:252
msgid "This software source must be enabled to continue installation."
msgstr ""
"Deze softwarebron moet ingeschakeld worden om met de installatie verder te "
"kunnen gaan."

#. TRANSLATORS: Laws are geographical, urgh...
#: src/gs-common.c:262
#, c-format
msgid "It may be illegal to install or use %s in some countries."
msgstr ""
"In sommige landen kan het illegaal zijn %s te installeren of te gebruiken."

#. TRANSLATORS: Laws are geographical, urgh...
#: src/gs-common.c:268
msgid "It may be illegal to install or use this codec in some countries."
msgstr ""
"In sommige landen kan het illegaal zijn deze codec te installeren of te "
"gebruiken."

#. TRANSLATORS: this is button text to not ask about non-free content again
#: src/gs-common.c:275
msgid "Don’t Warn Again"
msgstr "Niet opnieuw waarschuwen"

#. TRANSLATORS: button text
#: src/gs-common.c:284
msgid "Enable and Install"
msgstr "Inschakelen en installeren"

#. TRANSLATORS: these are show_detailed_error messages from the
#. * package manager no mortal is supposed to understand,
#. * but google might know what they mean
#: src/gs-common.c:429
msgid "Detailed errors from the package manager follow:"
msgstr "Gedetailleerde fouten van de pakketbeheerder volgen:"

#: src/gs-common.c:448 src/gs-details-page.ui:607
msgid "Details"
msgstr "Gegevens"

#. TRANSLATORS: content rating description
#: src/gs-content-rating.c:75
msgid "No cartoon violence"
msgstr "Geen geweld in strip"

#. TRANSLATORS: content rating description
#: src/gs-content-rating.c:78
msgid "Cartoon characters in unsafe situations"
msgstr "Stripfiguren in onveilige situaties"

#. TRANSLATORS: content rating description
#: src/gs-content-rating.c:81
msgid "Cartoon characters in aggressive conflict"
msgstr "Stripfiguren in een agressieve conflictsituatie"

#. TRANSLATORS: content rating description
#: src/gs-content-rating.c:84
msgid "Graphic violence involving cartoon characters"
msgstr "Grafisch geweld met stripfiguren"

#. TRANSLATORS: content rating description
#: src/gs-content-rating.c:87
msgid "No fantasy violence"
msgstr "Geen geweld in fantasie"

#. TRANSLATORS: content rating description
#: src/gs-content-rating.c:90
msgid "Characters in unsafe situations easily distinguishable from reality"
msgstr ""
"Figuren in onveilige situaties, gemakkelijk te onderscheiden van de "
"werkelijkheid"

#. TRANSLATORS: content rating description
#: src/gs-content-rating.c:93
msgid "Characters in aggressive conflict easily distinguishable from reality"
msgstr ""
"Figuren in agressieve conflictsituaties, gemakkelijk te onderscheiden van de "
"werkelijkheid"

#. TRANSLATORS: content rating description
#: src/gs-content-rating.c:96
msgid "Graphic violence easily distinguishable from reality"
msgstr "Grafisch geweld, gemakkelijk te onderscheiden van de werkelijkheid"

#. TRANSLATORS: content rating description
#: src/gs-content-rating.c:99
msgid "No realistic violence"
msgstr "Geen realistisch geweld"

#. TRANSLATORS: content rating description
#: src/gs-content-rating.c:102
msgid "Mildly realistic characters in unsafe situations"
msgstr "Enigszins realistisch figuur in onveilige situaties"

#. TRANSLATORS: content rating description
#: src/gs-content-rating.c:105
msgid "Depictions of realistic characters in aggressive conflict"
msgstr "Afbeeldingen van realistische figuren in agressieve conflictsituatie"

#. TRANSLATORS: content rating description
#: src/gs-content-rating.c:108
msgid "Graphic violence involving realistic characters"
msgstr "Grafisch geweld met realistische figuren"

#. TRANSLATORS: content rating description
#: src/gs-content-rating.c:111
msgid "No bloodshed"
msgstr "Geen bloedvergieten"

#. TRANSLATORS: content rating description
#: src/gs-content-rating.c:114
msgid "Unrealistic bloodshed"
msgstr "Niet-realistisch bloedvergieten"

#. TRANSLATORS: content rating description
#: src/gs-content-rating.c:117
msgid "Realistic bloodshed"
msgstr "Realistisch bloedvergieten"

#. TRANSLATORS: content rating description
#: src/gs-content-rating.c:120
msgid "Depictions of bloodshed and the mutilation of body parts"
msgstr "Afbeeldingen van bloedvergieten en het mutileren van lichaamsdelen"

#. TRANSLATORS: content rating description
#: src/gs-content-rating.c:123
msgid "No sexual violence"
msgstr "Geen seksueel geweld"

#. TRANSLATORS: content rating description
#: src/gs-content-rating.c:126
msgid "Rape or other violent sexual behavior"
msgstr "Verkrachting of ander gewelddadig seksueel gedrag"

#. TRANSLATORS: content rating description
#: src/gs-content-rating.c:129
msgid "No references to alcohol"
msgstr "Geen verwijzingen naar alcohol"

#. TRANSLATORS: content rating description
#: src/gs-content-rating.c:132
msgid "References to alcoholic beverages"
msgstr "Verwijzingen naar alcoholische dranken"

#. TRANSLATORS: content rating description
#: src/gs-content-rating.c:135
msgid "Use of alcoholic beverages"
msgstr "Gebruik van alcoholische dranken"

#. TRANSLATORS: content rating description
#: src/gs-content-rating.c:138
msgid "No references to illicit drugs"
msgstr "Geen verwijzingen naar illegale drugs"

#. TRANSLATORS: content rating description
#: src/gs-content-rating.c:141
msgid "References to illicit drugs"
msgstr "Verwijzingen naar illegale drugs"

#. TRANSLATORS: content rating description
#: src/gs-content-rating.c:144
msgid "Use of illicit drugs"
msgstr "Gebruik van illegale drugs"

#. TRANSLATORS: content rating description
#: src/gs-content-rating.c:147
msgid "References to tobacco products"
msgstr "Verwijzingen naar tabaksproducten"

#. TRANSLATORS: content rating description
#: src/gs-content-rating.c:150
msgid "Use of tobacco products"
msgstr "Gebruik van tabaksproducten"

#. TRANSLATORS: content rating description
#: src/gs-content-rating.c:153
msgid "No nudity of any sort"
msgstr "Geen enkel naakt"

#. TRANSLATORS: content rating description
#: src/gs-content-rating.c:156
msgid "Brief artistic nudity"
msgstr "Beknopt artistiek naakt"

#. TRANSLATORS: content rating description
#: src/gs-content-rating.c:159
msgid "Prolonged nudity"
msgstr "Langdurig naakt"

#. TRANSLATORS: content rating description
#: src/gs-content-rating.c:162
msgid "No references or depictions of sexual nature"
msgstr "Geen seksuele verwijzingen of afbeeldingen"

#. TRANSLATORS: content rating description
#: src/gs-content-rating.c:165
msgid "Provocative references or depictions"
msgstr "Provocerende verwijzingen of afbeeldingen"

#. TRANSLATORS: content rating description
#: src/gs-content-rating.c:168
msgid "Sexual references or depictions"
msgstr "Seksuele verwijzingen of afbeeldingen"

#. TRANSLATORS: content rating description
#: src/gs-content-rating.c:171
msgid "Graphic sexual behavior"
msgstr "Grafisch seksueel gedrag"

#. TRANSLATORS: content rating description
#: src/gs-content-rating.c:174
msgid "No profanity of any kind"
msgstr "Geen enkele godslastering"

#. TRANSLATORS: content rating description
#: src/gs-content-rating.c:177
msgid "Mild or infrequent use of profanity"
msgstr "Mild of niet veelvuldig gebruik van godslastering"

#. TRANSLATORS: content rating description
#: src/gs-content-rating.c:180
msgid "Moderate use of profanity"
msgstr "Matig gebruik van godslastering"

#. TRANSLATORS: content rating description
#: src/gs-content-rating.c:183
msgid "Strong or frequent use of profanity"
msgstr "Sterk of veelvuldig gebruik van godslastering"

#. TRANSLATORS: content rating description
#: src/gs-content-rating.c:186
msgid "No inappropriate humor"
msgstr "Geen ongepaste humor"

#. TRANSLATORS: content rating description
#: src/gs-content-rating.c:189
msgid "Slapstick humor"
msgstr "Slapstick-humor"

#. TRANSLATORS: content rating description
#: src/gs-content-rating.c:192
msgid "Vulgar or bathroom humor"
msgstr "Vulgaire of platte humor"

#. TRANSLATORS: content rating description
#: src/gs-content-rating.c:195
msgid "Mature or sexual humor"
msgstr "Volwassen of seksuele humor"

#. TRANSLATORS: content rating description
#: src/gs-content-rating.c:198
msgid "No discriminatory language of any kind"
msgstr "Geen enkel discriminerend woordgebruik"

#. TRANSLATORS: content rating description
#: src/gs-content-rating.c:201
msgid "Negativity towards a specific group of people"
msgstr "Negativiteit in de richting van een specifieke groep mensen"

#. TRANSLATORS: content rating description
#: src/gs-content-rating.c:204
msgid "Discrimination designed to cause emotional harm"
msgstr "Discriminatie met de bedoeling emotionele schade te berokkenen"

#. TRANSLATORS: content rating description
#: src/gs-content-rating.c:207
msgid "Explicit discrimination based on gender, sexuality, race or religion"
msgstr ""
"Expliciete discriminatie op grond van geslacht, seksuele geaardheid, ras of "
"religie"

#. TRANSLATORS: content rating description
#: src/gs-content-rating.c:210
msgid "No advertising of any kind"
msgstr "Zonder enige reclame"

#. TRANSLATORS: content rating description
#: src/gs-content-rating.c:213
msgid "Product placement"
msgstr "Sluikreclame"

#. TRANSLATORS: content rating description
#: src/gs-content-rating.c:216
msgid "Explicit references to specific brands or trademarked products"
msgstr ""
"Expliciete verwijzingen naar bepaalde merken of producten met handelsmerk"

#. TRANSLATORS: content rating description
#: src/gs-content-rating.c:219
msgid "Players are encouraged to purchase specific real-world items"
msgstr "Spelers worden aangemoedigd om bepaalde echte artikelen te kopen"

#. TRANSLATORS: content rating description
#: src/gs-content-rating.c:222
msgid "No gambling of any kind"
msgstr "Zonder gokken"

#. TRANSLATORS: content rating description
#: src/gs-content-rating.c:225
msgid "Gambling on random events using tokens or credits"
msgstr "Gokken op willekeurige gebeurtenissen met behulp van tokens of credits"

#. TRANSLATORS: content rating description
#: src/gs-content-rating.c:228
msgid "Gambling using “play” money"
msgstr "Gokken met ‘speel’geld"

#. TRANSLATORS: content rating description
#: src/gs-content-rating.c:231
msgid "Gambling using real money"
msgstr "Gokken met echt geld"

#. TRANSLATORS: content rating description
#: src/gs-content-rating.c:234
msgid "No ability to spend money"
msgstr "Geen mogelijkheid om echt geld uit te geven"

#. TRANSLATORS: content rating description
#: src/gs-content-rating.c:237
msgid "Ability to spend real money in-game"
msgstr "Mogelijk om in het spel echt geld uit te geven"

#. TRANSLATORS: content rating description
#: src/gs-content-rating.c:240
msgid "No way to chat with other players"
msgstr "Niet mogelijk om met andere spelers te chatten"

#. TRANSLATORS: content rating description
#: src/gs-content-rating.c:243
msgid "Player-to-player game interactions without chat functionality"
msgstr "Spelinteractie tussen spelers zonder gespreksfunctionaliteit"

#. TRANSLATORS: content rating description
#: src/gs-content-rating.c:246
msgid "Player-to-player preset interactions without chat functionality"
msgstr ""
"Vooraf ingestelde interactie tussen spelers zonder gespreksfunctionaliteit"

#. TRANSLATORS: content rating description
#: src/gs-content-rating.c:249
msgid "Uncontrolled chat functionality between players"
msgstr "Niet-gecontroleerde gespreksfunctionaliteit tussen spelers"

#. TRANSLATORS: content rating description
#: src/gs-content-rating.c:252
msgid "No way to talk with other players"
msgstr "Geen manier om met andere spelers te praten"

#. TRANSLATORS: content rating description
#: src/gs-content-rating.c:255
msgid "Uncontrolled audio or video chat functionality between players"
msgstr ""
"Niet-gecontroleerde audio- of videogespreksfunctionaliteit tussen spelers"

#. TRANSLATORS: content rating description
#: src/gs-content-rating.c:258
msgid "No sharing of social network usernames or email addresses"
msgstr "Sociaal netwerk-gebruikersnamen en e-mailadressen worden niet gedeeld"

#. TRANSLATORS: content rating description
#: src/gs-content-rating.c:261
msgid "Sharing social network usernames or email addresses"
msgstr "Deelt sociaal netwerk-gebruikersnamen of e-mailadressen"

#. TRANSLATORS: content rating description
#: src/gs-content-rating.c:264
msgid "No sharing of user information with 3rd parties"
msgstr "Gebruikersinformatie worden niet gedeeld met derden"

#. TRANSLATORS: content rating description
#: src/gs-content-rating.c:267
msgid "Sharing user information with 3rd parties"
msgstr "Deelt gebruikersinformatie met derden"

#. TRANSLATORS: content rating description
#: src/gs-content-rating.c:270
msgid "No sharing of physical location to other users"
msgstr "Fysieke locatie wordt niet gedeeld met andere gebruikers"

#. TRANSLATORS: content rating description
#: src/gs-content-rating.c:273
msgid "Sharing physical location to other users"
msgstr "Deelt fysieke locatie met andere gebruikers"

#. TRANSLATORS: this is a what we use in notifications if the app's name is unknown
#: src/gs-dbus-helper.c:294
msgid "An application"
msgstr "Een toepassing"

#. TRANSLATORS: this is a notification displayed when an app needs additional MIME types.
#: src/gs-dbus-helper.c:300
#, c-format
msgid "%s is requesting additional file format support."
msgstr "%s vraagt om extra bestandsformaatondersteuning."

#. TRANSLATORS: notification title
#: src/gs-dbus-helper.c:302
msgid "Additional MIME Types Required"
msgstr "Aanvullende MIME-types vereist"

#. TRANSLATORS: this is a notification displayed when an app needs additional fonts.
#: src/gs-dbus-helper.c:306
#, c-format
msgid "%s is requesting additional fonts."
msgstr "%s vraagt om extra lettertypes."

#. TRANSLATORS: notification title
#: src/gs-dbus-helper.c:308
msgid "Additional Fonts Required"
msgstr "Extra lettertypes vereist"

#. TRANSLATORS: this is a notification displayed when an app needs additional codecs.
#: src/gs-dbus-helper.c:312
#, c-format
msgid "%s is requesting additional multimedia codecs."
msgstr "%s vraagt om extra multimedia-codecs."

#. TRANSLATORS: notification title
#: src/gs-dbus-helper.c:314
msgid "Additional Multimedia Codecs Required"
msgstr "Extra multimedia-codecs vereist"

#. TRANSLATORS: this is a notification displayed when an app needs additional printer drivers.
#: src/gs-dbus-helper.c:318
#, c-format
msgid "%s is requesting additional printer drivers."
msgstr "%s vraagt om extra printerstuurprogramma's."

#. TRANSLATORS: notification title
#: src/gs-dbus-helper.c:320
msgid "Additional Printer Drivers Required"
msgstr "Extra printerstuurprogramma's vereist"

#. TRANSLATORS: this is a notification displayed when an app wants to install additional packages.
#: src/gs-dbus-helper.c:324
#, c-format
msgid "%s is requesting additional packages."
msgstr "%s vraagt om extra pakketten."

#. TRANSLATORS: notification title
#: src/gs-dbus-helper.c:326
msgid "Additional Packages Required"
msgstr "Extra pakketten vereist"

#. TRANSLATORS: this is a button that launches gnome-software
#: src/gs-dbus-helper.c:335
msgid "Find in Software"
msgstr "Zoeken in Software"

#. TRANSLATORS: button text in the header when an application
#. * can be installed
#. TRANSLATORS: button text in the header when firmware
#. * can be live-installed
#: src/gs-details-page.c:279 src/gs-details-page.c:309
#: src/gs-details-page.ui:206 src/gs-upgrade-banner.ui:146
msgid "_Install"
msgstr "_Installeren"

#. TRANSLATORS: button text in the header when an application
#. * can be live-updated
#: src/gs-details-page.c:314
msgid "_Update"
msgstr "_Bijwerken"

#. TRANSLATORS: this is a button that allows the apps to
#. * be installed.
#. * The ellipsis indicates that further steps are required,
#. * e.g. enabling software sources or the like
#: src/gs-details-page.c:327
msgid "_Install…"
msgstr "_Installeren…"

#. TRANSLATORS: button text in the header when an application can be erased
#: src/gs-details-page.c:374 src/gs-details-page.ui:242
msgid "_Remove"
msgstr "_Verwijderen"

#: src/gs-details-page.c:435 src/gs-sources-dialog.c:513
msgid "Removing…"
msgstr "Wordt verwijderd…"

#. TRANSLATORS: this is the warning box
#: src/gs-details-page.c:745
msgid ""
"This application can only be used when there is an active internet "
"connection."
msgstr ""
"Deze toepassing kan alleen gebruikt worden met een actieve "
"internetverbinding."

#. TRANSLATORS: this is where the version is not known
#: src/gs-details-page.c:880
msgctxt "version"
msgid "Unknown"
msgstr "Onbekend"

#. TRANSLATORS: this is where the updated date is not known
#: src/gs-details-page.c:914
msgctxt "updated"
msgid "Never"
msgstr "Nooit"

#. TRANSLATORS: this is where we don't know the origin of the
#. * application
#: src/gs-details-page.c:958
msgctxt "origin"
msgid "Unknown"
msgstr "Onbekend"

#. TRANSLATORS: we need a remote server to process
#: src/gs-details-page.c:1362
msgid "You need internet access to write a review"
msgstr "U heeft internettoegang nodig om een beoordeling te schrijven"

#: src/gs-details-page.c:1491
#, c-format
msgid "Unable to find “%s”"
msgstr "‘%s’ niet gevonden"

#. TRANSLATORS: see the wikipedia page
#: src/gs-details-page.c:2071
msgid "Public domain"
msgstr "Publiek domein"

#. TRANSLATORS: see GNU page
#: src/gs-details-page.c:2087 src/gs-details-page.ui:1395
msgid "Free Software"
msgstr "Vrije Software"

#. TRANSLATORS: for the free software popover
#: src/gs-details-page.c:2144
msgid "Users are bound by the following license:"
msgid_plural "Users are bound by the following licenses:"
msgstr[0] "Gebruikers zijn gebonden aan de volgende licentie:"
msgstr[1] "Gebruikers zijn gebonden aan de volgende licenties:"

#: src/gs-details-page.c:2160 src/gs-details-page.ui:1504
msgid "More information"
msgstr "Meer informatie"

#: src/gs-details-page.ui:7
msgid "Details page"
msgstr "Pagina met informatie"

#. Translators: A label for a button to execute the selected application.
#: src/gs-details-page.ui:228
msgid "_Launch"
msgstr "_Starten"

#. Translators: A label for a button to add a shortcut to the selected application.
#: src/gs-details-page.ui:358
msgid "_Add shortcut"
msgstr "Sneltoets _toevoegen"

#. Translators: A label for a button to remove a shortcut to the selected application.
#: src/gs-details-page.ui:373
msgid "Re_move shortcut"
msgstr "Sneltoets _verwijderen"

#: src/gs-details-page.ui:468
msgid "No screenshot provided"
msgstr "Geen schermafdruk beschikbaar"

#: src/gs-details-page.ui:504
msgid "Software Source Included"
msgstr "Inclusief softwarebron"

#: src/gs-details-page.ui:505
msgid ""
"This application includes a software source which provides updates, as well "
"as access to other software."
msgstr ""
"Deze toepassing bevat een softwarebron die naast updates ook toegang biedt "
"tot andere software."

#: src/gs-details-page.ui:518
msgid "No Software Source Included"
msgstr "Geen softwarebron inbegrepen"

#: src/gs-details-page.ui:519
msgid ""
"This application does not include a software source. It will not be updated "
"with new versions."
msgstr ""
"Deze toepassing bevat geen softwarebron. Hij zal niet worden bijgewerkt met "
"nieuwe versies."

#: src/gs-details-page.ui:533
msgid ""
"This software is already provided by your distribution and should not be "
"replaced."
msgstr ""
"Deze software wordt al door uw distributie aangeboden en hoeft niet "
"vervangen te worden."

#. Translators: a repository file used for installing software has been discovered.
#: src/gs-details-page.ui:546
msgid "Software Source Identified"
msgstr "Softwarebron geïdentificeerd"

#: src/gs-details-page.ui:547
msgid ""
"Adding this software source will give you access to additional software and "
"upgrades."
msgstr ""
"Door het toevoegen van deze softwarebron krijgt u toegang tot extra software "
"en upgrades."

#: src/gs-details-page.ui:548
msgid "Only use software sources that you trust."
msgstr "Gebruik alleen softwarebronnen die u vertrouwt."

#: src/gs-details-page.ui:564
msgid "_Website"
msgstr "_Website"

#: src/gs-details-page.ui:579
msgid "_Donate"
msgstr "_Doneren"

#: src/gs-details-page.ui:713
msgid "Localized in your Language"
msgstr "Vertaald in uw taal"

#: src/gs-details-page.ui:725
msgid "Documentation"
msgstr "Documentatie"

# Ik weet niet wat hier met Release bedoeld wordt. Ik laat het maar even onvertaald.
#: src/gs-details-page.ui:737
msgid "Release Activity"
msgstr "Uitgave-activiteit"

#: src/gs-details-page.ui:749
msgid "System Integration"
msgstr "Systeemintegratie"

#: src/gs-details-page.ui:761
msgid "Sandboxed"
msgstr "In een zandbak"

#: src/gs-details-page.ui:786 src/gs-sources-dialog.ui:359
msgid "Version"
msgstr "Versie"

#: src/gs-details-page.ui:823
msgid "Age Rating"
msgstr "Leeftijdsbeoordeling"

#: src/gs-details-page.ui:861
msgid "Updated"
msgstr "Bijgewerkt"

#: src/gs-details-page.ui:896
msgid "Category"
msgstr "Categorie"

#: src/gs-details-page.ui:934
msgid "Installed Size"
msgstr "Grootte na installatie"

#: src/gs-details-page.ui:967
msgid "Download Size"
msgstr "Downloadgrootte"

#: src/gs-details-page.ui:1033
msgid "Developer"
msgstr "Ontwikkelaar"

#: src/gs-details-page.ui:1067
msgid "License"
msgstr "Licentie"

#. This refers to the license of the application
#: src/gs-details-page.ui:1087
msgid "Free"
msgstr "Vrij"

# Ik heb toch maar gekozen voor Bedrijfseigen i.p.v. proriëtair. - Hannie
# ‘Proprietary’ is het tegenovergestelde van ‘free’ en is dus een synoniem van ‘nonfree’; in dit geval is het het meest logisch om in het Nederlands te kiezen voor ‘niet-vrij’. Niet-vrije software hoeft niet door een bedrijf ontwikkeld te zijn. - Justin
#. This refers to the license of the application
#: src/gs-details-page.ui:1104
msgid "Proprietary"
msgstr "Niet-vrij"

#. This refers to the license of the application
#. TRANSLATORS: this is when a user doesn't specify a name
#: src/gs-details-page.ui:1121 src/gs-review-row.c:71
msgid "Unknown"
msgstr "Onbekend"

#. TRANSLATORS: This is the header dividing the normal
#. * applications and the addons
#. TRANSLATORS: this is the menu spec main category for Add-ons
#: src/gs-details-page.ui:1175 src/gs-installed-page.c:487
#: plugins/core/gs-desktop-common.c:331
msgid "Add-ons"
msgstr "Add-ons"

#: src/gs-details-page.ui:1188
msgid "Selected add-ons will be installed with the application."
msgstr "Geselecteerde add-ons zullen met de toepassing worden geïnstalleerd."

#. Translators: Header of the section with other users' opinions about the app.
#: src/gs-details-page.ui:1231
msgid "Reviews"
msgstr "Beoordelingen"

#. Translators: Button opening a dialog where the users can write and publish their opinions about the apps.
#: src/gs-details-page.ui:1247
msgid "_Write a Review"
msgstr "Een beoordeling _schrijven"

#. Translators: Button to return more application-submitted reviews.
#: src/gs-details-page.ui:1269
msgid "_Show More"
msgstr "_Meer weergeven"

#: src/gs-details-page.ui:1412
msgid ""
"This means that the software can be freely run, copied, distributed, studied "
"and modified."
msgstr ""
"Dit betekent dat de software vrij kan worden gebruikt, gekopieerd, "
"verspreid, bestudeerd en gewijzigd."

#: src/gs-details-page.ui:1471
msgid "Proprietary Software"
msgstr "Niet-vrije software"

#: src/gs-details-page.ui:1488
msgid ""
"This means that the software is owned by an individual or a company. There "
"are often restrictions on its use and its source code cannot usually be "
"accessed."
msgstr ""
"Dit betekent dat de software eigendom is van een individu of bedrijf. Vaak "
"zijn er beperkingen met betrekking tot het gebruik ervan en er is meestal "
"geen toegang tot de broncode."

#: src/gs-details-page.ui:1533
msgid "Unknown Software License"
msgstr "Onbekende softwarelicentie"

#: src/gs-details-page.ui:1550
msgid "The license terms of this software are unknown."
msgstr "De licentievoorwaarden van deze software zijn niet bekend."

#: src/gs-details-page.ui:1577
msgid "The application was rated this way because it features:"
msgstr "De beoordeling van deze toepassing is gebaseerd op:"

#: src/gs-details-page.ui:1603
msgid "No details were available for this rating."
msgstr "Er zijn geen details beschikbaar voor deze beoordeling."

#: src/gs-editor.c:361
msgid "CSS validated OK!"
msgstr "CSS-validatie: in orde!"

#. TRANSLATORS: error dialog title
#: src/gs-editor.c:564
msgid "Failed to load file"
msgstr "Laden van bestand mislukt"

#. TRANSLATORS: window title
#: src/gs-editor.c:598 src/gs-editor.c:874
msgid "Unsaved changes"
msgstr "Niet opgeslagen wijzigingen"

#: src/gs-editor.c:600
msgid "The application list is already loaded."
msgstr "De toepassingslijst is al geladen."

#. TRANSLATORS: button text
#: src/gs-editor.c:604
msgid "Merge documents"
msgstr "Documenten samenvoegen"

#. TRANSLATORS: button text
#: src/gs-editor.c:608 src/gs-editor.c:879
msgid "Throw away changes"
msgstr "Wijzigingen verwerpen"

#. import the new file
#: src/gs-editor.c:620 src/gs-editor.c:652
msgid "Open AppStream File"
msgstr "AppStream-bestand openen"

#: src/gs-editor.c:624
msgid "_Open"
msgstr "_Openen"

#: src/gs-editor.c:656
msgid "_Save"
msgstr "_Opslaan"

#. TRANSLATORS: error dialog title
#: src/gs-editor.c:676
msgid "Failed to save file"
msgstr "Opslaan van bestand mislukt"

#. TRANSLATORS, the %s is the app name, e.g. 'Inkscape'
#: src/gs-editor.c:751
#, c-format
msgid "%s banner design deleted."
msgstr "%s-bannerontwerp verwijderd."

#. TRANSLATORS, this is a notification
#: src/gs-editor.c:754
msgid "Banner design deleted."
msgstr "Bannerontwerp verwijderd."

#: src/gs-editor.c:876
msgid "The application list has unsaved changes."
msgstr "De toepassingslijst heeft niet opgeslagen wijzigingen."

#. TRANSLATORS: show the program version
#: src/gs-editor.c:1111
msgid "Use verbose logging"
msgstr "Gedetailleerd logboek gebruiken"

#. TRANSLATORS: program name, an application to add and remove software repositories
#: src/gs-editor.c:1119
msgid "GNOME Software Banner Designer"
msgstr "Gnome Software-banner-ontwerper"

#: src/gs-editor.ui:63 src/gs-editor.ui:77
msgid "No Designs"
msgstr "Geen ontwerpen"

#: src/gs-editor.ui:163
msgid "Error message here"
msgstr "Foutbericht hier"

#: src/gs-editor.ui:250
msgid "App ID"
msgstr "App-ID"

<<<<<<< HEAD
#: src/gs-editor.ui:296
msgid "Name"
msgstr "Naam"

=======
>>>>>>> 35e6ebde
#: src/gs-editor.ui:341 src/gs-review-dialog.ui:142
msgid "Summary"
msgstr "Samenvatting"

#: src/gs-editor.ui:382
msgid "Editor’s Pick"
msgstr "Keuze van de redactie"

#. This check button controls whether the application’s banner appears in the “Featured” category
#: src/gs-editor.ui:397
msgid "Category Featured"
<<<<<<< HEAD
msgstr "Categorie Aanbevolen"
=======
msgstr "Aanbevolen in categorie"
>>>>>>> 35e6ebde

#. button in the info bar
#: src/gs-editor.ui:471
msgid "Undo"
msgstr "Ongedaan maken"

<<<<<<< HEAD
#: src/gs-editor.ui:524 src/org.gnome.Software.Editor.desktop.in:3
msgid "Banner Designer"
msgstr "Banner-ontwerper"

=======
>>>>>>> 35e6ebde
#: src/gs-editor.ui:547
msgid "New Banner"
msgstr "Nieuwe banner"

#: src/gs-editor.ui:615
msgid "Import from file"
msgstr "Importeren uit bestand"

#: src/gs-editor.ui:629
msgid "Export to file"
msgstr "Exporteren naar bestand"

#: src/gs-editor.ui:643
msgid "Delete Design"
msgstr "Ontwerp verwijderen"

#: src/gs-editor.ui:670
msgid "Featured App"
msgstr "Aanbevolen toepassing"

#: src/gs-editor.ui:684
msgid "OS Upgrade"
msgstr "OS-opwaardering"

#. TRANSLATORS: separator for a list of items
#: src/gs-extras-page.c:145
msgid " and "
msgstr " en "

#. TRANSLATORS: separator for a list of items
#: src/gs-extras-page.c:148
msgid ", "
msgstr ", "

#. TRANSLATORS: Application window title for fonts installation.
#. %s will be replaced by name of the script we're searching for.
#: src/gs-extras-page.c:174
#, c-format
msgid "Available fonts for the %s script"
msgid_plural "Available fonts for the %s scripts"
msgstr[0] "Beschikbare lettertypes voor het %s-script"
msgstr[1] "Beschikbare lettertypes voor de %s-scripts"

#. TRANSLATORS: Application window title for codec installation.
#. %s will be replaced by actual codec name(s)
#: src/gs-extras-page.c:182
#, c-format
msgid "Available software for %s"
msgid_plural "Available software for %s"
msgstr[0] "Beschikbare software voor %s"
msgstr[1] "Beschikbare software voor %s"

#: src/gs-extras-page.c:224
msgid "Unable to Find Requested Software"
msgstr "Gevraagde software kon niet gevonden worden"

#. TRANSLATORS: This string is used for codecs that weren't found
#: src/gs-extras-page.c:322
#, c-format
msgid "%s not found"
msgstr "%s niet gevonden"

#. TRANSLATORS: hyperlink title
#: src/gs-extras-page.c:326
msgid "on the website"
msgstr "op de website"

#. TRANSLATORS: this is when we know about an application or
#. * addon, but it can't be listed for some reason
#: src/gs-extras-page.c:333
#, c-format
msgid "No applications are available that provide the file %s."
msgstr "Geen toepassingen beschikbaar die het bestand %s aanbieden."

# Ik vraag mij af waar het woord "op" vandaan moet komen (op %s).
# Van de entry die hier 2 boven staat - Justin
#. TRANSLATORS: first %s is the codec name, and second %s is a
#. * hyperlink with the "on the website" text
#: src/gs-extras-page.c:337 src/gs-extras-page.c:348 src/gs-extras-page.c:359
#, c-format
msgid ""
"Information about %s, as well as options for how to get missing applications "
"might be found %s."
msgstr ""
"Informatie over %s en opties voor het verkrijgen van ontbrekende "
"toepassingen kunnen mogelijk gevonden worden %s."

#. TRANSLATORS: this is when we know about an application or
#. * addon, but it can't be listed for some reason
#: src/gs-extras-page.c:344 src/gs-extras-page.c:366
#, c-format
msgid "No applications are available for %s support."
msgstr "Geen toepassingen beschikbaar die %s ondersteunen."

#. TRANSLATORS: this is when we know about an application or
#. * addon, but it can't be listed for some reason
#: src/gs-extras-page.c:355
#, c-format
msgid "%s is not available."
msgstr "%s is niet beschikbaar."

#. TRANSLATORS: first %s is the codec name, and second %s is a
#. * hyperlink with the "on the website" text
#: src/gs-extras-page.c:370
#, c-format
msgid ""
"Information about %s, as well as options for how to get an application that "
"can support this format might be found %s."
msgstr ""
"Informatie over %s en opties voor het verkrijgen van een toepassing die dit "
"formaat ondersteunt kunnen mogelijk gevonden worden %s."

#. TRANSLATORS: this is when we know about an application or
#. * addon, but it can't be listed for some reason
#: src/gs-extras-page.c:377
#, c-format
msgid "No fonts are available for the %s script support."
msgstr ""
"Er zijn geen lettertypes beschikbaar voor ondersteuning van het %s-script."

#. TRANSLATORS: first %s is the codec name, and second %s is a
#. * hyperlink with the "on the website" text
#: src/gs-extras-page.c:381
#, c-format
msgid ""
"Information about %s, as well as options for how to get additional fonts "
"might be found %s."
msgstr ""
"Informatie over %s en opties voor het verkrijgen van extra lettertypes "
"kunnen mogelijk gevonden worden %s."

#. TRANSLATORS: this is when we know about an application or
#. * addon, but it can't be listed for some reason
<<<<<<< HEAD
#: src/gs-extras-page.c:388 lib/gs-plugin-loader.c:1417
=======
#: src/gs-extras-page.c:388 lib/gs-plugin-loader.c:1425
>>>>>>> 35e6ebde
#, c-format
msgid "No addon codecs are available for the %s format."
msgstr "Geen addon codecs beschikbaar voor het formaat %s."

#. TRANSLATORS: first %s is the codec name, and second %s is a
#. * hyperlink with the "on the website" text
#: src/gs-extras-page.c:392
#, c-format
msgid ""
"Information about %s, as well as options for how to get a codec that can "
"play this format might be found %s."
msgstr ""
"Informatie over %s en opties voor het verkrijgen van een codec die dit "
"formaat kan afspelen kunnen mogelijk gevonden worden %s."

#. TRANSLATORS: this is when we know about an application or
#. * addon, but it can't be listed for some reason
#: src/gs-extras-page.c:399
#, c-format
msgid "No Plasma resources are available for %s support."
msgstr "Geen Plasma-bronnen beschikbaar die %s ondersteunen."

#. TRANSLATORS: first %s is the codec name, and second %s is a
#. * hyperlink with the "on the website" text
#: src/gs-extras-page.c:403
#, c-format
msgid ""
"Information about %s, as well as options for how to get additional Plasma "
"resources might be found %s."
msgstr ""
"Informatie over %s en opties voor het verkrijgen van extra Plasma-bronnen "
"kunnen gevonden worden %s."

#. TRANSLATORS: this is when we know about an application or
#. * addon, but it can't be listed for some reason
#: src/gs-extras-page.c:410
#, c-format
msgid "No printer drivers are available for %s."
msgstr "Geen printerstuurprogramma's beschikbaar voor %s."

#. TRANSLATORS: first %s is the codec name, and second %s is a
#. * hyperlink with the "on the website" text
#: src/gs-extras-page.c:414
#, c-format
msgid ""
"Information about %s, as well as options for how to get a driver that "
"supports this printer might be found %s."
msgstr ""
"Informatie over %s en opties voor het verkrijgen van een stuurprogramma dat "
"deze printer ondersteunt kunnen gevonden worden %s."

#. TRANSLATORS: hyperlink title
#: src/gs-extras-page.c:459
msgid "this website"
msgstr "deze website"

#. TRANSLATORS: no codecs were found. First %s will be replaced by actual codec name(s), second %s is a link titled "this website"
#: src/gs-extras-page.c:463
#, c-format
msgid ""
"Unfortunately, the %s you were searching for could not be found. Please see "
"%s for more information."
msgid_plural ""
"Unfortunately, the %s you were searching for could not be found. Please see "
"%s for more information."
msgstr[0] ""
"De %s waar u naar zocht kon niet gevonden worden. Zie %s voor meer "
"informatie."
msgstr[1] ""
"De %s waar u naar zocht konden niet gevonden worden. Zie %s voor meer "
"informatie."

#: src/gs-extras-page.c:535 src/gs-extras-page.c:591 src/gs-extras-page.c:630
msgid "Failed to find any search results"
msgstr "Geen zoekresultaten gevonden"

#: src/gs-extras-page.c:824
#, c-format
msgid "%s file format"
msgstr "%s bestandsformaat"

#: src/gs-extras-page.ui:7
msgid "Codecs page"
msgstr "Codecs-pagina"

#: src/gs-first-run-dialog.ui:7 src/gs-first-run-dialog.ui:16
msgid "Welcome"
msgstr "Welkom"

#: src/gs-first-run-dialog.ui:50
msgid "Welcome to Software"
msgstr "Welkom bij Software"

#: src/gs-first-run-dialog.ui:66
msgid ""
"Software lets you install all the software you need, all from one place. See "
"our recommendations, browse the categories, or search for the applications "
"you want."
msgstr ""
"Met Software kunt u vanaf één plek alle software installeren die u nodig "
"heeft. Bekijk onze aanbevelingen, doorzoek de categorieën of zoek naar de "
"gewenste toepassingen."

#: src/gs-first-run-dialog.ui:85
msgid "_Let’s Go Shopping"
msgstr "_Laten we winkelen"

#. TRANSLATORS: Here are 2 strings the same as in gtk/gtkbox.c
#. in GTK+ project. Please use the same translation.
#: src/gs-hiding-box.c:381
msgid "Spacing"
msgstr "Spatiëring"

#: src/gs-hiding-box.c:382
msgid "The amount of space between children"
msgstr "De hoeveelheid ruimte tussen kinderen"

#. TRANSLATORS: this is the status in the history UI,
#. * where we are showing the application was removed
#: src/gs-history-dialog.c:82
msgctxt "app status"
msgid "Removed"
msgstr "Verwijderd"

#. TRANSLATORS: this is the status in the history UI,
#. * where we are showing the application was installed
#: src/gs-history-dialog.c:88
msgctxt "app status"
msgid "Installed"
msgstr "Geïnstalleerd"

#. TRANSLATORS: this is the status in the history UI,
#. * where we are showing the application was updated
#: src/gs-history-dialog.c:94
msgctxt "app status"
msgid "Updated"
msgstr "Bijgewerkt"

#. TRANSLATORS: this is the status in the history UI,
#. * where we are showing that something happened to the
#. * application but we don't know what
#: src/gs-history-dialog.c:100
msgctxt "app status"
msgid "Unknown"
msgstr "Onbekend"

#: src/gs-history-dialog.ui:6
msgid "History"
msgstr "Geschiedenis"

#. TRANSLATORS: This is the header dividing the normal
#. * applications and the system ones
#: src/gs-installed-page.c:483
msgid "System Applications"
msgstr "Systeemtoepassingen"

#: src/gs-installed-page.c:617
msgid "Click on items to select them"
msgstr "Klik op items om ze te selecteren"

#: src/gs-installed-page.c:823
msgid "Select"
msgstr "Selecteren"

#: src/gs-installed-page.ui:7
msgid "Installed page"
msgstr "Geïnstalleerd-pagina"

#: src/gs-installed-page.ui:65
msgid "_Add to Folder…"
msgstr "_Toevoegen aan map…"

#: src/gs-installed-page.ui:73
msgid "_Move to Folder…"
msgstr "Ver_plaatsen naar map…"

#: src/gs-installed-page.ui:81
msgid "_Remove from Folder"
msgstr "_Verwijderen uit map"

#. TRANSLATORS: initial start
#: src/gs-loading-page.c:74
msgid "Software catalog is being downloaded"
msgstr "De softwarecatalogus wordt gedownload"

#. TRANSLATORS: initial start
#: src/gs-loading-page.c:78
msgid "Software catalog is being loaded"
msgstr "De softwarecatalogus wordt geladen"

#: src/gs-loading-page.ui:7
msgid "Loading page"
msgstr "Laden-pagina"

#: src/gs-loading-page.ui:53
msgid "Starting up…"
msgstr "Starten…"

#: src/gs-menus.ui:7
msgid "_Software Sources"
msgstr "_Softwarebronnen"

#: src/gs-menus.ui:14
msgid "_About"
msgstr "_Info"

#: src/gs-menus.ui:18
msgid "_Quit"
msgstr "_Afsluiten"

# Moet dit niet ‘pagina modereren’ zijn?
#: src/gs-moderate-page.ui:7
msgid "Moderate page"
msgstr "Modereren-pagina"

#: src/gs-moderate-page.ui:87
msgid "There are no reviews to moderate"
msgstr "Er zijn geen beoordelingen om te modereren"

#. add button
#: src/gs-overview-page.c:317
msgid "More…"
msgstr "Meer…"

#. TRANSLATORS: this is a heading for audio applications which
#. * have been featured ('recommended') by the distribution
#: src/gs-overview-page.c:483
msgid "Recommended Audio & Video Applications"
msgstr "Aanbevolen audio- en videotoepassingen"

#. TRANSLATORS: this is a heading for games which have been
#. * featured ('recommended') by the distribution
#: src/gs-overview-page.c:488
msgid "Recommended Games"
msgstr "Aanbevolen spelletjes"

#. TRANSLATORS: this is a heading for graphics applications
#. * which have been featured ('recommended') by the distribution
#: src/gs-overview-page.c:493
msgid "Recommended Graphics Applications"
msgstr "Aanbevolen grafische toepassingen"

#. TRANSLATORS: this is a heading for office applications which
#. * have been featured ('recommended') by the distribution
#: src/gs-overview-page.c:498
msgid "Recommended Productivity Applications"
msgstr "Aanbevolen productiviteitstoepassingen"

#. TRANSLATORS: this is the proprietary info bar
#: src/gs-overview-page.c:841
msgid ""
"Provides access to additional software, including web browsers and games."
msgstr "Geeft toegang tot extra software, waaronder webbrowsers en spelletjes."

#. TRANSLATORS: this is the proprietary info bar
#: src/gs-overview-page.c:845
msgid "Proprietary software has restrictions on use and access to source code."
msgstr ""
"Niet-vrije software heeft beperkingen met betrekking tot gebruik en toegang "
"tot de broncode."

#. TRANSLATORS: this is the clickable
#. * link on the proprietary info bar
#: src/gs-overview-page.c:852 src/gs-sources-dialog.c:267
msgid "Find out more…"
msgstr "Meer te weten komen…"

#. TRANSLATORS: button to turn on proprietary software sources
#: src/gs-overview-page.c:887
msgid "Enable"
msgstr "Inschakelen"

#: src/gs-overview-page.ui:7
msgid "Overview page"
msgstr "Overzicht-pagina"

#: src/gs-overview-page.ui:49
msgid "Enable Proprietary Software Sources?"
msgstr "Bronnen met niet-vrije software inschakelen?"

#: src/gs-overview-page.ui:117
msgid "Featured Application"
msgstr "Aanbevolen toepassing"

#: src/gs-overview-page.ui:150
msgid "Categories"
msgstr "Categorieën"

#. Translators: This is a heading for software which has been featured ('picked') by the distribution.
#: src/gs-overview-page.ui:310
msgid "Editor’s Picks"
msgstr "Keuze van de redactie"

#. Translators: This is a heading for software which has been recently released upstream.
#: src/gs-overview-page.ui:348
msgid "Recent Releases"
msgstr "Recente uitgaven"

#: src/gs-overview-page.ui:421
msgid "No Application Data Found"
msgstr "Geen toepassingsgegevens gevonden"

#. TRANSLATORS: this is a prompt message, and '%s' is an
#. * application summary, e.g. 'GNOME Clocks'
#: src/gs-page.c:445
#, c-format
msgid "Are you sure you want to purchase %s?"
msgstr "Weet u zeker dat u %s wilt kopen?"

#. TRANSLATORS: longer dialog text
#: src/gs-page.c:449
#, c-format
msgid "%s will be installed, and you will be charged %s."
msgstr "%s zal geïnstalleerd worden, en u zal %s aangerekend worden."

#. TRANSLATORS: this is button text to purchase the application
#: src/gs-page.c:462
msgid "Purchase"
msgstr "Kopen"

#. TRANSLATORS: this is a prompt message, and
#. * '%s' is an application summary, e.g. 'GNOME Clocks'
#: src/gs-page.c:535
#, c-format
msgid "Prepare %s"
msgstr "%s voorbereiden"

#. TRANSLATORS: this is a prompt message, and '%s' is an
#. * source name, e.g. 'GNOME Nightly'
#: src/gs-page.c:669
#, c-format
msgid "Are you sure you want to remove the %s source?"
msgstr "Weet u zeker dat u %s wilt verwijderen?"

#. TRANSLATORS: longer dialog text
#: src/gs-page.c:673
#, c-format
msgid ""
"All applications from %s will be removed, and you will have to re-install "
"the source to use them again."
msgstr ""
"Alle toepassingen van %s zullen verwijderd worden en u zult de bron opnieuw "
"moeten installeren om ze weer te kunnen gebruiken."

#. TRANSLATORS: this is a prompt message, and '%s' is an
#. * application summary, e.g. 'GNOME Clocks'
#: src/gs-page.c:681
#, c-format
msgid "Are you sure you want to remove %s?"
msgstr "Weet u zeker dat u %s wilt verwijderen?"

#. TRANSLATORS: longer dialog text
#: src/gs-page.c:684
#, c-format
msgid "%s will be removed, and you will have to install it to use it again."
msgstr ""
"%s zal verwijderd worden en u zult het opnieuw moeten installeren om het te "
"gebruiken."

<<<<<<< HEAD
#: lib/gs-plugin-loader.c:1420
=======
#: lib/gs-plugin-loader.c:1428
>>>>>>> 35e6ebde
#, c-format
msgid ""
"Information about %s, as well as options for how to get a codec that can "
"play this format can be found on the website."
msgstr ""
"Informatie over %s, evenals opties voor het verkrijgen van een codec die dit "
"formaat kan afspelen, is te vinden op de website."

#: lib/gs-price.c:111
#, c-format
msgid "A$%.2f"
msgstr "A$%.2f"

#: lib/gs-price.c:113
#, c-format
msgid "C$%.2f"
msgstr "C$%.2f"

#: lib/gs-price.c:115
#, c-format
msgid "CN¥%.2f"
msgstr "CN¥%.2f"

#: lib/gs-price.c:117
#, c-format
msgid "€%.2f"
msgstr "€%.2f"

#: lib/gs-price.c:119
#, c-format
msgid "£%.2f"
msgstr "£%.2f"

#: lib/gs-price.c:121
#, c-format
msgid "¥%.2f"
msgstr "¥%.2f"

#: lib/gs-price.c:123
#, c-format
msgid "NZ$%.2f"
msgstr "NZ$%.2f"

#: lib/gs-price.c:125
#, c-format
msgid "₽%.2f"
msgstr "₽%.2f"

#: lib/gs-price.c:127
#, c-format
msgid "US$%.2f"
msgstr "US$%.2f"

#: lib/gs-price.c:129
#, c-format
msgid "%s %f"
msgstr "%s %f"

#. TRANSLATORS: This is a text displayed during a distro upgrade. %s
#. will be replaced by the name and version of distro, e.g. 'Fedora 23'.
#: src/gs-removal-dialog.c:128
#, c-format
msgid ""
"Some of the currently installed software is not compatible with %s. If you "
"continue, the following will be automatically removed during the upgrade:"
msgstr ""
"Een deel van de momenteel geïnstalleerde software is niet compatibel met %s. "
"Als u doorgaat zal het volgende automatisch worden verwijderd bij het "
"opwaarderen:"

#: src/gs-removal-dialog.ui:27
msgid "Incompatible Software"
msgstr "Incompatibele software"

#: src/gs-removal-dialog.ui:40
msgid "_Continue"
msgstr "_Doorgaan"

#. TRANSLATORS: lighthearted star rating description;
#. *		A really bad application
#: src/gs-review-dialog.c:98
msgid "Hate it"
msgstr "Ik haat het"

#. TRANSLATORS: lighthearted star rating description;
#. *		Not a great application
#: src/gs-review-dialog.c:102
msgid "Don’t like it"
msgstr "Vind het niet leuk"

#. TRANSLATORS: lighthearted star rating description;
#. *		A fairly-good application
#: src/gs-review-dialog.c:106
msgid "It’s OK"
msgstr "Het is oké"

#. TRANSLATORS: lighthearted star rating description;
#. *		A good application
#: src/gs-review-dialog.c:110
msgid "Like it"
msgstr "Vind het leuk"

#. TRANSLATORS: lighthearted star rating description;
#. *		A really awesome application
#: src/gs-review-dialog.c:114
msgid "Love it"
msgstr "Ik hou ervan"

#. TRANSLATORS: the review can't just be copied and pasted
#: src/gs-review-dialog.c:136
msgid "Please take more time writing the review"
msgstr "Gelieve de tijd te nemen voor het schrijven van de beoordeling"

#. TRANSLATORS: the review is not acceptable
#: src/gs-review-dialog.c:140
msgid "Please choose a star rating"
msgstr "Kies één of meer sterren voor de beoordeling"

#. TRANSLATORS: the review is not acceptable
#: src/gs-review-dialog.c:144
msgid "The summary is too short"
msgstr "De samenvatting is te kort"

#. TRANSLATORS: the review is not acceptable
#: src/gs-review-dialog.c:148
msgid "The summary is too long"
msgstr "De samenvatting is te lang"

#. TRANSLATORS: the review is not acceptable
#: src/gs-review-dialog.c:152
msgid "The description is too short"
msgstr "De beschrijving is te kort"

#. TRANSLATORS: the review is not acceptable
#: src/gs-review-dialog.c:156
msgid "The description is too long"
msgstr "De beschrijving is te lang"

#. Translators: Title of the dialog box where the users can write and publish their opinions about the apps.
#: src/gs-review-dialog.ui:11
msgid "Post Review"
msgstr "Beoordeling plaatsen"

#. Translators: A button to publish the user's opinion about the app.
#: src/gs-review-dialog.ui:35
msgid "_Post"
msgstr "_Plaatsen"

#: src/gs-review-dialog.ui:85
msgid "Rating"
msgstr "Beoordeling"

#: src/gs-review-dialog.ui:158
msgid ""
"Give a short summary of your review, for example: “Great app, would "
"recommend”."
msgstr ""
"Geef een korte samenvatting van uw beoordeling, bijvoorbeeld: “Geweldige "
"app, aan te bevelen”."

#. Translators: This is where the users enter their opinions about the apps.
#: src/gs-review-dialog.ui:199
msgctxt "app review"
msgid "Review"
msgstr "Beoordeling"

#: src/gs-review-dialog.ui:215
msgid "What do you think of the app? Try to give reasons for your views."
msgstr "Wat vindt u van de app? Probeer uw mening nader te verklaren."

#. Translators: A label for the total number of reviews.
#: src/gs-review-histogram.ui:413
msgid "ratings in total"
msgstr "aantal beoordelingen"

#. TRANSLATORS: we explain what the action is going to do
#: src/gs-review-row.c:234
msgid "You can report reviews for abusive, rude, or discriminatory behavior."
msgstr ""
"U kunt beoordelingen rapporteren vanwege misbruik, onbeleefdheid of "
"discriminatie."

#. TRANSLATORS: we ask the user if they really want to do this
#: src/gs-review-row.c:239
msgid ""
"Once reported, a review will be hidden until it has been checked by an "
"administrator."
msgstr ""
"Als een beoordeling is gerapporteerd zal zij worden verborgen totdat het "
"door een beheerder is gecontroleerd."

#. TRANSLATORS: window title when
#. * reporting a user-submitted review
#. * for moderation
#: src/gs-review-row.c:253
msgid "Report Review?"
msgstr "Beoordeling rapporteren?"

#. TRANSLATORS: button text when
#. * sending a review for moderation
#: src/gs-review-row.c:257
msgid "Report"
msgstr "Rapporteren"

#. Translators: Users can express their opinions about other users' opinions about the apps.
#: src/gs-review-row.ui:112
msgid "Was this review useful to you?"
msgstr "Was deze beoordeling nuttig voor u?"

#: src/gs-review-row.ui:134
msgid "Yes"
msgstr "Ja"

#: src/gs-review-row.ui:148
msgid "No"
msgstr "Nee"

#. Translators: Button text for indifference, only used when moderating
#: src/gs-review-row.ui:162
msgid "Meh"
msgstr "Een beetje"

#: src/gs-review-row.ui:196
msgid "Report…"
msgstr "Rapporteren…"

#: src/gs-review-row.ui:211
msgid "Remove…"
msgstr "Verwijderen…"

#. TRANSLATORS: this is when we try to download a screenshot and
#. * we get back 404
#: src/gs-screenshot-image.c:313
msgid "Screenshot not found"
msgstr "Schermafdruk niet gevonden"

#. TRANSLATORS: possibly image file corrupt or not an image
#: src/gs-screenshot-image.c:328
msgid "Failed to load image"
msgstr "Laden van afbeelding mislukt"

#. TRANSLATORS: this is when we request a screenshot size that
#. * the generator did not create or the parser did not add
#: src/gs-screenshot-image.c:461
msgid "Screenshot size not found"
msgstr "Schermafdrukgrootte niet gevonden"

#. TRANSLATORS: this is when we try create the cache directory
#. * but we were out of space or permission was denied
#: src/gs-screenshot-image.c:489
msgid "Could not create cache"
msgstr "Cache kon niet worden aangemaakt"

#. TRANSLATORS: this is when we try to download a screenshot
#. * that was not a valid URL
#: src/gs-screenshot-image.c:550
msgid "Screenshot not valid"
msgstr "Schermafdruk ongeldig"

#. TRANSLATORS: this is when networking is not available
#: src/gs-screenshot-image.c:565
msgid "Screenshot not available"
msgstr "Schermafdruk niet beschikbaar"

#: src/gs-screenshot-image.c:618
msgid "Screenshot"
msgstr "Schermafdruk"

#. TRANSLATORS: this is when there are too many search results
#. * to show in in the search page
#: src/gs-search-page.c:155
#, c-format
msgid "%u more match"
msgid_plural "%u more matches"
msgstr[0] "nog %u resultaat"
msgstr[1] "nog %u resultaten"

#: src/gs-search-page.ui:7
msgid "Search page"
msgstr "Zoek-pagina"

#: src/gs-search-page.ui:54
msgid "No Application Found"
msgstr "Geen toepassing gevonden"

#. TRANSLATORS: this is part of the in-app notification,
#. * where the %s is the truncated hostname, e.g.
#. * 'alt.fedoraproject.org'
#. TRANSLATORS: this is part of the in-app notification,
#. * where the %s is the origin id, e.g. 'fedora'
#. TRANSLATORS: this is part of the in-app notification,
#. * where the %s is a multi-word localised app name
#. * e.g. 'Getting things GNOME!"
<<<<<<< HEAD
#: src/gs-shell.c:806 src/gs-shell.c:811 src/gs-shell.c:826 src/gs-shell.c:830
=======
#: src/gs-shell.c:832 src/gs-shell.c:837 src/gs-shell.c:852 src/gs-shell.c:856
>>>>>>> 35e6ebde
#, c-format
msgid "“%s”"
msgstr "‘%s’"

#. TRANSLATORS: failure text for the in-app notification,
#. * where the %s is the source (e.g. "alt.fedoraproject.org")
<<<<<<< HEAD
#: src/gs-shell.c:858
=======
#: src/gs-shell.c:884
>>>>>>> 35e6ebde
#, c-format
msgid "Unable to download firmware updates from %s"
msgstr "Downloaden van firmware-updates van %s mislukt"

#. TRANSLATORS: failure text for the in-app notification,
#. * where the %s is the source (e.g. "alt.fedoraproject.org")
<<<<<<< HEAD
#: src/gs-shell.c:864
=======
#: src/gs-shell.c:890
>>>>>>> 35e6ebde
#, c-format
msgid "Unable to download updates from %s"
msgstr "Downloaden van updates van %s mislukt"

#. TRANSLATORS: failure text for the in-app notification
<<<<<<< HEAD
#: src/gs-shell.c:871
=======
#: src/gs-shell.c:897
>>>>>>> 35e6ebde
msgid "Unable to download updates"
msgstr "Downloaden van updates %s mislukt"

#. TRANSLATORS: failure text for the in-app notification
<<<<<<< HEAD
#: src/gs-shell.c:876
=======
#: src/gs-shell.c:902
>>>>>>> 35e6ebde
msgid ""
"Unable to download updates: internet access was required but wasn’t available"
msgstr ""
"Downloaden van updates mislukt: internettoegang vereist, maar niet "
"beschikbaar"

#. TRANSLATORS: failure text for the in-app notification,
#. * where the %s is the source (e.g. "alt.fedoraproject.org")
<<<<<<< HEAD
#: src/gs-shell.c:885
=======
#: src/gs-shell.c:911
>>>>>>> 35e6ebde
#, c-format
msgid "Unable to download updates from %s: not enough disk space"
msgstr "Downloaden van updates van %s mislukt: niet genoeg schijfruimte"

#. TRANSLATORS: failure text for the in-app notification
<<<<<<< HEAD
#: src/gs-shell.c:890
=======
#: src/gs-shell.c:916
>>>>>>> 35e6ebde
msgid "Unable to download updates: not enough disk space"
msgstr "Downloaden van updates mislukt: niet genoeg schijfruimte"

#. TRANSLATORS: failure text for the in-app notification
<<<<<<< HEAD
#: src/gs-shell.c:898
=======
#: src/gs-shell.c:924
>>>>>>> 35e6ebde
msgid "Unable to download updates: authentication was required"
msgstr "Downloaden van updates mislukt: authenticatie vereist"

#. TRANSLATORS: failure text for the in-app notification
<<<<<<< HEAD
#: src/gs-shell.c:903
=======
#: src/gs-shell.c:929
>>>>>>> 35e6ebde
msgid "Unable to download updates: authentication was invalid"
msgstr "Downloaden van updates mislukt: authenticatie ongeldig"

#. TRANSLATORS: failure text for the in-app notification
<<<<<<< HEAD
#: src/gs-shell.c:908
=======
#: src/gs-shell.c:934
>>>>>>> 35e6ebde
msgid ""
"Unable to download updates: you do not have permission to install software"
msgstr ""
"Downloaden van updates mislukt: u heeft niet de rechten om software te "
"installeren"

#. TRANSLATORS: failure text for the in-app notification
<<<<<<< HEAD
#: src/gs-shell.c:915
=======
#: src/gs-shell.c:941
>>>>>>> 35e6ebde
msgid "Unable to get list of updates"
msgstr "Verkrijgen van lijst met updates mislukt"

#. TRANSLATORS: failure text for the in-app notification,
#. * where the first %s is the application name (e.g. "GIMP") and
#. * the second %s is the origin, e.g. "Fedora Project [fedoraproject.org]"
<<<<<<< HEAD
#: src/gs-shell.c:961
=======
#: src/gs-shell.c:987
>>>>>>> 35e6ebde
#, c-format
msgid "Unable to install %s as download failed from %s"
msgstr ""
"Installeren van %s niet mogelijk omdat het downloaden van %s is mislukt"

#. TRANSLATORS: failure text for the in-app notification,
#. * where the %s is the application name (e.g. "GIMP")
<<<<<<< HEAD
#: src/gs-shell.c:967
=======
#: src/gs-shell.c:993
>>>>>>> 35e6ebde
#, c-format
msgid "Unable to install %s as download failed"
msgstr "Installeren van %s niet mogelijk omdat het downloaden is mislukt"

#. TRANSLATORS: failure text for the in-app notification,
#. * where the first %s is the application name (e.g. "GIMP")
#. * and the second %s is the name of the runtime, e.g.
#. * "GNOME SDK [flatpak.gnome.org]"
<<<<<<< HEAD
#: src/gs-shell.c:979
=======
#: src/gs-shell.c:1005
>>>>>>> 35e6ebde
#, c-format
msgid "Unable to install %s as runtime %s not available"
msgstr "Installeren van %s niet mogelijk omdat runtime %s niet beschikbaar is"

#. TRANSLATORS: failure text for the in-app notification,
#. * where the %s is the application name (e.g. "GIMP")
<<<<<<< HEAD
#: src/gs-shell.c:985
=======
#: src/gs-shell.c:1011
>>>>>>> 35e6ebde
#, c-format
msgid "Unable to install %s as not supported"
msgstr "Installeren van %s niet mogelijk omdat het niet wordt ondersteund"

#. TRANSLATORS: failure text for the in-app notification
<<<<<<< HEAD
#: src/gs-shell.c:992
=======
#: src/gs-shell.c:1018
>>>>>>> 35e6ebde
msgid "Unable to install: internet access was required but wasn’t available"
msgstr "Installeren mislukt: internettoegang vereist, maar niet beschikbaar"

#. TRANSLATORS: failure text for the in-app notification
<<<<<<< HEAD
#: src/gs-shell.c:998
=======
#: src/gs-shell.c:1024
>>>>>>> 35e6ebde
msgid "Unable to install: the application has an invalid format"
msgstr "Installeren mislukt: de toepassing heeft een ongeldig formaat"

#. TRANSLATORS: failure text for the in-app notification,
#. * where the %s is the application name (e.g. "GIMP")
<<<<<<< HEAD
#: src/gs-shell.c:1003
=======
#: src/gs-shell.c:1029
>>>>>>> 35e6ebde
#, c-format
msgid "Unable to install %s: not enough disk space"
msgstr "Installeren van %s mislukt: niet genoeg schijfruimte"

#. TRANSLATORS: failure text for the in-app notification
<<<<<<< HEAD
#: src/gs-shell.c:1011
=======
#: src/gs-shell.c:1037
>>>>>>> 35e6ebde
#, c-format
msgid "Unable to install %s: authentication was required"
msgstr "Installeren van %s mislukt: authenticatie vereist"

#. TRANSLATORS: failure text for the in-app notification,
#. * where the %s is the application name (e.g. "GIMP")
<<<<<<< HEAD
#: src/gs-shell.c:1018
=======
#: src/gs-shell.c:1044
>>>>>>> 35e6ebde
#, c-format
msgid "Unable to install %s: authentication was invalid"
msgstr "Installeren van %s mislukt: authenticatie ongeldig"

#. TRANSLATORS: failure text for the in-app notification,
#. * where the %s is the application name (e.g. "GIMP")
<<<<<<< HEAD
#: src/gs-shell.c:1025
=======
#: src/gs-shell.c:1051
>>>>>>> 35e6ebde
#, c-format
msgid "Unable to install %s: you do not have permission to install software"
msgstr ""
"Installeren van %s mislukt: u heeft niet de rechten om software te "
"installeren"

#. TRANSLATORS: failure text for the in-app notification,
#. * the %s is the name of the authentication service,
#. * e.g. "Ubuntu One"
<<<<<<< HEAD
#: src/gs-shell.c:1038
=======
#: src/gs-shell.c:1064
>>>>>>> 35e6ebde
#, c-format
msgid "Your %s account has been suspended."
msgstr "Het aanmaken van uw %s-account is nog niet rond."

#. TRANSLATORS: failure text for the in-app notification
<<<<<<< HEAD
#: src/gs-shell.c:1042
=======
#: src/gs-shell.c:1068
>>>>>>> 35e6ebde
msgid "It is not possible to install software until this has been resolved."
msgstr "Het installeren van software is niet mogelijk totdat dit is opgelost."

#. TRANSLATORS: failure text for the in-app notification,
#. * where the %s is the clickable link (e.g.
#. * "http://example.com/what-did-i-do-wrong/")
<<<<<<< HEAD
#: src/gs-shell.c:1053
=======
#: src/gs-shell.c:1079
>>>>>>> 35e6ebde
#, c-format
msgid "For more information, visit %s."
msgstr "Voor meer informatie, ga naar %s."

#. TRANSLATORS: failure text for the in-app notification,
#. * where the %s is the application name (e.g. "Dell XPS 13")
<<<<<<< HEAD
#: src/gs-shell.c:1062
=======
#: src/gs-shell.c:1088
>>>>>>> 35e6ebde
#, c-format
msgid "Unable to install %s: AC power is required"
msgstr "Installeren van %s mislukt: wisselstroomvermogen vereist"

#. TRANSLATORS: failure text for the in-app notification,
#. * where the %s is the application name (e.g. "GIMP")
<<<<<<< HEAD
#: src/gs-shell.c:1071
=======
#: src/gs-shell.c:1097
>>>>>>> 35e6ebde
#, c-format
msgid "Unable to install %s"
msgstr "Installeren van %s mislukt"

#. TRANSLATORS: failure text for the in-app notification,
#. * where the first %s is the app name (e.g. "GIMP") and
#. * the second %s is the origin, e.g. "Fedora" or
#. * "Fedora Project [fedoraproject.org]"
<<<<<<< HEAD
#: src/gs-shell.c:1117
=======
#: src/gs-shell.c:1143
>>>>>>> 35e6ebde
#, c-format
msgid "Unable to update %s from %s"
msgstr "%s bijwerken van %s mislukt"

#. TRANSLATORS: failure text for the in-app notification,
#. * where the %s is the application name (e.g. "GIMP")
<<<<<<< HEAD
#: src/gs-shell.c:1123
=======
#: src/gs-shell.c:1149
>>>>>>> 35e6ebde
#, c-format
msgid "Unable to update %s as download failed"
msgstr "Bijwerken van %s niet mogelijk omdat het downloaden is mislukt"

#. TRANSLATORS: failure text for the in-app notification
<<<<<<< HEAD
#: src/gs-shell.c:1129
=======
#: src/gs-shell.c:1155
>>>>>>> 35e6ebde
msgid "Unable to update: internet access was required but wasn’t available"
msgstr "Bijwerken mislukt: internettoegang vereist, maar niet beschikbaar"

#. TRANSLATORS: failure text for the in-app notification,
#. * where the %s is the application name (e.g. "GIMP")
<<<<<<< HEAD
#: src/gs-shell.c:1137
=======
#: src/gs-shell.c:1163
>>>>>>> 35e6ebde
#, c-format
msgid "Unable to update %s: not enough disk space"
msgstr "Bijwerken van %s mislukt: niet genoeg schijfruimte"

#. TRANSLATORS: failure text for the in-app notification,
#. * where the %s is the application name (e.g. "GIMP")
<<<<<<< HEAD
#: src/gs-shell.c:1146
=======
#: src/gs-shell.c:1172
>>>>>>> 35e6ebde
#, c-format
msgid "Unable to update %s: authentication was required"
msgstr "Bijwerken van %s mislukt: authenticatie vereist"

#. TRANSLATORS: failure text for the in-app notification,
#. * where the %s is the application name (e.g. "GIMP")
<<<<<<< HEAD
#: src/gs-shell.c:1153
=======
#: src/gs-shell.c:1179
>>>>>>> 35e6ebde
#, c-format
msgid "Unable to update %s: authentication was invalid"
msgstr "Bijwerken van %s mislukt: authenticatie ongeldig"

#. TRANSLATORS: failure text for the in-app notification,
#. * where the %s is the application name (e.g. "GIMP")
<<<<<<< HEAD
#: src/gs-shell.c:1160
=======
#: src/gs-shell.c:1186
>>>>>>> 35e6ebde
#, c-format
msgid "Unable to update %s: you do not have permission to update software"
msgstr ""
"Bijwerken van %s mislukt: u heeft niet de rechten om software te installeren"

#. TRANSLATORS: failure text for the in-app notification,
#. * where the %s is the application name (e.g. "Dell XPS 13")
<<<<<<< HEAD
#: src/gs-shell.c:1168
=======
#: src/gs-shell.c:1194
>>>>>>> 35e6ebde
#, c-format
msgid "Unable to update %s: AC power is required"
msgstr "Bijwerken van %s mislukt: wisselstroomvermogen vereist"

#. TRANSLATORS: failure text for the in-app notification,
#. * where the %s is the application name (e.g. "GIMP")
<<<<<<< HEAD
#: src/gs-shell.c:1177
=======
#: src/gs-shell.c:1203
>>>>>>> 35e6ebde
#, c-format
msgid "Unable to update %s"
msgstr "Bijwerken van %s mislukt"

#. TRANSLATORS: failure text for the in-app notification,
#. * where the first %s is the distro name (e.g. "Fedora 25") and
#. * the second %s is the origin, e.g. "Fedora Project [fedoraproject.org]"
<<<<<<< HEAD
#: src/gs-shell.c:1222
=======
#: src/gs-shell.c:1248
>>>>>>> 35e6ebde
#, c-format
msgid "Unable to upgrade to %s from %s"
msgstr "%s opwaarderen van %s mislukt"

#. TRANSLATORS: failure text for the in-app notification,
#. * where the %s is the app name (e.g. "GIMP")
<<<<<<< HEAD
#: src/gs-shell.c:1227
=======
#: src/gs-shell.c:1253
>>>>>>> 35e6ebde
#, c-format
msgid "Unable to upgrade to %s as download failed"
msgstr "Opwaarderen naar %s niet mogelijk omdat het downloaden is mislukt"

#. TRANSLATORS: failure text for the in-app notification
<<<<<<< HEAD
#: src/gs-shell.c:1234
=======
#: src/gs-shell.c:1260
>>>>>>> 35e6ebde
msgid "Unable to upgrade: internet access was required but wasn’t available"
msgstr "Opwaarderen mislukt: internettoegang vereist, maar niet beschikbaar"

#. TRANSLATORS: failure text for the in-app notification,
#. * where the %s is the distro name (e.g. "Fedora 25")
<<<<<<< HEAD
#: src/gs-shell.c:1242
=======
#: src/gs-shell.c:1268
>>>>>>> 35e6ebde
#, c-format
msgid "Unable to upgrade to %s: not enough disk space"
msgstr "Opwaarderen naar %s mislukt: niet genoeg schijfruimte"

#. TRANSLATORS: failure text for the in-app notification,
#. * where the %s is the distro name (e.g. "Fedora 25")
<<<<<<< HEAD
#: src/gs-shell.c:1251
=======
#: src/gs-shell.c:1277
>>>>>>> 35e6ebde
#, c-format
msgid "Unable to upgrade to %s: authentication was required"
msgstr "Opwaarderen naar %s mislukt: authenticatie vereist"

#. TRANSLATORS: failure text for the in-app notification,
#. * where the %s is the distro name (e.g. "Fedora 25")
<<<<<<< HEAD
#: src/gs-shell.c:1258
=======
#: src/gs-shell.c:1284
>>>>>>> 35e6ebde
#, c-format
msgid "Unable to upgrade to %s: authentication was invalid"
msgstr "Opwaarderen naar %s mislukt: authenticatie ongeldig"

#. TRANSLATORS: failure text for the in-app notification,
#. * where the %s is the distro name (e.g. "Fedora 25")
<<<<<<< HEAD
#: src/gs-shell.c:1265
=======
#: src/gs-shell.c:1291
>>>>>>> 35e6ebde
#, c-format
msgid "Unable to upgrade to %s: you do not have permission to upgrade"
msgstr ""
"Opwaarderen naar %s mislukt: u heeft niet de rechten om software te "
"installeren"

#. TRANSLATORS: failure text for the in-app notification,
#. * where the %s is the distro name (e.g. "Fedora 25")
<<<<<<< HEAD
#: src/gs-shell.c:1272
=======
#: src/gs-shell.c:1298
>>>>>>> 35e6ebde
#, c-format
msgid "Unable to upgrade to %s: AC power is required"
msgstr "Opwaarderen naar %s mislukt: wisselstroomvermogen vereist"

#. TRANSLATORS: failure text for the in-app notification,
#. * where the %s is the distro name (e.g. "Fedora 25")
<<<<<<< HEAD
#: src/gs-shell.c:1281
=======
#: src/gs-shell.c:1307
>>>>>>> 35e6ebde
#, c-format
msgid "Unable to upgrade to %s"
msgstr "Opwaarderen naar %s mislukt"

#. TRANSLATORS: failure text for the in-app notification,
#. * where the %s is the application name (e.g. "GIMP")
<<<<<<< HEAD
#: src/gs-shell.c:1323
=======
#: src/gs-shell.c:1349
>>>>>>> 35e6ebde
#, c-format
msgid "Unable to remove %s: authentication was required"
msgstr "Verwijderen van %s mislukt: authenticatie vereist"

#. TRANSLATORS: failure text for the in-app notification,
#. * where the %s is the application name (e.g. "GIMP")
<<<<<<< HEAD
#: src/gs-shell.c:1329
=======
#: src/gs-shell.c:1355
>>>>>>> 35e6ebde
#, c-format
msgid "Unable to remove %s: authentication was invalid"
msgstr "Verwijderen van %s mislukt: authenticatie ongeldig"

#. TRANSLATORS: failure text for the in-app notification,
#. * where the %s is the application name (e.g. "GIMP")
<<<<<<< HEAD
#: src/gs-shell.c:1335
=======
#: src/gs-shell.c:1361
>>>>>>> 35e6ebde
#, c-format
msgid "Unable to remove %s: you do not have permission to remove software"
msgstr ""
"Verwijderen van %s mislukt: u heeft niet de rechten om software te "
"installeren"

#. TRANSLATORS: failure text for the in-app notification,
#. * where the %s is the application name (e.g. "GIMP")
<<<<<<< HEAD
#: src/gs-shell.c:1342
=======
#: src/gs-shell.c:1368
>>>>>>> 35e6ebde
#, c-format
msgid "Unable to remove %s: AC power is required"
msgstr "Verwijderen van %s mislukt: wisselstroomvermogen vereist"

#. TRANSLATORS: failure text for the in-app notification,
#. * where the %s is the application name (e.g. "GIMP")
<<<<<<< HEAD
#: src/gs-shell.c:1351
=======
#: src/gs-shell.c:1377
>>>>>>> 35e6ebde
#, c-format
msgid "Unable to remove %s"
msgstr "Verwijderen van %s mislukt"

#. TRANSLATORS: failure text for the in-app notification,
#. * where the first %s is the application name (e.g. "GIMP")
#. * and the second %s is the name of the runtime, e.g.
#. * "GNOME SDK [flatpak.gnome.org]"
<<<<<<< HEAD
#: src/gs-shell.c:1397
=======
#: src/gs-shell.c:1423
>>>>>>> 35e6ebde
#, c-format
msgid "Unable to launch %s: %s is not installed"
msgstr "Starten van %s mislukt: %s is niet geïnstalleerd"

#. TRANSLATORS: failure text for the in-app notification
<<<<<<< HEAD
#: src/gs-shell.c:1404 src/gs-shell.c:1452 src/gs-shell.c:1500
=======
#: src/gs-shell.c:1430 src/gs-shell.c:1478 src/gs-shell.c:1526
>>>>>>> 35e6ebde
msgid "Not enough disk space — free up some space and try again"
msgstr ""
"Er is niet genoeg opslagruimte — maak wat ruimte vrij en probeer het opnieuw"

#. TRANSLATORS: we failed to get a proper error code
<<<<<<< HEAD
#: src/gs-shell.c:1412 src/gs-shell.c:1460 src/gs-shell.c:1527
=======
#: src/gs-shell.c:1438 src/gs-shell.c:1486 src/gs-shell.c:1553
>>>>>>> 35e6ebde
msgid "Sorry, something went wrong"
msgstr "Helaas, er ging iets mis"

#. TRANSLATORS: failure text for the in-app notification
<<<<<<< HEAD
#: src/gs-shell.c:1447
=======
#: src/gs-shell.c:1473
>>>>>>> 35e6ebde
msgid "Failed to install file: authentication failed"
msgstr "Installeren van bestand mislukt: authenticatie mislukt"

#. TRANSLATORS: failure text for the in-app notification,
#. * the %s is the origin, e.g. "Fedora" or
#. * "Fedora Project [fedoraproject.org]"
<<<<<<< HEAD
#: src/gs-shell.c:1494
=======
#: src/gs-shell.c:1520
>>>>>>> 35e6ebde
#, c-format
msgid "Unable to contact %s"
msgstr "Contact opnemen met %s mislukt"

#. TRANSLATORS: failure text for the in-app notification,
#. * where the %s is the application name (e.g. "GIMP")
<<<<<<< HEAD
#: src/gs-shell.c:1509
=======
#: src/gs-shell.c:1535
>>>>>>> 35e6ebde
#, c-format
msgid "%s needs to be restarted to use new plugins."
msgstr "%s moet opnieuw opgestart worden om nieuwe plug-ins te gebruiken."

#. TRANSLATORS: failure text for the in-app notification
<<<<<<< HEAD
#: src/gs-shell.c:1514
=======
#: src/gs-shell.c:1540
>>>>>>> 35e6ebde
msgid "This application needs to be restarted to use new plugins."
msgstr ""
"Deze toepassing moet opnieuw opgestart worden om nieuwe plug-ins te "
"gebruiken."

#. TRANSLATORS: need to be connected to the AC power
<<<<<<< HEAD
#: src/gs-shell.c:1521
=======
#: src/gs-shell.c:1547
>>>>>>> 35e6ebde
msgid "AC power is required"
msgstr "Wisselstroomvermogen vereist"

# Geen toepassingen of add-ons vanuit deze softwarebron geïnstelleerd, echter misschien is er andere geïnstalleerde software wel uit deze bron afkomstig (https://bugzilla.gnome.org/show_bug.cgi?id=726819)
#. TRANSLATORS: This string describes a software source that
#. has no software installed from it.
#: src/gs-sources-dialog.c:98
msgid "No applications or addons installed; other software might still be"
msgstr ""
"Geen toepassingen of add-ons geïnstalleerd; andere software misschien nog wel"

#. TRANSLATORS: This string is used to construct the 'X applications
#. installed' sentence, describing a software source.
#: src/gs-sources-dialog.c:103
#, c-format
msgid "%u application installed"
msgid_plural "%u applications installed"
msgstr[0] "%u toepassing geïnstalleerd"
msgstr[1] "%u toepassingen geïnstalleerd"

#. TRANSLATORS: This string is used to construct the 'X add-ons
#. installed' sentence, describing a software source.
#: src/gs-sources-dialog.c:110
#, c-format
msgid "%u add-on installed"
msgid_plural "%u add-ons installed"
msgstr[0] "%u add-on geïnstalleerd"
msgstr[1] "%u add-ons geïnstalleerd"

#. TRANSLATORS: This string is used to construct the 'X applications
#. and y add-ons installed' sentence, describing a software source.
#. The correct form here depends on the number of applications.
#: src/gs-sources-dialog.c:118
#, c-format
msgid "%u application"
msgid_plural "%u applications"
msgstr[0] "%u toepassing"
msgstr[1] "%u toepassingen"

#. TRANSLATORS: This string is used to construct the 'X applications
#. and y add-ons installed' sentence, describing a software source.
#. The correct form here depends on the number of add-ons.
#: src/gs-sources-dialog.c:124
#, c-format
msgid "%u add-on"
msgid_plural "%u add-ons"
msgstr[0] "%u add-on"
msgstr[1] "%u add-ons"

#. TRANSLATORS: This string is used to construct the 'X applications
#. and y add-ons installed' sentence, describing a software source.
#. The correct form here depends on the total number of
#. applications and add-ons.
#: src/gs-sources-dialog.c:131
#, c-format
msgid "%s and %s installed"
msgid_plural "%s and %s installed"
msgstr[0] "%s en %s geïnstalleerd"
msgstr[1] "%s en %s geïnstalleerd"

#. TRANSLATORS: nonfree software
#: src/gs-sources-dialog.c:257
msgid "Typically has restrictions on use and access to source code."
msgstr ""
"Heeft doorgaans beperkingen met betrekking tot gebruik en toegang tot de "
"broncode."

#. TRANSLATORS: list header
#: src/gs-sources-dialog.c:278
msgid "Proprietary Software Sources"
msgstr "Bronnen met niet-vrije software"

#: src/gs-sources-dialog.c:498 src/gs-sources-dialog.ui:487
msgid "Remove Source"
msgstr "Bron verwijderen"

#. TRANSLATORS: this is the fallback text we use if we can't
#. figure out the name of the operating system
#: src/gs-sources-dialog.c:584
msgid "the operating system"
msgstr "het besturingssysteem"

#. TRANSLATORS: This is the text displayed in the Software Sources
#. dialog when no OS-provided software sources are enabled. %s gets
#. replaced by the name of the actual distro, e.g. Fedora.
#: src/gs-sources-dialog.c:677
#, c-format
msgid ""
"Software sources can be downloaded from the internet. They give you access "
"to additional software that is not provided by %s."
msgstr ""
"Softwarebronnen kunnen gedownload worden van het internet. Ze geven u "
"toegang tot extra software die niet door %s meegeleverd is."

#: src/gs-sources-dialog.ui:155
msgid "Additional Sources"
msgstr "Extra bronnen"

#: src/gs-sources-dialog.ui:175
msgid ""
"Removing a source will also remove any software you have installed from it."
msgstr ""
"Het verwijderen van een bron zal ook alle software verwijderen die u ervan "
"geïnstalleerd heeft."

#: src/gs-sources-dialog.ui:260
msgid "No software installed from this source"
msgstr "Geen software geïnstalleerd van deze bron"

#: src/gs-sources-dialog.ui:287
msgid "Installed from this Source"
msgstr "Geïnstalleerd van deze bron"

#: src/gs-sources-dialog.ui:333
msgid "Source Details"
msgstr "Brongegevens"

#: src/gs-sources-dialog.ui:390
msgid "Last Checked"
msgstr "Laatst gecontroleerd"

#: src/gs-sources-dialog.ui:407
msgid "Added"
msgstr "Toegevoegd"

#: src/gs-sources-dialog.ui:424
msgid "Website"
msgstr "Website"

#: src/gs-summary-tile.c:75
#, c-format
msgid "%s (Installed)"
msgstr "%s (geïnstalleerd)"

#: src/gs-summary-tile.c:80
#, c-format
msgid "%s (Installing)"
msgstr "%s (wordt geïnstalleerd)"

#: src/gs-summary-tile.c:85
#, c-format
msgid "%s (Removing)"
msgstr "%s (wordt verwijderd)"

#. TRANSLATORS: this is where the packager did not write
#. * a description for the update
#: src/gs-update-dialog.c:129
msgid "No update description available."
msgstr "Geen updatebeschrijving beschikbaar."

#. TRANSLATORS: this is the subtitle of the installed updates dialog window.
#. %s will be replaced by the date when the updates were installed.
#. The date format is defined by the locale's preferred date representation
#. ("%x" in strftime.)
#: src/gs-update-dialog.c:224
#, c-format
msgid "Installed on %s"
msgstr "Geïnstalleerd op %s"

#. TRANSLATORS: this is the title of the installed updates dialog window
#: src/gs-update-dialog.c:244
msgid "Installed Updates"
msgstr "Geïnstalleerde updates"

#. TRANSLATORS: This is the header for package additions during
#. * a system update
#: src/gs-update-dialog.c:419
msgid "Additions"
msgstr "Aanvullingen"

#. TRANSLATORS: This is the header for package removals during
#. * a system update
#: src/gs-update-dialog.c:423
msgid "Removals"
msgstr "Verwijderingen"

#. TRANSLATORS: This is the header for package updates during
#. * a system update
#: src/gs-update-dialog.c:427
msgid "Updates"
msgstr "Updates"

#. TRANSLATORS: This is the header for package downgrades during
#. * a system update
#: src/gs-update-dialog.c:431
msgid "Downgrades"
msgstr "Neerwaarderingen"

#: src/gs-update-dialog.ui:111
msgid "No updates have been installed on this system."
msgstr "Er zijn geen updates geïnstalleerd op dit systeem."

#: src/gs-update-monitor.c:88
msgid "Security Updates Pending"
msgstr "Veiligheidsupdates staan klaar"

#: src/gs-update-monitor.c:89
msgid "It is recommended that you install important updates now"
msgstr "Het wordt aanbevolen om belangrijke updates nu te installeren"

#: src/gs-update-monitor.c:92
msgid "Restart & Install"
msgstr "Herstarten & installeren"

#: src/gs-update-monitor.c:96
msgid "Software Updates Available"
msgstr "Software-updates beschikbaar"

#: src/gs-update-monitor.c:97
msgid "Important OS and application updates are ready to be installed"
msgstr ""
"Belangrijke updates voor OS en toepassingen staan klaar om geïnstalleerd te "
"worden"

#. TRANSLATORS: button text
#: src/gs-update-monitor.c:100 src/gs-updates-page.c:705
msgid "Not Now"
msgstr "Niet nu"

#: src/gs-update-monitor.c:101
msgid "View"
msgstr "Bekijken"

#. TRANSLATORS: this is when the current OS version goes end-of-life
#: src/gs-update-monitor.c:255 src/gs-updates-page.ui:46
msgid "Operating System Updates Unavailable"
msgstr "Updates voor besturingssysteem niet beschikbaar"

#. TRANSLATORS: this is the message dialog for the distro EOL notice
#: src/gs-update-monitor.c:257
msgid "Upgrade to continue receiving security updates."
msgstr "Opwaardeer uw systeem om beveiligingsupdates te ontvangen."

#. TRANSLATORS: this is a distro upgrade, the replacement would be the
#. * distro name, e.g. 'Fedora'
#: src/gs-update-monitor.c:305
#, c-format
msgid "A new version of %s is available to install"
msgstr "Er is een nieuwe versie van %s beschikbaar om te installeren"

#. TRANSLATORS: this is a distro upgrade
#: src/gs-update-monitor.c:309
msgid "Software Upgrade Available"
msgstr "Software-upgrade beschikbaar"

#. TRANSLATORS: title when we offline updates have failed
#: src/gs-update-monitor.c:610
msgid "Software Updates Failed"
msgstr "Software-updates mislukt"

#. TRANSLATORS: message when we offline updates have failed
#: src/gs-update-monitor.c:612
msgid "An important OS update failed to be installed."
msgstr "Installatie van een belangrijke OS-update is mislukt."

#: src/gs-update-monitor.c:613
msgid "Show Details"
msgstr "Gegevens tonen"

#. TRANSLATORS: title when we've done offline updates
#: src/gs-update-monitor.c:635
msgid "Software Update Installed"
msgid_plural "Software Updates Installed"
msgstr[0] "Software-update geïnstalleerd"
msgstr[1] "Software-updates geïnstalleerd"

#. TRANSLATORS: message when we've done offline updates
#: src/gs-update-monitor.c:639
msgid "An important OS update has been installed."
msgid_plural "Important OS updates have been installed."
msgstr[0] "Een belangrijke OS-update is geïnstalleerd."
msgstr[1] "Belangrijke OS-updates zijn geïnstalleerd."

# in de zin van: Bekijk updates (die zijn geïnstalleerd)
# Ik maak er "Bekijken" van als knoptitel - Hannie
#. TRANSLATORS: Button to look at the updates that were installed.
#. * Note that it has nothing to do with the application reviews, the
#. * users can't express their opinions here. In some languages
#. * "Review (evaluate) something" is a different translation than
#. * "Review (browse) something."
#: src/gs-update-monitor.c:650
msgctxt "updates"
msgid "Review"
msgstr "Bekijken"

#. TRANSLATORS: this is when the offline update failed
#: src/gs-update-monitor.c:697
msgid "Failed To Update"
msgstr "Bijwerken mislukt"

#. TRANSLATORS: the user must have updated manually after
#. * the updates were prepared
#: src/gs-update-monitor.c:703
msgid "The system was already up to date."
msgstr "Het systeem was al bijgewerkt."

#. TRANSLATORS: the user aborted the update manually
#: src/gs-update-monitor.c:708
msgid "The update was cancelled."
msgstr "De update is geannuleerd."

#. TRANSLATORS: the package manager needed to download
#. * something with no network available
#: src/gs-update-monitor.c:714
msgid ""
"Internet access was required but wasn’t available. Please make sure that you "
"have internet access and try again."
msgstr ""
"Internettoegang is vereist maar was niet beschikbaar. Zorg ervoor dat u "
"internettoegang heeft en probeer het opnieuw."

#. TRANSLATORS: if the package is not signed correctly
#: src/gs-update-monitor.c:720
msgid ""
"There were security issues with the update. Please consult your software "
"provider for more details."
msgstr ""
"Er zijn veiligheidsproblemen met de update. Gelieve uw softwareleverancier "
"te raadplegen voor meer details."

#. TRANSLATORS: we ran out of disk space
#: src/gs-update-monitor.c:726
msgid ""
"There wasn’t enough disk space. Please free up some space and try again."
msgstr ""
"Er is niet genoeg opslagruimte. Maak wat ruimte vrij en probeer het opnieuw."

#. TRANSLATORS: We didn't handle the error type
#: src/gs-update-monitor.c:731
msgid ""
"We’re sorry: the update failed to install. Please wait for another update "
"and try again. If the problem persists, contact your software provider."
msgstr ""
"Het spijt ons: de update kon niet geïnstalleerd worden. Wacht op een andere "
"update en probeer het dan opnieuw. Als het probleem zich blijft voordoen, "
"neem dan contact op met uw softwareleverancier."

#. TRANSLATORS: Time in 24h format
#: src/gs-updates-page.c:273
msgid "%R"
msgstr "%R"

#. TRANSLATORS: Time in 12h format
#: src/gs-updates-page.c:276
msgid "%l:%M %p"
msgstr "%l:%M %p"

#. TRANSLATORS: This is the word "Yesterday" followed by a
#. time string in 24h format. i.e. "Yesterday, 14:30"
#: src/gs-updates-page.c:282
msgid "Yesterday, %R"
msgstr "Gisteren, %R"

#. TRANSLATORS: This is the word "Yesterday" followed by a
#. time string in 12h format. i.e. "Yesterday, 2:30 PM"
#: src/gs-updates-page.c:286
msgid "Yesterday, %l:%M %p"
msgstr "Gisteren, %l:%M %p"

#: src/gs-updates-page.c:289
msgid "Two days ago"
msgstr "Twee dagen geleden"

#: src/gs-updates-page.c:291
msgid "Three days ago"
msgstr "Drie dagen geleden"

#: src/gs-updates-page.c:293
msgid "Four days ago"
msgstr "Vier dagen geleden"

#: src/gs-updates-page.c:295
msgid "Five days ago"
msgstr "Vijf dagen geleden"

#: src/gs-updates-page.c:297
msgid "Six days ago"
msgstr "Zes dagen geleden"

#: src/gs-updates-page.c:299
msgid "One week ago"
msgstr "Een week geleden"

#: src/gs-updates-page.c:301
msgid "Two weeks ago"
msgstr "Twee weken geleden"

#. TRANSLATORS: This is the date string with: day number, month name, year.
#. i.e. "25 May 2012"
#: src/gs-updates-page.c:305
msgid "%e %B %Y"
msgstr "%e %B %Y"

#. TRANSLATORS: the updates are being downloaded
#: src/gs-updates-page.c:318
msgid "Downloading new updates…"
msgstr "Nieuwe updates worden gedownload…"

#. TRANSLATORS: the update panel is doing *something* vague
#: src/gs-updates-page.c:322
msgid "Looking for new updates…"
msgstr "Zoeken naar nieuwe updates…"

#. TRANSLATORS: the updates panel is starting up
#: src/gs-updates-page.c:361
msgid "Setting up updates…"
msgstr "Instellen van nieuwe updates…"

#. TRANSLATORS: the updates panel is starting up
#: src/gs-updates-page.c:362 src/gs-updates-page.c:369
msgid "(This could take a while)"
msgstr "(Dit kan even duren)"

#. TRANSLATORS: This is the time when we last checked for updates
#: src/gs-updates-page.c:474
#, c-format
msgid "Last checked: %s"
msgstr "Laatst gecontroleerd: %s"

#. TRANSLATORS: we've just live-updated some apps
#: src/gs-updates-page.c:701
msgid "Updates have been installed"
msgstr "De updates zijn geïnstalleerd"

#. TRANSLATORS: the new apps will not be run until we restart
#: src/gs-updates-page.c:703
msgid "A restart is required for them to take effect."
msgstr "Pas na een herstart zullen ze van kracht zijn."

#. TRANSLATORS: button text
#: src/gs-updates-page.c:707
msgid "Restart"
msgstr "Herstarten"

#. TRANSLATORS: This is the header for system firmware that
#. * requires a reboot to apply
#: src/gs-updates-page.c:768
msgid "Integrated Firmware"
msgstr "Geïntegreerde firmware"

#. TRANSLATORS: This is the button for upgrading all
#. * system firmware
#. TRANSLATORS: This is the button for upgrading all
#. * offline updates
#: src/gs-updates-page.c:771 src/gs-updates-page.c:781
msgid "Restart & Update"
msgstr "Herstarten & bijwerken"

#. TRANSLATORS: This is the header for offline OS and offline
#. * app updates that require a reboot to apply
#: src/gs-updates-page.c:778
msgid "Requires Restart"
msgstr "Herstart vereist"

#. TRANSLATORS: This is the header for online runtime and
#. * app updates, typically flatpaks or snaps
#: src/gs-updates-page.c:788
msgid "Application Updates"
msgstr "Toepassingsupdates"

#. TRANSLATORS: This is the button for upgrading all
#. * online-updatable applications
#: src/gs-updates-page.c:791
msgid "Update All"
msgstr "Alles bijwerken"

#. TRANSLATORS: This is the header for device firmware that can
#. * be installed online
#: src/gs-updates-page.c:798
msgid "Device Firmware"
msgstr "Apparaatfirmware"

#. TRANSLATORS: this is an offline update
#: src/gs-updates-page.c:986
msgid "_Restart & Update"
msgstr "_Herstarten & bijwerken"

#. TRANSLATORS: all updates will be installed
#: src/gs-updates-page.c:990
msgid "U_pdate All"
msgstr "Alles _bijwerken"

#. TRANSLATORS:  the first %s is the distro name, e.g. 'Fedora'
#. * and the second %s is the distro version, e.g. '25'
#: src/gs-updates-page.c:1089
#, c-format
msgid "%s %s is no longer supported."
msgstr "%s %s wordt niet meer ondersteund."

#. TRANSLATORS: OS refers to operating system, e.g. Fedora
#: src/gs-updates-page.c:1094
msgid "Your OS is no longer supported."
msgstr "Uw besturingssysteem wordt niet meer ondersteund."

#. TRANSLATORS: EOL distros do not get important updates
#: src/gs-updates-page.c:1099
msgid "This means that it does not receive security updates."
msgstr "Dit betekent dat het geen beveiligingsupdates meer ontvangt."

#. TRANSLATORS: upgrade refers to a major update, e.g. Fedora 25 to 26
#: src/gs-updates-page.c:1103
msgid "It is recommended that you upgrade to a more recent version."
msgstr ""
"Het wordt aanbevolen om uw besturingssysteem bij te werken naar een meer "
"recente versie."

#. TRANSLATORS: this is to explain that downloading updates may cost money
#: src/gs-updates-page.c:1359
msgid "Charges may apply"
msgstr "Er kunnen kosten aan verbonden zijn"

#. TRANSLATORS: we need network
#. * to do the updates check
#: src/gs-updates-page.c:1363
msgid ""
"Checking for updates while using mobile broadband could cause you to incur "
"charges."
msgstr ""
"Er zijn mogelijk kosten aan verbonden wanneer u via mobiele breedband "
"controleert op updates."

#. TRANSLATORS: this is a link to the
#. * control-center network panel
#: src/gs-updates-page.c:1367
msgid "Check Anyway"
msgstr "Toch controleren"

#. TRANSLATORS: can't do updates check
#: src/gs-updates-page.c:1383
msgid "No Network"
msgstr "Geen netwerk"

#. TRANSLATORS: we need network
#. * to do the updates check
#: src/gs-updates-page.c:1387
msgid "Internet access is required to check for updates."
msgstr "Internettoegang is vereist voor het controleren op updates."

#: src/gs-updates-page.c:1792
msgid "Restart & _Install"
msgstr "Herstarten & i_nstalleren"

#: src/gs-updates-page.c:1810
msgid "Check for updates"
msgstr "Controleren op updates"

#: src/gs-updates-page.ui:7
msgid "Updates page"
msgstr "Updates-pagina"

#: src/gs-updates-page.ui:194
msgid "Software is up to date"
msgstr "Software is up-to-date"

#: src/gs-updates-page.ui:245
msgid ""
"Checking for updates when using mobile broadband could cause you to incur "
"charges"
msgstr ""
"Er zijn mogelijk kosten aan verbonden wanneer u via mobiele breedband "
"controleert op updates"

#: src/gs-updates-page.ui:257
msgid "_Check Anyway"
msgstr "Toch _controleren"

#: src/gs-updates-page.ui:300
msgid "Go online to check for updates"
msgstr "Ga online om te controleren op updates"

#: src/gs-updates-page.ui:311
msgid "_Network Settings"
msgstr "_Netwerkinstellingen"

#: src/gs-updates-page.ui:393
msgid "Updates are automatically managed"
msgstr "Updates worden automatisch beheerd"

#. TRANSLATORS: This is the text displayed when a distro
#. * upgrade is available. First %s is the distro name and the
#. * 2nd %s is the version, e.g. "Fedora 23 Now Available"
#: src/gs-upgrade-banner.c:85
#, c-format
msgid "%s %s Now Available"
msgstr "%s %s is nu beschikbaar"

#. TRANSLATORS: This is the text displayed while downloading a
#. * distro upgrade. First %s is the distro name and the 2nd %s
#. * is the version, e.g. "Downloading Fedora 23"
#: src/gs-upgrade-banner.c:95
#, c-format
msgid "Downloading %s %s"
msgstr "%s %s wordt gedownload"

#. TRANSLATORS: This is the text displayed when a distro
#. * upgrade has been downloaded and is ready to be installed.
#. * First %s is the distro name and the 2nd %s is the version,
#. * e.g. "Fedora 23 Ready to be Installed"
#: src/gs-upgrade-banner.c:106
#, c-format
msgid "%s %s Ready to be Installed"
msgstr "%s %s klaar om te worden geïnstalleerd"

#: src/gs-upgrade-banner.ui:32
msgid "A major upgrade, with new features and added polish."
msgstr "Een belangrijke upgrade, met nieuwe functies en toegevoegde extra's."

#: src/gs-upgrade-banner.ui:52
msgid "_Learn More"
msgstr "_Meer informatie"

#: src/gs-upgrade-banner.ui:98
msgid ""
"It is recommended that you back up your data and files before upgrading."
msgstr ""
"Het wordt aanbevolen een reservekopie te maken van uw gegevens en bestanden "
"voordat u opwaardeert."

#: src/gs-upgrade-banner.ui:116
msgid "_Download"
msgstr "_Downloaden"

#: src/org.gnome.Software.desktop.in:4
msgid "Add, remove or update software on this computer"
msgstr "Software op deze computer toevoegen, verwijderen of bijwerken"

#. Translators: Do NOT translate or transliterate this text (this is an icon file name)!
#: src/org.gnome.Software.desktop.in:6
#: src/org.gnome.Software.Editor.desktop.in:6
msgid "org.gnome.Software"
msgstr "org.gnome.Software"

#. Translators: Search terms to find this application. Do NOT translate or localize the semicolons! The list MUST also end with a semicolon!
#: src/org.gnome.Software.desktop.in:12
msgid ""
"Updates;Upgrade;Sources;Repositories;Preferences;Install;Uninstall;Program;"
"Software;App;Store;"
msgstr ""
"Updates;Upgrade;Sources;Bronnen;Repositories;Preferences;Voorkeuren;Install;"
"Installeren;Uninstall;Verwijderen;Program;Programma;Software;App;Toepassing;"
"Applicatie;Store;Winkel;"

#: src/org.gnome.Software.Editor.desktop.in:4
msgid "Design the featured banners for GNOME Software"
msgstr "Ontwerp de banners te zien in Gnome Software"

#. Translators: Search terms to find this application. Do NOT translate or localize the semicolons! The list MUST also end with a semicolon!
#: src/org.gnome.Software.Editor.desktop.in:13
msgid "AppStream;Software;App;"
msgstr "AppStream;Software;App;Toepassing;"

#: plugins/core/gs-desktop-common.c:30
msgctxt "Menu of Audio & Video"
msgid "All"
msgstr "Alles"

#: plugins/core/gs-desktop-common.c:33
msgctxt "Menu of Audio & Video"
msgid "Featured"
msgstr "Aanbevolen"

#: plugins/core/gs-desktop-common.c:36
msgctxt "Menu of Audio & Video"
msgid "Audio Creation & Editing"
msgstr "Audiocreatie en -bewerking"

#: plugins/core/gs-desktop-common.c:42
msgctxt "Menu of Audio & Video"
msgid "Music Players"
msgstr "Muziekspelers"

#: plugins/core/gs-desktop-common.c:51
msgctxt "Menu of Developer Tools"
msgid "All"
msgstr "Alles"

#: plugins/core/gs-desktop-common.c:54
msgctxt "Menu of Developer Tools"
msgid "Featured"
msgstr "Aanbevolen"

#: plugins/core/gs-desktop-common.c:57
msgctxt "Menu of Developer Tools"
msgid "Debuggers"
msgstr "Foutopsporingsprogramma's"

#: plugins/core/gs-desktop-common.c:60
msgctxt "Menu of Developer Tools"
msgid "IDEs"
msgstr "IDE's"

#: plugins/core/gs-desktop-common.c:69
msgctxt "Menu of Education & Science"
msgid "All"
msgstr "Alles"

#: plugins/core/gs-desktop-common.c:73
msgctxt "Menu of Education & Science"
msgid "Featured"
msgstr "Aanbevolen"

#: plugins/core/gs-desktop-common.c:77
msgctxt "Menu of Education & Science"
msgid "Artificial Intelligence"
msgstr "Kunstmatige intelligentie"

#: plugins/core/gs-desktop-common.c:80
msgctxt "Menu of Education & Science"
msgid "Astronomy"
msgstr "Astronomie"

#: plugins/core/gs-desktop-common.c:84
msgctxt "Menu of Education & Science"
msgid "Chemistry"
msgstr "Scheikunde"

#: plugins/core/gs-desktop-common.c:88
msgctxt "Menu of Education & Science"
msgid "Languages"
msgstr "Talen"

#: plugins/core/gs-desktop-common.c:92
msgctxt "Menu of Education & Science"
msgid "Math"
msgstr "Wiskunde"

#: plugins/core/gs-desktop-common.c:99
msgctxt "Menu of Education & Science"
msgid "Robotics"
msgstr "Robotica"

#: plugins/core/gs-desktop-common.c:108
msgctxt "Menu of Games"
msgid "All"
msgstr "Alles"

#: plugins/core/gs-desktop-common.c:111
msgctxt "Menu of Games"
msgid "Featured"
msgstr "Aanbevolen"

#: plugins/core/gs-desktop-common.c:114
msgctxt "Menu of Games"
msgid "Action"
msgstr "Actie"

#: plugins/core/gs-desktop-common.c:117
msgctxt "Menu of Games"
msgid "Adventure"
msgstr "Avontuur"

#: plugins/core/gs-desktop-common.c:120
msgctxt "Menu of Games"
msgid "Arcade"
msgstr "Arcade"

#: plugins/core/gs-desktop-common.c:123
msgctxt "Menu of Games"
msgid "Blocks"
msgstr "Blokken"

#: plugins/core/gs-desktop-common.c:126
msgctxt "Menu of Games"
msgid "Board"
msgstr "Bordspellen"

#: plugins/core/gs-desktop-common.c:129
msgctxt "Menu of Games"
msgid "Card"
msgstr "Kaartspellen"

#: plugins/core/gs-desktop-common.c:132
msgctxt "Menu of Games"
msgid "Emulators"
msgstr "Emulators"

#: plugins/core/gs-desktop-common.c:135
msgctxt "Menu of Games"
msgid "Kids"
msgstr "Kinderen"

#: plugins/core/gs-desktop-common.c:138
msgctxt "Menu of Games"
msgid "Logic"
msgstr "Logica"

#: plugins/core/gs-desktop-common.c:141
msgctxt "Menu of Games"
msgid "Role Playing"
msgstr "Rollenspellen"

#: plugins/core/gs-desktop-common.c:144
msgctxt "Menu of Games"
msgid "Sports"
msgstr "Sport"

#: plugins/core/gs-desktop-common.c:148
msgctxt "Menu of Games"
msgid "Strategy"
msgstr "Strategische spellen"

#: plugins/core/gs-desktop-common.c:156
msgctxt "Menu of Graphics & Photography"
msgid "All"
msgstr "Alles"

#: plugins/core/gs-desktop-common.c:159
msgctxt "Menu of Graphics & Photography"
msgid "Featured"
msgstr "Aanbevolen"

#: plugins/core/gs-desktop-common.c:162
msgctxt "Menu of Graphics & Photography"
msgid "3D Graphics"
msgstr "3D"

#: plugins/core/gs-desktop-common.c:165
msgctxt "Menu of Graphics & Photography"
msgid "Photography"
msgstr "Fotografie"

#: plugins/core/gs-desktop-common.c:168
msgctxt "Menu of Graphics & Photography"
msgid "Scanning"
msgstr "Scannen"

#: plugins/core/gs-desktop-common.c:171
msgctxt "Menu of Graphics & Photography"
msgid "Vector Graphics"
msgstr "Vectorafbeeldingen"

#: plugins/core/gs-desktop-common.c:174
msgctxt "Menu of Graphics & Photography"
msgid "Viewers"
msgstr "Viewers"

#: plugins/core/gs-desktop-common.c:182
msgctxt "Menu of Productivity"
msgid "All"
msgstr "Alles"

#: plugins/core/gs-desktop-common.c:185
msgctxt "Menu of Productivity"
msgid "Featured"
msgstr "Aanbevolen"

#: plugins/core/gs-desktop-common.c:188
msgctxt "Menu of Productivity"
msgid "Calendar"
msgstr "Agenda"

#: plugins/core/gs-desktop-common.c:192
msgctxt "Menu of Productivity"
msgid "Database"
msgstr "Database"

#: plugins/core/gs-desktop-common.c:195
msgctxt "Menu of Productivity"
msgid "Finance"
msgstr "Financiën"

#: plugins/core/gs-desktop-common.c:199
msgctxt "Menu of Productivity"
msgid "Word Processor"
msgstr "Tekstverwerker"

#: plugins/core/gs-desktop-common.c:208
msgctxt "Menu of Add-ons"
msgid "Fonts"
msgstr "Lettertypes"

#: plugins/core/gs-desktop-common.c:211
msgctxt "Menu of Add-ons"
msgid "Codecs"
msgstr "Codecs"

#: plugins/core/gs-desktop-common.c:214
msgctxt "Menu of Add-ons"
msgid "Input Sources"
msgstr "Invoerbronnen"

#: plugins/core/gs-desktop-common.c:217
msgctxt "Menu of Add-ons"
msgid "Language Packs"
msgstr "Taalpakketten"

#: plugins/core/gs-desktop-common.c:220
msgctxt "Menu of Add-ons"
msgid "Shell Extensions"
msgstr "Shell-uitbreidingen"

#: plugins/core/gs-desktop-common.c:223
msgctxt "Menu of Add-ons"
msgid "Localization"
msgstr "Lokalisatie"

#: plugins/core/gs-desktop-common.c:226
msgctxt "Menu of Add-ons"
msgid "Hardware Drivers"
msgstr "Hardware-stuurprogramma's"

#: plugins/core/gs-desktop-common.c:234
msgctxt "Menu of Communication & News"
msgid "All"
msgstr "Alles"

#: plugins/core/gs-desktop-common.c:237
msgctxt "Menu of Communication & News"
msgid "Featured"
msgstr "Aanbevolen"

#: plugins/core/gs-desktop-common.c:240
msgctxt "Menu of Communication & News"
msgid "Chat"
msgstr "Chat"

#: plugins/core/gs-desktop-common.c:247
msgctxt "Menu of Communication & News"
msgid "News"
msgstr "Nieuws"

#: plugins/core/gs-desktop-common.c:251
msgctxt "Menu of Communication & News"
msgid "Web Browsers"
msgstr "Webbrowsers"

#: plugins/core/gs-desktop-common.c:259
msgctxt "Menu of Utilities"
msgid "All"
msgstr "Alles"

#: plugins/core/gs-desktop-common.c:262
msgctxt "Menu of Utilities"
msgid "Featured"
msgstr "Aanbevolen"

#: plugins/core/gs-desktop-common.c:265
msgctxt "Menu of Utilities"
msgid "Text Editors"
msgstr "Tekstverwerkers"

#: plugins/core/gs-desktop-common.c:273
msgctxt "Menu of Reference"
msgid "All"
msgstr "Alles"

#: plugins/core/gs-desktop-common.c:276
msgctxt "Menu of Reference"
msgid "Featured"
msgstr "Aanbevolen"

#: plugins/core/gs-desktop-common.c:279
msgctxt "Menu of Art"
msgid "Art"
msgstr "Kunst"

#: plugins/core/gs-desktop-common.c:282
msgctxt "Menu of Reference"
msgid "Biography"
msgstr "Biografie"

#: plugins/core/gs-desktop-common.c:285
msgctxt "Menu of Reference"
msgid "Comics"
msgstr "Strips"

#: plugins/core/gs-desktop-common.c:288
msgctxt "Menu of Reference"
msgid "Fiction"
msgstr "Fictie"

#: plugins/core/gs-desktop-common.c:291
msgctxt "Menu of Reference"
msgid "Health"
msgstr "Gezondheid"

#: plugins/core/gs-desktop-common.c:294
msgctxt "Menu of Reference"
msgid "History"
msgstr "Geschiedenis"

#: plugins/core/gs-desktop-common.c:297
msgctxt "Menu of Reference"
msgid "Lifestyle"
msgstr "Levensstijl"

#: plugins/core/gs-desktop-common.c:300
msgctxt "Menu of Reference"
msgid "Politics"
msgstr "Politiek"

#: plugins/core/gs-desktop-common.c:303
msgctxt "Menu of Reference"
msgid "Sports"
msgstr "Sport"

#. TRANSLATORS: this is the menu spec main category for Audio & Video
#: plugins/core/gs-desktop-common.c:313
msgid "Audio & Video"
msgstr "Audio & video"

#. TRANSLATORS: this is the menu spec main category for Development
#: plugins/core/gs-desktop-common.c:316
msgid "Developer Tools"
msgstr "Ontwikkelhulpmiddelen"

#. TRANSLATORS: this is the menu spec main category for Education & Science
#: plugins/core/gs-desktop-common.c:319
msgid "Education & Science"
msgstr "Onderwijs & wetenschap"

#. TRANSLATORS: this is the menu spec main category for Game
#: plugins/core/gs-desktop-common.c:322
msgid "Games"
msgstr "Spelletjes"

#. TRANSLATORS: this is the menu spec main category for Graphics
#: plugins/core/gs-desktop-common.c:325
msgid "Graphics & Photography"
msgstr "Grafisch & fotografie"

#. TRANSLATORS: this is the menu spec main category for Office
#: plugins/core/gs-desktop-common.c:328
msgid "Productivity"
msgstr "Productiviteit"

#. TRANSLATORS: this is the menu spec main category for Communication
#: plugins/core/gs-desktop-common.c:334
msgid "Communication & News"
msgstr "Communicatie & nieuws"

#. TRANSLATORS: this is the menu spec main category for Reference
#: plugins/core/gs-desktop-common.c:337
msgid "Reference"
msgstr "Referentie"

#. TRANSLATORS: this is the menu spec main category for Utilities
#: plugins/core/gs-desktop-common.c:340
msgid "Utilities"
msgstr "Hulpprogramma's"

#. TRANSLATORS: status text when downloading
#: plugins/core/gs-plugin-appstream.c:693
msgid "Downloading extra metadata files…"
msgstr "Extra metadatabestanden worden gedownload…"

#. TRANSLATORS: this is a group of updates that are not
#. * packages and are not shown in the main list
#: plugins/core/gs-plugin-generic-updates.c:65
msgid "OS Updates"
msgstr "OS-updates"

#. TRANSLATORS: this is a longer description of the
#. * "OS Updates" string
#: plugins/core/gs-plugin-generic-updates.c:70
msgid "Includes performance, stability and security improvements."
msgstr "Inclusief verbeteringen voor prestatie, stabiliteit en veiligheid."

#. TRANSLATORS: status text when downloading
#: plugins/core/gs-plugin-rewrite-resource.c:55
msgid "Downloading featured images…"
msgstr "Afbeeldingen worden gedownload…"

#: plugins/epiphany/org.gnome.Software.Plugin.Epiphany.metainfo.xml.in:6
msgid "Web Apps Support"
msgstr "Webapps-ondersteuning"

#: plugins/epiphany/org.gnome.Software.Plugin.Epiphany.metainfo.xml.in:7
msgid "Run popular web applications in a browser"
msgstr "Voer populaire webtoepassingen uit in een browser"

#. TRANSLATORS: tool that is used when copying profiles system-wide
#: plugins/external-appstream/gs-install-appstream.c:118
msgid "GNOME Software AppStream system-wide installer"
msgstr "Gnome Software AppStream systeembrede installer"

#: plugins/external-appstream/gs-install-appstream.c:120
msgid "Failed to parse command line arguments"
msgstr "Opdrachtregelargumenten ontleden mislukt"

#. TRANSLATORS: user did not specify a valid filename
#: plugins/external-appstream/gs-install-appstream.c:127
msgid "You need to specify exactly one filename"
msgstr "U dient exact één bestandsnaam op te geven"

#. TRANSLATORS: only able to install files as root
#: plugins/external-appstream/gs-install-appstream.c:134
msgid "This program can only be used by the root user"
msgstr "Dit programma kan alleen worden gebruikt door de root-gebruiker"

#. TRANSLATORS: error details
#: plugins/external-appstream/gs-install-appstream.c:142
msgid "Failed to validate content type"
msgstr "Content-type valideren mislukt"

#. TRANSLATORS: error details
#: plugins/external-appstream/gs-install-appstream.c:149
msgid "Failed to copy"
msgstr "Kopiëren mislukt"

#. TRANSLATORS: status text when downloading
#: plugins/fedora-pkgdb-collections/gs-plugin-fedora-pkgdb-collections.c:217
msgid "Downloading upgrade information…"
msgstr "Opwaarderingsinformatie wordt gedownload…"

#. TRANSLATORS: this is a title for Fedora distro upgrades
#: plugins/fedora-pkgdb-collections/gs-plugin-fedora-pkgdb-collections.c:311
msgid "Upgrade your Fedora system to the latest features and improvements."
msgstr ""
"Werk uw Fedora-installatie bij om de nieuwste functies en verbeteringen te "
"ontvangen."

#: plugins/flatpak/org.gnome.Software.Plugin.Flatpak.metainfo.xml.in:6
msgid "Flatpak Support"
msgstr "Flatpak-ondersteuning"

#: plugins/flatpak/org.gnome.Software.Plugin.Flatpak.metainfo.xml.in:7
msgid "Flatpak is a framework for desktop applications on Linux"
msgstr "Flatpak is een raamwerk voor bureaubladtoepassingen op Linux"

#. TRANSLATORS: status text when downloading new metadata
#: plugins/flatpak/gs-flatpak.c:597
#, c-format
msgid "Getting flatpak metadata for %s…"
msgstr "Flatpak-metadata voor %s worden opgehaald…"

#. TRANSLATORS: status text when downloading the RuntimeRepo
<<<<<<< HEAD
#: plugins/flatpak/gs-flatpak.c:2617
=======
#: plugins/flatpak/gs-flatpak.c:2651
>>>>>>> 35e6ebde
msgid "Getting runtime source…"
msgstr "Ophalen van runtimebron…"

#. TRANSLATORS: status text when downloading
#: plugins/fwupd/gs-plugin-fwupd.c:801
msgid "Downloading firmware update signature…"
msgstr "Ondertekening van firmware-update wordt gedownload…"

#. TRANSLATORS: status text when downloading
#: plugins/fwupd/gs-plugin-fwupd.c:847
msgid "Downloading firmware update metadata…"
msgstr "Metadata van firmware-update worden gedownload…"

#. TRANSLATORS: status text when downloading
#: plugins/fwupd/gs-plugin-fwupd.c:941
msgid "Downloading firmware update…"
msgstr "Firmware-update wordt gedownload…"

#: plugins/fwupd/org.gnome.Software.Plugin.Fwupd.metainfo.xml.in:6
msgid "Firmware Upgrade Support"
msgstr "Ondersteuning voor opwaarderen van firmware"

#: plugins/fwupd/org.gnome.Software.Plugin.Fwupd.metainfo.xml.in:7
msgid "Provides support for firmware upgrades"
msgstr "Biedt ondersteuning voor het opwaarderen van firmware"

#: plugins/limba/org.gnome.Software.Plugin.Limba.metainfo.xml.in:6
msgid "Limba Support"
msgstr "Limba-ondersteuning"

#: plugins/limba/org.gnome.Software.Plugin.Limba.metainfo.xml.in:7
msgid "Limba provides developers a way to easily create software bundles"
msgstr ""
"Limba biedt ontwikkelaars een eenvoudige manier om softwarepakketten te maken"

#. TRANSLATORS: status text when downloading
#: plugins/odrs/gs-plugin-odrs.c:205
msgid "Downloading application ratings…"
msgstr "Toepassingswaarderingen worden gedownload…"

#: plugins/odrs/org.gnome.Software.Plugin.Odrs.metainfo.xml.in:6
msgid "Open Desktop Ratings Support"
msgstr "Open Desktop Ratings-ondersteuning"

#: plugins/odrs/org.gnome.Software.Plugin.Odrs.metainfo.xml.in:7
msgid "ODRS is a service providing user reviews of applications"
msgstr "ODRS is een dienst die gebruikersrecensies van toepassingen aanbiedt"

#. TRANSLATORS: status text when downloading
#: plugins/shell-extensions/gs-plugin-shell-extensions.c:669
msgid "Downloading shell extension metadata…"
msgstr "Metadata van shell-uitbreiding worden gedownload…"

#. TRANSLATORS: default snap store name
#: plugins/snap/gs-plugin-snap.c:186
msgid "Snap Store"
msgstr "Snap-winkel"

#: plugins/snap/org.gnome.Software.Plugin.Snap.metainfo.xml.in:6
msgid "Snappy Support"
msgstr "Snappy-ondersteuning"

#: plugins/snap/org.gnome.Software.Plugin.Snap.metainfo.xml.in:7
msgid "A snap is a universal Linux package"
msgstr "Een snap is een universeel Linux-pakket"

#. TRANSLATORS: status text when downloading
#: plugins/steam/gs-plugin-steam.c:600
msgid "Downloading application page…"
msgstr "Toepassingspagina wordt gedownload…"

#: plugins/steam/org.gnome.Software.Plugin.Steam.metainfo.xml.in:6
msgid "Steam Support"
msgstr "Steam-ondersteuning"

#: plugins/steam/org.gnome.Software.Plugin.Steam.metainfo.xml.in:7
msgid "The ultimate entertainment platform from Valve"
msgstr "Het ultieme amusementsplatform van Valve"

<<<<<<< HEAD
#~ msgid "page1"
#~ msgstr "page1"

#~ msgid "page2"
#~ msgstr "page2"
=======
#~ msgid "About Software"
#~ msgstr "Over Software"

#~ msgid "“%s” [%s]"
#~ msgstr "‘%s’ [%s]"

#~ msgid "Other Updates"
#~ msgstr "Overige updates"
>>>>>>> 35e6ebde

#~ msgctxt "Menu of AudioVideo"
#~ msgid "All"
#~ msgstr "Alles"

#~ msgctxt "Menu of AudioVideo"
#~ msgid "Featured"
#~ msgstr "Aanbevolen"

#~ msgctxt "Menu of Development"
#~ msgid "All"
#~ msgstr "Alles"

#~ msgctxt "Menu of Development"
#~ msgid "Featured"
#~ msgstr "Aanbevolen"

#~ msgctxt "Menu of Education and Science"
#~ msgid "All"
#~ msgstr "Alles"

#~ msgctxt "Menu of Education and Science"
#~ msgid "Featured"
#~ msgstr "Aanbevolen"

#~ msgctxt "Menu of Graphics"
#~ msgid "All"
#~ msgstr "Alles"

#~ msgctxt "Menu of Graphics"
#~ msgid "Featured"
#~ msgstr "Aanbevolen"

#~ msgctxt "Menu of Office"
#~ msgid "All"
#~ msgstr "Alles"

#~ msgctxt "Menu of Office"
#~ msgid "Featured"
#~ msgstr "Aanbevolen"

#~ msgctxt "Menu of Communication"
#~ msgid "All"
#~ msgstr "Alles"

#~ msgctxt "Menu of Communication"
#~ msgid "Featured"
#~ msgstr "Aanbevolen"

#~ msgctxt "Menu of Utility"
#~ msgid "All"
#~ msgstr "Alles"

#~ msgctxt "Menu of Utility"
#~ msgid "Featured"
#~ msgstr "Aanbevolen"

#~ msgid "Total"
#~ msgstr "Totaal"

#~ msgctxt "Menu of Education"
#~ msgid "All"
#~ msgstr "Alles"

#~ msgctxt "Menu of Education"
#~ msgid "Featured"
#~ msgstr "Aanbevolen"

#~ msgctxt "Menu of Science"
#~ msgid "All"
#~ msgstr "Alles"

#~ msgctxt "Menu of Science"
#~ msgid "Featured"
#~ msgstr "Aanbevolen"

#~ msgctxt "Menu of Science"
#~ msgid "Astronomy"
#~ msgstr "Astronomie"

#~ msgctxt "Menu of Science"
#~ msgid "Chemistry"
#~ msgstr "Chemie"

#~ msgctxt "Menu of Science"
#~ msgid "Math"
#~ msgstr "Wiskunde"

#~ msgid "Science"
#~ msgstr "Wetenschap"

#~| msgid "_Install"
#~ msgid "_Install All"
#~ msgstr "Alles i_nstalleren"

#~| msgctxt "menu category"
#~| msgid "None"
#~ msgctxt "content rating violence-cartoon"
#~ msgid "None"
#~ msgstr "Geen"

#~| msgctxt "menu category"
#~| msgid "None"
#~ msgctxt "content rating violence-fantasy"
#~ msgid "None"
#~ msgstr "Geen"

#~| msgctxt "menu category"
#~| msgid "None"
#~ msgctxt "content rating violence-realistic"
#~ msgid "None"
#~ msgstr "Geen"

#~| msgctxt "menu category"
#~| msgid "None"
#~ msgctxt "content rating violence-bloodshed"
#~ msgid "None"
#~ msgstr "Geen"

#~| msgctxt "menu category"
#~| msgid "None"
#~ msgctxt "content rating violence-sexual"
#~ msgid "None"
#~ msgstr "Geen"

#~| msgctxt "menu category"
#~| msgid "None"
#~ msgctxt "content rating drugs-alcohol"
#~ msgid "None"
#~ msgstr "Geen"

#~| msgctxt "menu category"
#~| msgid "None"
#~ msgctxt "content rating drugs-narcotics"
#~ msgid "None"
#~ msgstr "Geen"

#~| msgctxt "menu category"
#~| msgid "None"
#~ msgctxt "content rating sex-nudity"
#~ msgid "None"
#~ msgstr "Geen"

#~| msgctxt "menu category"
#~| msgid "None"
#~ msgctxt "content rating sex-themes"
#~ msgid "None"
#~ msgstr "Geen"

#~| msgctxt "menu category"
#~| msgid "None"
#~ msgctxt "content rating language-profanity"
#~ msgid "None"
#~ msgstr "Geen"

#~| msgctxt "menu category"
#~| msgid "None"
#~ msgctxt "content rating language-humor"
#~ msgid "None"
#~ msgstr "Geen"

#~| msgctxt "menu category"
#~| msgid "None"
#~ msgctxt "content rating language-discrimination"
#~ msgid "None"
#~ msgstr " Geen"

#~| msgctxt "menu category"
#~| msgid "None"
#~ msgctxt "content rating money-advertising"
#~ msgid "None"
#~ msgstr "Geen"

#~| msgctxt "menu category"
#~| msgid "None"
#~ msgctxt "content rating money-gambling"
#~ msgid "None"
#~ msgstr "Geen"

#~| msgctxt "menu category"
#~| msgid "None"
#~ msgctxt "content rating money-purchasing"
#~ msgid "None"
#~ msgstr "Geen"

#~| msgctxt "menu category"
#~| msgid "None"
#~ msgctxt "content rating social-chat"
#~ msgid "None"
#~ msgstr "Geen"

#~| msgctxt "menu category"
#~| msgid "None"
#~ msgctxt "content rating social-audio"
#~ msgid "None"
#~ msgstr "Geen"

#~| msgctxt "menu category"
#~| msgid "None"
#~ msgctxt "content rating social-contacts"
#~ msgid "None"
#~ msgstr "Geen"

#~| msgctxt "menu category"
#~| msgid "None"
#~ msgctxt "content rating social-info"
#~ msgid "None"
#~ msgstr "Geen"

#~| msgctxt "menu category"
#~| msgid "None"
#~ msgctxt "content rating social-location"
#~ msgid "None"
#~ msgstr "Geen"

#~ msgid " or "
#~ msgstr " of "

#~ msgid "3rd party"
#~ msgstr "Van derden"

#~ msgid "web app"
#~ msgstr "webapp"

#~ msgid "nonfree"
#~ msgstr "niet-vrij"

#~ msgid "_Installing"
#~ msgstr "Wordt ge_ïnstalleerd"

#~ msgid "_Removing"
#~ msgstr "_Wordt verwijderd"

#~ msgctxt "license"
#~ msgid "Unknown"
#~ msgstr "Onbekend"

#~ msgctxt "size"
#~ msgid "Calculating…"
#~ msgstr "Wordt berekend…"

#~ msgctxt "size"
#~ msgid "Unknown"
#~ msgstr "Onbekend"

#~ msgid "This software comes from a 3rd party."
#~ msgstr "Deze software is van derden."

#~ msgid ""
#~ "This software comes from a 3rd party and may contain non-free components."
#~ msgstr "Deze software is van derden en kan niet-vrije onderdelen bevatten."

#~ msgid "This software may contain non-free components."
#~ msgstr "Deze software kan niet-vrije onderdelen bevatten."

#~ msgid "_History"
#~ msgstr "Gesc_hiedenis"

#~ msgid "Size"
#~ msgstr "Grootte"

#~ msgid "non-free"
#~ msgstr "niet-vrij"

#~ msgid "Recommended Office Applications"
#~ msgstr "Aanbevolen kantoortoepassingen"

#~ msgid "Software sources give you access to additional software."
#~ msgstr "Softwarebronnen geven u toegang tot extra software."

#~ msgid "One Star"
#~ msgstr "Een ster"

#~ msgid "Two Stars"
#~ msgstr "Twee sterren"

#~ msgid "Three Stars"
#~ msgstr "Drie sterren"

#~ msgid "Four Stars"
#~ msgstr "Vier sterren"

#~ msgid "Five Stars"
#~ msgstr "Vijf sterren"

#~ msgid "Installation of %s failed."
#~ msgstr "Installatie van %s is mislukt."

#~ msgid "Removal of %s failed."
#~ msgstr "Verwijderen van %s is mislukt."

#~ msgid "No AppStream data found"
#~ msgstr "Geen AppStream-data gevonden"

#~ msgid "Audio"
#~ msgstr "Audio"

#~ msgctxt "Menu subcategory of Audio"
#~ msgid "Editing"
#~ msgstr "Bewerken"

#~ msgctxt "Menu subcategory of Audio"
#~ msgid "Databases"
#~ msgstr "Databases"

#~ msgctxt "Menu subcategory of Audio"
#~ msgid "Disc Burning"
#~ msgstr "Schijf branden"

#~ msgctxt "Menu subcategory of Audio"
#~ msgid "Ham Radio"
#~ msgstr "Amateurradio"

#~ msgctxt "Menu subcategory of Audio"
#~ msgid "MIDI"
#~ msgstr "MIDI"

#~ msgctxt "Menu subcategory of Audio"
#~ msgid "Mixer"
#~ msgstr "Mixer"

#~ msgctxt "Menu subcategory of Audio"
#~ msgid "Music"
#~ msgstr "Muziek"

#~ msgctxt "Menu subcategory of Audio"
#~ msgid "Recorders"
#~ msgstr "Recorders"

#~ msgctxt "Menu subcategory of Audio"
#~ msgid "Sequencers"
#~ msgstr "Sequencers"

#~ msgctxt "Menu subcategory of Audio"
#~ msgid "Tuners"
#~ msgstr "Tuners"

#~ msgctxt "Menu subcategory of Development Tools"
#~ msgid "Building"
#~ msgstr "Builden"

#~ msgctxt "Menu subcategory of Development Tools"
#~ msgid "Databases"
#~ msgstr "Databases"

#~ msgctxt "Menu subcategory of Development Tools"
#~ msgid "IDE"
#~ msgstr "IDE"

#~ msgctxt "Menu subcategory of Development Tools"
#~ msgid "Profiling"
#~ msgstr "Profielanalyse"

#~ msgctxt "Menu subcategory of Development Tools"
#~ msgid "Revision Control"
#~ msgstr "Revisiecontrole"

#~ msgctxt "Menu subcategory of Development Tools"
#~ msgid "Translation"
#~ msgstr "Vertaling"

#~ msgctxt "Menu subcategory of Development Tools"
#~ msgid "Web Development"
#~ msgstr "Webontwikkeling"

#~ msgctxt "Menu subcategory of Education"
#~ msgid "Biology"
#~ msgstr "Biologie"

#~ msgctxt "Menu subcategory of Education"
#~ msgid "Computer Science"
#~ msgstr "Computerwetenschappen"

#~ msgctxt "Menu subcategory of Education"
#~ msgid "Construction"
#~ msgstr "Bouw"

#~ msgctxt "Menu subcategory of Education"
#~ msgid "Data Visualization"
#~ msgstr "Gegevensvisualisatie"

#~ msgctxt "Menu subcategory of Education"
#~ msgid "Economy"
#~ msgstr "Economie"

#~ msgctxt "Menu subcategory of Education"
#~ msgid "Electricity"
#~ msgstr "Elektriciteit"

#~ msgctxt "Menu subcategory of Education"
#~ msgid "Electronics"
#~ msgstr "Elektronica"

#~ msgctxt "Menu subcategory of Education"
#~ msgid "Engineering"
#~ msgstr "Techniek"

#~ msgctxt "Menu subcategory of Education"
#~ msgid "Geology"
#~ msgstr "Geologie"

#~ msgctxt "Menu subcategory of Education"
#~ msgid "Geoscience"
#~ msgstr "Geowetenschappen"

#~ msgctxt "Menu subcategory of Education"
#~ msgid "History"
#~ msgstr "Geschiedenis"

#~ msgctxt "Menu subcategory of Education"
#~ msgid "Humanities"
#~ msgstr "Geesteswetenschappen"

#~ msgctxt "Menu subcategory of Education"
#~ msgid "Image Processing"
#~ msgstr "Beeldverwerking"

#~ msgctxt "Menu subcategory of Education"
#~ msgid "Literature"
#~ msgstr "Literatuur"

#~ msgctxt "Menu subcategory of Education"
#~ msgid "Maps"
#~ msgstr "Kaarten"

#~ msgctxt "Menu subcategory of Education"
#~ msgid "Medical"
#~ msgstr "Geneeskunde"

#~ msgctxt "Menu subcategory of Education"
#~ msgid "Music"
#~ msgstr "Muziek"

#~ msgctxt "Menu subcategory of Education"
#~ msgid "Numerical Analysis"
#~ msgstr "Numerieke analyse"

#~ msgctxt "Menu subcategory of Education"
#~ msgid "Parallel Computing"
#~ msgstr "Parallel computing"

#~ msgctxt "Menu subcategory of Education"
#~ msgid "Physics"
#~ msgstr "Natuurkunde"

#~ msgctxt "Menu subcategory of Education"
#~ msgid "Spirituality"
#~ msgstr "Spiritualiteit"

#~ msgctxt "Menu subcategory of Games"
#~ msgid "Shooter"
#~ msgstr "Schietspellen"

#~ msgctxt "Menu subcategory of Games"
#~ msgid "Simulation"
#~ msgstr "Simulatie"

#~ msgctxt "Menu subcategory of Games"
#~ msgid "Sports"
#~ msgstr "Sport"

#~ msgid "Graphics"
#~ msgstr "Grafisch"

#~ msgctxt "Menu subcategory of Graphics"
#~ msgid "2D Graphics"
#~ msgstr "2D"

#~ msgctxt "Menu subcategory of Graphics"
#~ msgid "OCR"
#~ msgstr "OCR"

#~ msgctxt "Menu subcategory of Graphics"
#~ msgid "Publishing"
#~ msgstr "Publiceren"

#~ msgctxt "Menu subcategory of Graphics"
#~ msgid "Raster Graphics"
#~ msgstr "Rasterafbeeldingen"

#~ msgid "Internet"
#~ msgstr "Internet"

#~ msgctxt "Menu subcategory of Internet"
#~ msgid "Dialup"
#~ msgstr "Inbelverbinding"

#~ msgctxt "Menu subcategory of Internet"
#~ msgid "Email"
#~ msgstr "E-mail"

#~ msgctxt "Menu subcategory of Internet"
#~ msgid "Feed"
#~ msgstr "Feed"

#~ msgctxt "Menu subcategory of Internet"
#~ msgid "File Transfer"
#~ msgstr "Bestandsoverdracht"

#~ msgctxt "Menu subcategory of Internet"
#~ msgid "Ham Radio"
#~ msgstr "Amateurradio"

#~ msgctxt "Menu subcategory of Internet"
#~ msgid "Instant Messaging"
#~ msgstr "Chatten"

#~ msgctxt "Menu subcategory of Internet"
#~ msgid "IRC Clients"
#~ msgstr "IRC-cliënten"

#~ msgctxt "Menu subcategory of Internet"
#~ msgid "Monitor"
#~ msgstr "Monitor"

#~ msgctxt "Menu subcategory of Internet"
#~ msgid "P2P"
#~ msgstr "P2P"

#~ msgctxt "Menu subcategory of Internet"
#~ msgid "Remote Access"
#~ msgstr "Externe toegang"

#~ msgctxt "Menu subcategory of Internet"
#~ msgid "Telephony"
#~ msgstr "Telefonie"

#~ msgctxt "Menu subcategory of Internet"
#~ msgid "Web Development"
#~ msgstr "Webontwikkeling"

#~ msgid "Office"
#~ msgstr "Kantoor"

#~ msgctxt "Menu subcategory of Office"
#~ msgid "Chart"
#~ msgstr "Diagram"

#~ msgctxt "Menu subcategory of Office"
#~ msgid "Contact Management"
#~ msgstr "Contactbeheer"

#~ msgctxt "Menu subcategory of Office"
#~ msgid "Dictionary"
#~ msgstr "Woordenboek"

#~ msgctxt "Menu subcategory of Office"
#~ msgid "Email"
#~ msgstr "E-mail"

#~ msgctxt "Menu subcategory of Office"
#~ msgid "Flow Chart"
#~ msgstr "Stroomdiagram"

#~ msgctxt "Menu subcategory of Office"
#~ msgid "PDA"
#~ msgstr "PDA"

#~ msgctxt "Menu subcategory of Office"
#~ msgid "Photography"
#~ msgstr "Fotografie"

#~ msgctxt "Menu subcategory of Office"
#~ msgid "Presentation"
#~ msgstr "Presentatie"

#~ msgctxt "Menu subcategory of Office"
#~ msgid "Project Management"
#~ msgstr "Projectbeheer"

#~ msgctxt "Menu subcategory of Office"
#~ msgid "Publishing"
#~ msgstr "Publiceren"

#~ msgctxt "Menu subcategory of Office"
#~ msgid "Spreadsheet"
#~ msgstr "Spreadsheet"

#~ msgctxt "Menu subcategory of Office"
#~ msgid "Viewer"
#~ msgstr "Viewer"

#~ msgctxt "Menu subcategory of Science"
#~ msgid "Art"
#~ msgstr "Kunst"

#~ msgctxt "Menu subcategory of Science"
#~ msgid "Artificial Intelligence"
#~ msgstr "Kunstmatige intelligentie"

#~ msgctxt "Menu subcategory of Science"
#~ msgid "Astronomy"
#~ msgstr "Astronomie"

#~ msgctxt "Menu subcategory of Science"
#~ msgid "Biology"
#~ msgstr "Biologie"

#~ msgctxt "Menu subcategory of Science"
#~ msgid "Chemistry"
#~ msgstr "Chemie"

#~ msgctxt "Menu subcategory of Science"
#~ msgid "Computer Science"
#~ msgstr "Computerwetenschappen"

#~ msgctxt "Menu subcategory of Science"
#~ msgid "Construction"
#~ msgstr "Bouw"

#~ msgctxt "Menu subcategory of Science"
#~ msgid "Data Visualization"
#~ msgstr "Gegevensvisualisatie"

#~ msgctxt "Menu subcategory of Science"
#~ msgid "Economy"
#~ msgstr "Economie"

#~ msgctxt "Menu subcategory of Science"
#~ msgid "Electricity"
#~ msgstr "Elektriciteit"

#~ msgctxt "Menu subcategory of Science"
#~ msgid "Electronics"
#~ msgstr "Elektronica"

#~ msgctxt "Menu subcategory of Science"
#~ msgid "Engineering"
#~ msgstr "Techniek"

#~ msgctxt "Menu subcategory of Science"
#~ msgid "Geography"
#~ msgstr "Geografie"

#~ msgctxt "Menu subcategory of Science"
#~ msgid "Geology"
#~ msgstr "Geologie"

#~ msgctxt "Menu subcategory of Science"
#~ msgid "Geoscience"
#~ msgstr "Geowetenschappen"

#~ msgctxt "Menu subcategory of Science"
#~ msgid "History"
#~ msgstr "Geschiedenis"

#~ msgctxt "Menu subcategory of Science"
#~ msgid "Humanities"
#~ msgstr "Geesteswetenschappen"

#~ msgctxt "Menu subcategory of Science"
#~ msgid "Image Processing"
#~ msgstr "Beeldverwerking"

#~ msgctxt "Menu subcategory of Science"
#~ msgid "Languages"
#~ msgstr "Talen"

#~ msgctxt "Menu subcategory of Science"
#~ msgid "Literature"
#~ msgstr "Literatuur"

#~ msgctxt "Menu subcategory of Science"
#~ msgid "Maps"
#~ msgstr "Kaarten"

#~ msgctxt "Menu subcategory of Science"
#~ msgid "Math"
#~ msgstr "Wiskunde"

#~ msgctxt "Menu subcategory of Science"
#~ msgid "Medical"
#~ msgstr "Geneeskunde"

#~ msgctxt "Menu subcategory of Science"
#~ msgid "Numerical Analysis"
#~ msgstr "Numerieke analyse"

#~ msgctxt "Menu subcategory of Science"
#~ msgid "Parallel Computing"
#~ msgstr "Parallel computing"

#~ msgctxt "Menu subcategory of Science"
#~ msgid "Physics"
#~ msgstr "Natuurkunde"

#~ msgctxt "Menu subcategory of Science"
#~ msgid "Robotics"
#~ msgstr "Robotica"

#~ msgctxt "Menu subcategory of Science"
#~ msgid "Spirituality"
#~ msgstr "Spiritualiteit"

#~ msgctxt "Menu subcategory of Science"
#~ msgid "Sports"
#~ msgstr "Sport"

#~ msgid "System"
#~ msgstr "Systeem"

#~ msgctxt "Menu subcategory of System"
#~ msgid "Emulator"
#~ msgstr "Emulator"

#~ msgctxt "Menu subcategory of System"
#~ msgid "File Manager"
#~ msgstr "Bestandsbeheer"

#~ msgctxt "Menu subcategory of System"
#~ msgid "File System"
#~ msgstr "Bestandssysteem"

#~ msgctxt "Menu subcategory of System"
#~ msgid "File Tools"
#~ msgstr "Bestandshulpmiddelen"

#~ msgctxt "Menu subcategory of System"
#~ msgid "Monitor"
#~ msgstr "Monitor"

#~ msgctxt "Menu subcategory of System"
#~ msgid "Security"
#~ msgstr "Beveiliging"

#~ msgctxt "Menu subcategory of System"
#~ msgid "Terminal Emulator"
#~ msgstr "Terminal emulator"

#~ msgctxt "Menu subcategory of Utilities"
#~ msgid "Accessibility"
#~ msgstr "Toegankelijkheid"

#~ msgctxt "Menu subcategory of Utilities"
#~ msgid "Archiving"
#~ msgstr "Archivering"

#~ msgctxt "Menu subcategory of Utilities"
#~ msgid "Calculator"
#~ msgstr "Rekenmachine"

#~ msgctxt "Menu subcategory of Utilities"
#~ msgid "Clock"
#~ msgstr "Klok"

#~ msgctxt "Menu subcategory of Utilities"
#~ msgid "Compression"
#~ msgstr "Compressie"

#~ msgctxt "Menu subcategory of Utilities"
#~ msgid "File Tools"
#~ msgstr "Bestandshulpmiddelen"

#~ msgctxt "Menu subcategory of Utilities"
#~ msgid "Maps"
#~ msgstr "Kaarten"

#~ msgctxt "Menu subcategory of Utilities"
#~ msgid "Spirituality"
#~ msgstr "Spiritualiteit"

#~ msgctxt "Menu subcategory of Utilities"
#~ msgid "Telephony Tools"
#~ msgstr "Telefoniehulpmiddelen"

#~ msgid "Video"
#~ msgstr "Video"

#~ msgctxt "Menu subcategory of Video"
#~ msgid "Editing"
#~ msgstr "Videobewerking"

#~ msgctxt "Menu subcategory of Video"
#~ msgid "Database"
#~ msgstr "Database"

#~ msgctxt "Menu subcategory of Video"
#~ msgid "Disc Burning"
#~ msgstr "Schijf branden"

#~ msgctxt "Menu subcategory of Video"
#~ msgid "Players"
#~ msgstr "Spelers"

#~ msgctxt "Menu subcategory of Video"
#~ msgid "Recorders"
#~ msgstr "Recorders"

#~ msgctxt "Menu subcategory of Video"
#~ msgid "TV"
#~ msgstr "TV"<|MERGE_RESOLUTION|>--- conflicted
+++ resolved
@@ -9,19 +9,11 @@
 msgid ""
 msgstr ""
 "Project-Id-Version: gnome-software gnome-3-16\n"
-<<<<<<< HEAD
-"Report-Msgid-Bugs-To: https://bugzilla.gnome.org/enter_bug.cgi?product=gnome-s"
-"oftware&keywords=I18N+L10N&component=General\n"
-"POT-Creation-Date: 2017-11-05 16:28+0000\n"
-"PO-Revision-Date: 2017-11-05 17:40+0100\n"
-"Last-Translator: Hannie Dumoleyn <hannie@ubuntu-nl.org>\n"
-=======
 "Report-Msgid-Bugs-To: https://bugzilla.gnome.org/enter_bug.cgi?product=gnome-"
 "software&keywords=I18N+L10N&component=General\n"
 "POT-Creation-Date: 2017-09-09 18:28+0000\n"
 "PO-Revision-Date: 2017-09-09 20:48+0200\n"
 "Last-Translator: Nathan Follens <nthn@unseen.is>\n"
->>>>>>> 35e6ebde
 "Language-Team: Dutch <gnome-nl-list@gnome.org>\n"
 "Language: nl\n"
 "MIME-Version: 1.0\n"
@@ -78,7 +70,7 @@
 msgid "The update details"
 msgstr "Update-details"
 
-#: data/appdata/org.gnome.Software.appdata.xml.in:900
+#: data/appdata/org.gnome.Software.appdata.xml.in:861
 msgid "The GNOME Project"
 msgstr "Het Gnome-project"
 
@@ -406,7 +398,7 @@
 
 #. TRANSLATORS: this is a button next to the search results that
 #. * shows the status of an application being installed
-#: src/gs-app-addon-row.c:105 src/gs-app-row.c:218 src/gs-details-page.c:440
+#: src/gs-app-addon-row.c:105 src/gs-app-row.c:218 src/gs-details-page.c:439
 msgid "Installing"
 msgstr "Wordt geïnstalleerd"
 
@@ -421,7 +413,7 @@
 msgstr "Mapnaam"
 
 #: src/gs-app-folder-dialog.c:321 src/gs-app-folder-dialog.ui:16
-#: src/gs-details-page.c:380 src/gs-details-page.ui:330 src/gs-editor.c:623
+#: src/gs-details-page.c:379 src/gs-details-page.ui:330 src/gs-editor.c:623
 #: src/gs-editor.c:655 src/gs-installed-page.c:609 src/gs-removal-dialog.ui:33
 #: src/gs-review-dialog.ui:23 src/gs-upgrade-banner.ui:131
 msgid "_Cancel"
@@ -626,10 +618,6 @@
 msgid "PIN"
 msgstr "Pin"
 
-#: src/gs-auth-dialog.ui:325
-msgid "Authenticate"
-msgstr "Authenticeren"
-
 #: src/gs-auth-dialog.ui:337
 msgid "Continue"
 msgstr "Doorgaan"
@@ -1219,14 +1207,14 @@
 #. * can be installed
 #. TRANSLATORS: button text in the header when firmware
 #. * can be live-installed
-#: src/gs-details-page.c:279 src/gs-details-page.c:309
+#: src/gs-details-page.c:278 src/gs-details-page.c:308
 #: src/gs-details-page.ui:206 src/gs-upgrade-banner.ui:146
 msgid "_Install"
 msgstr "_Installeren"
 
 #. TRANSLATORS: button text in the header when an application
 #. * can be live-updated
-#: src/gs-details-page.c:314
+#: src/gs-details-page.c:313
 msgid "_Update"
 msgstr "_Bijwerken"
 
@@ -1234,21 +1222,21 @@
 #. * be installed.
 #. * The ellipsis indicates that further steps are required,
 #. * e.g. enabling software sources or the like
-#: src/gs-details-page.c:327
+#: src/gs-details-page.c:326
 msgid "_Install…"
 msgstr "_Installeren…"
 
 #. TRANSLATORS: button text in the header when an application can be erased
-#: src/gs-details-page.c:374 src/gs-details-page.ui:242
+#: src/gs-details-page.c:373 src/gs-details-page.ui:242
 msgid "_Remove"
 msgstr "_Verwijderen"
 
-#: src/gs-details-page.c:435 src/gs-sources-dialog.c:513
+#: src/gs-details-page.c:434 src/gs-sources-dialog.c:513
 msgid "Removing…"
 msgstr "Wordt verwijderd…"
 
 #. TRANSLATORS: this is the warning box
-#: src/gs-details-page.c:745
+#: src/gs-details-page.c:744
 msgid ""
 "This application can only be used when there is an active internet "
 "connection."
@@ -1257,52 +1245,52 @@
 "internetverbinding."
 
 #. TRANSLATORS: this is where the version is not known
-#: src/gs-details-page.c:880
+#: src/gs-details-page.c:879
 msgctxt "version"
 msgid "Unknown"
 msgstr "Onbekend"
 
 #. TRANSLATORS: this is where the updated date is not known
-#: src/gs-details-page.c:914
+#: src/gs-details-page.c:913
 msgctxt "updated"
 msgid "Never"
 msgstr "Nooit"
 
 #. TRANSLATORS: this is where we don't know the origin of the
 #. * application
-#: src/gs-details-page.c:958
+#: src/gs-details-page.c:957
 msgctxt "origin"
 msgid "Unknown"
 msgstr "Onbekend"
 
 #. TRANSLATORS: we need a remote server to process
-#: src/gs-details-page.c:1362
+#: src/gs-details-page.c:1361
 msgid "You need internet access to write a review"
 msgstr "U heeft internettoegang nodig om een beoordeling te schrijven"
 
-#: src/gs-details-page.c:1491
+#: src/gs-details-page.c:1490
 #, c-format
 msgid "Unable to find “%s”"
 msgstr "‘%s’ niet gevonden"
 
 #. TRANSLATORS: see the wikipedia page
-#: src/gs-details-page.c:2071
+#: src/gs-details-page.c:2065
 msgid "Public domain"
 msgstr "Publiek domein"
 
 #. TRANSLATORS: see GNU page
-#: src/gs-details-page.c:2087 src/gs-details-page.ui:1395
+#: src/gs-details-page.c:2081 src/gs-details-page.ui:1395
 msgid "Free Software"
 msgstr "Vrije Software"
 
 #. TRANSLATORS: for the free software popover
-#: src/gs-details-page.c:2144
+#: src/gs-details-page.c:2138
 msgid "Users are bound by the following license:"
 msgid_plural "Users are bound by the following licenses:"
 msgstr[0] "Gebruikers zijn gebonden aan de volgende licentie:"
 msgstr[1] "Gebruikers zijn gebonden aan de volgende licenties:"
 
-#: src/gs-details-page.c:2160 src/gs-details-page.ui:1504
+#: src/gs-details-page.c:2154 src/gs-details-page.ui:1504
 msgid "More information"
 msgstr "Meer informatie"
 
@@ -1605,13 +1593,6 @@
 msgid "App ID"
 msgstr "App-ID"
 
-<<<<<<< HEAD
-#: src/gs-editor.ui:296
-msgid "Name"
-msgstr "Naam"
-
-=======
->>>>>>> 35e6ebde
 #: src/gs-editor.ui:341 src/gs-review-dialog.ui:142
 msgid "Summary"
 msgstr "Samenvatting"
@@ -1623,24 +1604,13 @@
 #. This check button controls whether the application’s banner appears in the “Featured” category
 #: src/gs-editor.ui:397
 msgid "Category Featured"
-<<<<<<< HEAD
-msgstr "Categorie Aanbevolen"
-=======
 msgstr "Aanbevolen in categorie"
->>>>>>> 35e6ebde
 
 #. button in the info bar
 #: src/gs-editor.ui:471
 msgid "Undo"
 msgstr "Ongedaan maken"
 
-<<<<<<< HEAD
-#: src/gs-editor.ui:524 src/org.gnome.Software.Editor.desktop.in:3
-msgid "Banner Designer"
-msgstr "Banner-ontwerper"
-
-=======
->>>>>>> 35e6ebde
 #: src/gs-editor.ui:547
 msgid "New Banner"
 msgstr "Nieuwe banner"
@@ -1774,11 +1744,7 @@
 
 #. TRANSLATORS: this is when we know about an application or
 #. * addon, but it can't be listed for some reason
-<<<<<<< HEAD
-#: src/gs-extras-page.c:388 lib/gs-plugin-loader.c:1417
-=======
 #: src/gs-extras-page.c:388 lib/gs-plugin-loader.c:1425
->>>>>>> 35e6ebde
 #, c-format
 msgid "No addon codecs are available for the %s format."
 msgstr "Geen addon codecs beschikbaar voor het formaat %s."
@@ -2138,11 +2104,7 @@
 "%s zal verwijderd worden en u zult het opnieuw moeten installeren om het te "
 "gebruiken."
 
-<<<<<<< HEAD
-#: lib/gs-plugin-loader.c:1420
-=======
 #: lib/gs-plugin-loader.c:1428
->>>>>>> 35e6ebde
 #, c-format
 msgid ""
 "Information about %s, as well as options for how to get a codec that can "
@@ -2436,52 +2398,32 @@
 #. TRANSLATORS: this is part of the in-app notification,
 #. * where the %s is a multi-word localised app name
 #. * e.g. 'Getting things GNOME!"
-<<<<<<< HEAD
-#: src/gs-shell.c:806 src/gs-shell.c:811 src/gs-shell.c:826 src/gs-shell.c:830
-=======
 #: src/gs-shell.c:832 src/gs-shell.c:837 src/gs-shell.c:852 src/gs-shell.c:856
->>>>>>> 35e6ebde
 #, c-format
 msgid "“%s”"
 msgstr "‘%s’"
 
 #. TRANSLATORS: failure text for the in-app notification,
 #. * where the %s is the source (e.g. "alt.fedoraproject.org")
-<<<<<<< HEAD
-#: src/gs-shell.c:858
-=======
 #: src/gs-shell.c:884
->>>>>>> 35e6ebde
 #, c-format
 msgid "Unable to download firmware updates from %s"
 msgstr "Downloaden van firmware-updates van %s mislukt"
 
 #. TRANSLATORS: failure text for the in-app notification,
 #. * where the %s is the source (e.g. "alt.fedoraproject.org")
-<<<<<<< HEAD
-#: src/gs-shell.c:864
-=======
 #: src/gs-shell.c:890
->>>>>>> 35e6ebde
 #, c-format
 msgid "Unable to download updates from %s"
 msgstr "Downloaden van updates van %s mislukt"
 
 #. TRANSLATORS: failure text for the in-app notification
-<<<<<<< HEAD
-#: src/gs-shell.c:871
-=======
 #: src/gs-shell.c:897
->>>>>>> 35e6ebde
 msgid "Unable to download updates"
 msgstr "Downloaden van updates %s mislukt"
 
 #. TRANSLATORS: failure text for the in-app notification
-<<<<<<< HEAD
-#: src/gs-shell.c:876
-=======
 #: src/gs-shell.c:902
->>>>>>> 35e6ebde
 msgid ""
 "Unable to download updates: internet access was required but wasn’t available"
 msgstr ""
@@ -2490,48 +2432,28 @@
 
 #. TRANSLATORS: failure text for the in-app notification,
 #. * where the %s is the source (e.g. "alt.fedoraproject.org")
-<<<<<<< HEAD
-#: src/gs-shell.c:885
-=======
 #: src/gs-shell.c:911
->>>>>>> 35e6ebde
 #, c-format
 msgid "Unable to download updates from %s: not enough disk space"
 msgstr "Downloaden van updates van %s mislukt: niet genoeg schijfruimte"
 
 #. TRANSLATORS: failure text for the in-app notification
-<<<<<<< HEAD
-#: src/gs-shell.c:890
-=======
 #: src/gs-shell.c:916
->>>>>>> 35e6ebde
 msgid "Unable to download updates: not enough disk space"
 msgstr "Downloaden van updates mislukt: niet genoeg schijfruimte"
 
 #. TRANSLATORS: failure text for the in-app notification
-<<<<<<< HEAD
-#: src/gs-shell.c:898
-=======
 #: src/gs-shell.c:924
->>>>>>> 35e6ebde
 msgid "Unable to download updates: authentication was required"
 msgstr "Downloaden van updates mislukt: authenticatie vereist"
 
 #. TRANSLATORS: failure text for the in-app notification
-<<<<<<< HEAD
-#: src/gs-shell.c:903
-=======
 #: src/gs-shell.c:929
->>>>>>> 35e6ebde
 msgid "Unable to download updates: authentication was invalid"
 msgstr "Downloaden van updates mislukt: authenticatie ongeldig"
 
 #. TRANSLATORS: failure text for the in-app notification
-<<<<<<< HEAD
-#: src/gs-shell.c:908
-=======
 #: src/gs-shell.c:934
->>>>>>> 35e6ebde
 msgid ""
 "Unable to download updates: you do not have permission to install software"
 msgstr ""
@@ -2539,22 +2461,14 @@
 "installeren"
 
 #. TRANSLATORS: failure text for the in-app notification
-<<<<<<< HEAD
-#: src/gs-shell.c:915
-=======
 #: src/gs-shell.c:941
->>>>>>> 35e6ebde
 msgid "Unable to get list of updates"
 msgstr "Verkrijgen van lijst met updates mislukt"
 
 #. TRANSLATORS: failure text for the in-app notification,
 #. * where the first %s is the application name (e.g. "GIMP") and
 #. * the second %s is the origin, e.g. "Fedora Project [fedoraproject.org]"
-<<<<<<< HEAD
-#: src/gs-shell.c:961
-=======
 #: src/gs-shell.c:987
->>>>>>> 35e6ebde
 #, c-format
 msgid "Unable to install %s as download failed from %s"
 msgstr ""
@@ -2562,11 +2476,7 @@
 
 #. TRANSLATORS: failure text for the in-app notification,
 #. * where the %s is the application name (e.g. "GIMP")
-<<<<<<< HEAD
-#: src/gs-shell.c:967
-=======
 #: src/gs-shell.c:993
->>>>>>> 35e6ebde
 #, c-format
 msgid "Unable to install %s as download failed"
 msgstr "Installeren van %s niet mogelijk omdat het downloaden is mislukt"
@@ -2575,83 +2485,51 @@
 #. * where the first %s is the application name (e.g. "GIMP")
 #. * and the second %s is the name of the runtime, e.g.
 #. * "GNOME SDK [flatpak.gnome.org]"
-<<<<<<< HEAD
-#: src/gs-shell.c:979
-=======
 #: src/gs-shell.c:1005
->>>>>>> 35e6ebde
 #, c-format
 msgid "Unable to install %s as runtime %s not available"
 msgstr "Installeren van %s niet mogelijk omdat runtime %s niet beschikbaar is"
 
 #. TRANSLATORS: failure text for the in-app notification,
 #. * where the %s is the application name (e.g. "GIMP")
-<<<<<<< HEAD
-#: src/gs-shell.c:985
-=======
 #: src/gs-shell.c:1011
->>>>>>> 35e6ebde
 #, c-format
 msgid "Unable to install %s as not supported"
 msgstr "Installeren van %s niet mogelijk omdat het niet wordt ondersteund"
 
 #. TRANSLATORS: failure text for the in-app notification
-<<<<<<< HEAD
-#: src/gs-shell.c:992
-=======
 #: src/gs-shell.c:1018
->>>>>>> 35e6ebde
 msgid "Unable to install: internet access was required but wasn’t available"
 msgstr "Installeren mislukt: internettoegang vereist, maar niet beschikbaar"
 
 #. TRANSLATORS: failure text for the in-app notification
-<<<<<<< HEAD
-#: src/gs-shell.c:998
-=======
 #: src/gs-shell.c:1024
->>>>>>> 35e6ebde
 msgid "Unable to install: the application has an invalid format"
 msgstr "Installeren mislukt: de toepassing heeft een ongeldig formaat"
 
 #. TRANSLATORS: failure text for the in-app notification,
 #. * where the %s is the application name (e.g. "GIMP")
-<<<<<<< HEAD
-#: src/gs-shell.c:1003
-=======
 #: src/gs-shell.c:1029
->>>>>>> 35e6ebde
 #, c-format
 msgid "Unable to install %s: not enough disk space"
 msgstr "Installeren van %s mislukt: niet genoeg schijfruimte"
 
 #. TRANSLATORS: failure text for the in-app notification
-<<<<<<< HEAD
-#: src/gs-shell.c:1011
-=======
 #: src/gs-shell.c:1037
->>>>>>> 35e6ebde
 #, c-format
 msgid "Unable to install %s: authentication was required"
 msgstr "Installeren van %s mislukt: authenticatie vereist"
 
 #. TRANSLATORS: failure text for the in-app notification,
 #. * where the %s is the application name (e.g. "GIMP")
-<<<<<<< HEAD
-#: src/gs-shell.c:1018
-=======
 #: src/gs-shell.c:1044
->>>>>>> 35e6ebde
 #, c-format
 msgid "Unable to install %s: authentication was invalid"
 msgstr "Installeren van %s mislukt: authenticatie ongeldig"
 
 #. TRANSLATORS: failure text for the in-app notification,
 #. * where the %s is the application name (e.g. "GIMP")
-<<<<<<< HEAD
-#: src/gs-shell.c:1025
-=======
 #: src/gs-shell.c:1051
->>>>>>> 35e6ebde
 #, c-format
 msgid "Unable to install %s: you do not have permission to install software"
 msgstr ""
@@ -2661,54 +2539,34 @@
 #. TRANSLATORS: failure text for the in-app notification,
 #. * the %s is the name of the authentication service,
 #. * e.g. "Ubuntu One"
-<<<<<<< HEAD
-#: src/gs-shell.c:1038
-=======
 #: src/gs-shell.c:1064
->>>>>>> 35e6ebde
 #, c-format
 msgid "Your %s account has been suspended."
 msgstr "Het aanmaken van uw %s-account is nog niet rond."
 
 #. TRANSLATORS: failure text for the in-app notification
-<<<<<<< HEAD
-#: src/gs-shell.c:1042
-=======
 #: src/gs-shell.c:1068
->>>>>>> 35e6ebde
 msgid "It is not possible to install software until this has been resolved."
 msgstr "Het installeren van software is niet mogelijk totdat dit is opgelost."
 
 #. TRANSLATORS: failure text for the in-app notification,
 #. * where the %s is the clickable link (e.g.
 #. * "http://example.com/what-did-i-do-wrong/")
-<<<<<<< HEAD
-#: src/gs-shell.c:1053
-=======
 #: src/gs-shell.c:1079
->>>>>>> 35e6ebde
 #, c-format
 msgid "For more information, visit %s."
 msgstr "Voor meer informatie, ga naar %s."
 
 #. TRANSLATORS: failure text for the in-app notification,
 #. * where the %s is the application name (e.g. "Dell XPS 13")
-<<<<<<< HEAD
-#: src/gs-shell.c:1062
-=======
 #: src/gs-shell.c:1088
->>>>>>> 35e6ebde
 #, c-format
 msgid "Unable to install %s: AC power is required"
 msgstr "Installeren van %s mislukt: wisselstroomvermogen vereist"
 
 #. TRANSLATORS: failure text for the in-app notification,
 #. * where the %s is the application name (e.g. "GIMP")
-<<<<<<< HEAD
-#: src/gs-shell.c:1071
-=======
 #: src/gs-shell.c:1097
->>>>>>> 35e6ebde
 #, c-format
 msgid "Unable to install %s"
 msgstr "Installeren van %s mislukt"
@@ -2717,75 +2575,47 @@
 #. * where the first %s is the app name (e.g. "GIMP") and
 #. * the second %s is the origin, e.g. "Fedora" or
 #. * "Fedora Project [fedoraproject.org]"
-<<<<<<< HEAD
-#: src/gs-shell.c:1117
-=======
 #: src/gs-shell.c:1143
->>>>>>> 35e6ebde
 #, c-format
 msgid "Unable to update %s from %s"
 msgstr "%s bijwerken van %s mislukt"
 
 #. TRANSLATORS: failure text for the in-app notification,
 #. * where the %s is the application name (e.g. "GIMP")
-<<<<<<< HEAD
-#: src/gs-shell.c:1123
-=======
 #: src/gs-shell.c:1149
->>>>>>> 35e6ebde
 #, c-format
 msgid "Unable to update %s as download failed"
 msgstr "Bijwerken van %s niet mogelijk omdat het downloaden is mislukt"
 
 #. TRANSLATORS: failure text for the in-app notification
-<<<<<<< HEAD
-#: src/gs-shell.c:1129
-=======
 #: src/gs-shell.c:1155
->>>>>>> 35e6ebde
 msgid "Unable to update: internet access was required but wasn’t available"
 msgstr "Bijwerken mislukt: internettoegang vereist, maar niet beschikbaar"
 
 #. TRANSLATORS: failure text for the in-app notification,
 #. * where the %s is the application name (e.g. "GIMP")
-<<<<<<< HEAD
-#: src/gs-shell.c:1137
-=======
 #: src/gs-shell.c:1163
->>>>>>> 35e6ebde
 #, c-format
 msgid "Unable to update %s: not enough disk space"
 msgstr "Bijwerken van %s mislukt: niet genoeg schijfruimte"
 
 #. TRANSLATORS: failure text for the in-app notification,
 #. * where the %s is the application name (e.g. "GIMP")
-<<<<<<< HEAD
-#: src/gs-shell.c:1146
-=======
 #: src/gs-shell.c:1172
->>>>>>> 35e6ebde
 #, c-format
 msgid "Unable to update %s: authentication was required"
 msgstr "Bijwerken van %s mislukt: authenticatie vereist"
 
 #. TRANSLATORS: failure text for the in-app notification,
 #. * where the %s is the application name (e.g. "GIMP")
-<<<<<<< HEAD
-#: src/gs-shell.c:1153
-=======
 #: src/gs-shell.c:1179
->>>>>>> 35e6ebde
 #, c-format
 msgid "Unable to update %s: authentication was invalid"
 msgstr "Bijwerken van %s mislukt: authenticatie ongeldig"
 
 #. TRANSLATORS: failure text for the in-app notification,
 #. * where the %s is the application name (e.g. "GIMP")
-<<<<<<< HEAD
-#: src/gs-shell.c:1160
-=======
 #: src/gs-shell.c:1186
->>>>>>> 35e6ebde
 #, c-format
 msgid "Unable to update %s: you do not have permission to update software"
 msgstr ""
@@ -2793,22 +2623,14 @@
 
 #. TRANSLATORS: failure text for the in-app notification,
 #. * where the %s is the application name (e.g. "Dell XPS 13")
-<<<<<<< HEAD
-#: src/gs-shell.c:1168
-=======
 #: src/gs-shell.c:1194
->>>>>>> 35e6ebde
 #, c-format
 msgid "Unable to update %s: AC power is required"
 msgstr "Bijwerken van %s mislukt: wisselstroomvermogen vereist"
 
 #. TRANSLATORS: failure text for the in-app notification,
 #. * where the %s is the application name (e.g. "GIMP")
-<<<<<<< HEAD
-#: src/gs-shell.c:1177
-=======
 #: src/gs-shell.c:1203
->>>>>>> 35e6ebde
 #, c-format
 msgid "Unable to update %s"
 msgstr "Bijwerken van %s mislukt"
@@ -2816,75 +2638,47 @@
 #. TRANSLATORS: failure text for the in-app notification,
 #. * where the first %s is the distro name (e.g. "Fedora 25") and
 #. * the second %s is the origin, e.g. "Fedora Project [fedoraproject.org]"
-<<<<<<< HEAD
-#: src/gs-shell.c:1222
-=======
 #: src/gs-shell.c:1248
->>>>>>> 35e6ebde
 #, c-format
 msgid "Unable to upgrade to %s from %s"
 msgstr "%s opwaarderen van %s mislukt"
 
 #. TRANSLATORS: failure text for the in-app notification,
 #. * where the %s is the app name (e.g. "GIMP")
-<<<<<<< HEAD
-#: src/gs-shell.c:1227
-=======
 #: src/gs-shell.c:1253
->>>>>>> 35e6ebde
 #, c-format
 msgid "Unable to upgrade to %s as download failed"
 msgstr "Opwaarderen naar %s niet mogelijk omdat het downloaden is mislukt"
 
 #. TRANSLATORS: failure text for the in-app notification
-<<<<<<< HEAD
-#: src/gs-shell.c:1234
-=======
 #: src/gs-shell.c:1260
->>>>>>> 35e6ebde
 msgid "Unable to upgrade: internet access was required but wasn’t available"
 msgstr "Opwaarderen mislukt: internettoegang vereist, maar niet beschikbaar"
 
 #. TRANSLATORS: failure text for the in-app notification,
 #. * where the %s is the distro name (e.g. "Fedora 25")
-<<<<<<< HEAD
-#: src/gs-shell.c:1242
-=======
 #: src/gs-shell.c:1268
->>>>>>> 35e6ebde
 #, c-format
 msgid "Unable to upgrade to %s: not enough disk space"
 msgstr "Opwaarderen naar %s mislukt: niet genoeg schijfruimte"
 
 #. TRANSLATORS: failure text for the in-app notification,
 #. * where the %s is the distro name (e.g. "Fedora 25")
-<<<<<<< HEAD
-#: src/gs-shell.c:1251
-=======
 #: src/gs-shell.c:1277
->>>>>>> 35e6ebde
 #, c-format
 msgid "Unable to upgrade to %s: authentication was required"
 msgstr "Opwaarderen naar %s mislukt: authenticatie vereist"
 
 #. TRANSLATORS: failure text for the in-app notification,
 #. * where the %s is the distro name (e.g. "Fedora 25")
-<<<<<<< HEAD
-#: src/gs-shell.c:1258
-=======
 #: src/gs-shell.c:1284
->>>>>>> 35e6ebde
 #, c-format
 msgid "Unable to upgrade to %s: authentication was invalid"
 msgstr "Opwaarderen naar %s mislukt: authenticatie ongeldig"
 
 #. TRANSLATORS: failure text for the in-app notification,
 #. * where the %s is the distro name (e.g. "Fedora 25")
-<<<<<<< HEAD
-#: src/gs-shell.c:1265
-=======
 #: src/gs-shell.c:1291
->>>>>>> 35e6ebde
 #, c-format
 msgid "Unable to upgrade to %s: you do not have permission to upgrade"
 msgstr ""
@@ -2893,55 +2687,35 @@
 
 #. TRANSLATORS: failure text for the in-app notification,
 #. * where the %s is the distro name (e.g. "Fedora 25")
-<<<<<<< HEAD
-#: src/gs-shell.c:1272
-=======
 #: src/gs-shell.c:1298
->>>>>>> 35e6ebde
 #, c-format
 msgid "Unable to upgrade to %s: AC power is required"
 msgstr "Opwaarderen naar %s mislukt: wisselstroomvermogen vereist"
 
 #. TRANSLATORS: failure text for the in-app notification,
 #. * where the %s is the distro name (e.g. "Fedora 25")
-<<<<<<< HEAD
-#: src/gs-shell.c:1281
-=======
 #: src/gs-shell.c:1307
->>>>>>> 35e6ebde
 #, c-format
 msgid "Unable to upgrade to %s"
 msgstr "Opwaarderen naar %s mislukt"
 
 #. TRANSLATORS: failure text for the in-app notification,
 #. * where the %s is the application name (e.g. "GIMP")
-<<<<<<< HEAD
-#: src/gs-shell.c:1323
-=======
 #: src/gs-shell.c:1349
->>>>>>> 35e6ebde
 #, c-format
 msgid "Unable to remove %s: authentication was required"
 msgstr "Verwijderen van %s mislukt: authenticatie vereist"
 
 #. TRANSLATORS: failure text for the in-app notification,
 #. * where the %s is the application name (e.g. "GIMP")
-<<<<<<< HEAD
-#: src/gs-shell.c:1329
-=======
 #: src/gs-shell.c:1355
->>>>>>> 35e6ebde
 #, c-format
 msgid "Unable to remove %s: authentication was invalid"
 msgstr "Verwijderen van %s mislukt: authenticatie ongeldig"
 
 #. TRANSLATORS: failure text for the in-app notification,
 #. * where the %s is the application name (e.g. "GIMP")
-<<<<<<< HEAD
-#: src/gs-shell.c:1335
-=======
 #: src/gs-shell.c:1361
->>>>>>> 35e6ebde
 #, c-format
 msgid "Unable to remove %s: you do not have permission to remove software"
 msgstr ""
@@ -2950,22 +2724,14 @@
 
 #. TRANSLATORS: failure text for the in-app notification,
 #. * where the %s is the application name (e.g. "GIMP")
-<<<<<<< HEAD
-#: src/gs-shell.c:1342
-=======
 #: src/gs-shell.c:1368
->>>>>>> 35e6ebde
 #, c-format
 msgid "Unable to remove %s: AC power is required"
 msgstr "Verwijderen van %s mislukt: wisselstroomvermogen vereist"
 
 #. TRANSLATORS: failure text for the in-app notification,
 #. * where the %s is the application name (e.g. "GIMP")
-<<<<<<< HEAD
-#: src/gs-shell.c:1351
-=======
 #: src/gs-shell.c:1377
->>>>>>> 35e6ebde
 #, c-format
 msgid "Unable to remove %s"
 msgstr "Verwijderen van %s mislukt"
@@ -2974,83 +2740,51 @@
 #. * where the first %s is the application name (e.g. "GIMP")
 #. * and the second %s is the name of the runtime, e.g.
 #. * "GNOME SDK [flatpak.gnome.org]"
-<<<<<<< HEAD
-#: src/gs-shell.c:1397
-=======
 #: src/gs-shell.c:1423
->>>>>>> 35e6ebde
 #, c-format
 msgid "Unable to launch %s: %s is not installed"
 msgstr "Starten van %s mislukt: %s is niet geïnstalleerd"
 
 #. TRANSLATORS: failure text for the in-app notification
-<<<<<<< HEAD
-#: src/gs-shell.c:1404 src/gs-shell.c:1452 src/gs-shell.c:1500
-=======
 #: src/gs-shell.c:1430 src/gs-shell.c:1478 src/gs-shell.c:1526
->>>>>>> 35e6ebde
 msgid "Not enough disk space — free up some space and try again"
 msgstr ""
 "Er is niet genoeg opslagruimte — maak wat ruimte vrij en probeer het opnieuw"
 
 #. TRANSLATORS: we failed to get a proper error code
-<<<<<<< HEAD
-#: src/gs-shell.c:1412 src/gs-shell.c:1460 src/gs-shell.c:1527
-=======
 #: src/gs-shell.c:1438 src/gs-shell.c:1486 src/gs-shell.c:1553
->>>>>>> 35e6ebde
 msgid "Sorry, something went wrong"
 msgstr "Helaas, er ging iets mis"
 
 #. TRANSLATORS: failure text for the in-app notification
-<<<<<<< HEAD
-#: src/gs-shell.c:1447
-=======
 #: src/gs-shell.c:1473
->>>>>>> 35e6ebde
 msgid "Failed to install file: authentication failed"
 msgstr "Installeren van bestand mislukt: authenticatie mislukt"
 
 #. TRANSLATORS: failure text for the in-app notification,
 #. * the %s is the origin, e.g. "Fedora" or
 #. * "Fedora Project [fedoraproject.org]"
-<<<<<<< HEAD
-#: src/gs-shell.c:1494
-=======
 #: src/gs-shell.c:1520
->>>>>>> 35e6ebde
 #, c-format
 msgid "Unable to contact %s"
 msgstr "Contact opnemen met %s mislukt"
 
 #. TRANSLATORS: failure text for the in-app notification,
 #. * where the %s is the application name (e.g. "GIMP")
-<<<<<<< HEAD
-#: src/gs-shell.c:1509
-=======
 #: src/gs-shell.c:1535
->>>>>>> 35e6ebde
 #, c-format
 msgid "%s needs to be restarted to use new plugins."
 msgstr "%s moet opnieuw opgestart worden om nieuwe plug-ins te gebruiken."
 
 #. TRANSLATORS: failure text for the in-app notification
-<<<<<<< HEAD
-#: src/gs-shell.c:1514
-=======
 #: src/gs-shell.c:1540
->>>>>>> 35e6ebde
 msgid "This application needs to be restarted to use new plugins."
 msgstr ""
 "Deze toepassing moet opnieuw opgestart worden om nieuwe plug-ins te "
 "gebruiken."
 
 #. TRANSLATORS: need to be connected to the AC power
-<<<<<<< HEAD
-#: src/gs-shell.c:1521
-=======
 #: src/gs-shell.c:1547
->>>>>>> 35e6ebde
 msgid "AC power is required"
 msgstr "Wisselstroomvermogen vereist"
 
@@ -3266,7 +3000,7 @@
 "worden"
 
 #. TRANSLATORS: button text
-#: src/gs-update-monitor.c:100 src/gs-updates-page.c:705
+#: src/gs-update-monitor.c:100 src/gs-updates-page.c:703
 msgid "Not Now"
 msgstr "Niet nu"
 
@@ -3471,23 +3205,23 @@
 msgstr "Laatst gecontroleerd: %s"
 
 #. TRANSLATORS: we've just live-updated some apps
-#: src/gs-updates-page.c:701
+#: src/gs-updates-page.c:699
 msgid "Updates have been installed"
 msgstr "De updates zijn geïnstalleerd"
 
 #. TRANSLATORS: the new apps will not be run until we restart
-#: src/gs-updates-page.c:703
+#: src/gs-updates-page.c:701
 msgid "A restart is required for them to take effect."
 msgstr "Pas na een herstart zullen ze van kracht zijn."
 
 #. TRANSLATORS: button text
-#: src/gs-updates-page.c:707
+#: src/gs-updates-page.c:705
 msgid "Restart"
 msgstr "Herstarten"
 
 #. TRANSLATORS: This is the header for system firmware that
 #. * requires a reboot to apply
-#: src/gs-updates-page.c:768
+#: src/gs-updates-page.c:766
 msgid "Integrated Firmware"
 msgstr "Geïntegreerde firmware"
 
@@ -3495,31 +3229,31 @@
 #. * system firmware
 #. TRANSLATORS: This is the button for upgrading all
 #. * offline updates
-#: src/gs-updates-page.c:771 src/gs-updates-page.c:781
+#: src/gs-updates-page.c:769 src/gs-updates-page.c:779
 msgid "Restart & Update"
 msgstr "Herstarten & bijwerken"
 
 #. TRANSLATORS: This is the header for offline OS and offline
 #. * app updates that require a reboot to apply
-#: src/gs-updates-page.c:778
+#: src/gs-updates-page.c:776
 msgid "Requires Restart"
 msgstr "Herstart vereist"
 
 #. TRANSLATORS: This is the header for online runtime and
 #. * app updates, typically flatpaks or snaps
-#: src/gs-updates-page.c:788
+#: src/gs-updates-page.c:786
 msgid "Application Updates"
 msgstr "Toepassingsupdates"
 
 #. TRANSLATORS: This is the button for upgrading all
 #. * online-updatable applications
-#: src/gs-updates-page.c:791
+#: src/gs-updates-page.c:789
 msgid "Update All"
 msgstr "Alles bijwerken"
 
 #. TRANSLATORS: This is the header for device firmware that can
 #. * be installed online
-#: src/gs-updates-page.c:798
+#: src/gs-updates-page.c:796
 msgid "Device Firmware"
 msgstr "Apparaatfirmware"
 
@@ -3535,23 +3269,23 @@
 
 #. TRANSLATORS:  the first %s is the distro name, e.g. 'Fedora'
 #. * and the second %s is the distro version, e.g. '25'
-#: src/gs-updates-page.c:1089
+#: src/gs-updates-page.c:1088
 #, c-format
 msgid "%s %s is no longer supported."
 msgstr "%s %s wordt niet meer ondersteund."
 
 #. TRANSLATORS: OS refers to operating system, e.g. Fedora
-#: src/gs-updates-page.c:1094
+#: src/gs-updates-page.c:1093
 msgid "Your OS is no longer supported."
 msgstr "Uw besturingssysteem wordt niet meer ondersteund."
 
 #. TRANSLATORS: EOL distros do not get important updates
-#: src/gs-updates-page.c:1099
+#: src/gs-updates-page.c:1098
 msgid "This means that it does not receive security updates."
 msgstr "Dit betekent dat het geen beveiligingsupdates meer ontvangt."
 
 #. TRANSLATORS: upgrade refers to a major update, e.g. Fedora 25 to 26
-#: src/gs-updates-page.c:1103
+#: src/gs-updates-page.c:1102
 msgid "It is recommended that you upgrade to a more recent version."
 msgstr ""
 "Het wordt aanbevolen om uw besturingssysteem bij te werken naar een meer "
@@ -3693,6 +3427,10 @@
 "Installeren;Uninstall;Verwijderen;Program;Programma;Software;App;Toepassing;"
 "Applicatie;Store;Winkel;"
 
+#: src/org.gnome.Software.Editor.desktop.in:3
+msgid "Banner Designer"
+msgstr "Banner-ontwerper"
+
 #: src/org.gnome.Software.Editor.desktop.in:4
 msgid "Design the featured banners for GNOME Software"
 msgstr "Ontwerp de banners te zien in Gnome Software"
@@ -4152,12 +3890,12 @@
 msgstr "Kopiëren mislukt"
 
 #. TRANSLATORS: status text when downloading
-#: plugins/fedora-pkgdb-collections/gs-plugin-fedora-pkgdb-collections.c:217
+#: plugins/fedora-pkgdb-collections/gs-plugin-fedora-pkgdb-collections.c:212
 msgid "Downloading upgrade information…"
 msgstr "Opwaarderingsinformatie wordt gedownload…"
 
 #. TRANSLATORS: this is a title for Fedora distro upgrades
-#: plugins/fedora-pkgdb-collections/gs-plugin-fedora-pkgdb-collections.c:311
+#: plugins/fedora-pkgdb-collections/gs-plugin-fedora-pkgdb-collections.c:303
 msgid "Upgrade your Fedora system to the latest features and improvements."
 msgstr ""
 "Werk uw Fedora-installatie bij om de nieuwste functies en verbeteringen te "
@@ -4178,11 +3916,7 @@
 msgstr "Flatpak-metadata voor %s worden opgehaald…"
 
 #. TRANSLATORS: status text when downloading the RuntimeRepo
-<<<<<<< HEAD
-#: plugins/flatpak/gs-flatpak.c:2617
-=======
 #: plugins/flatpak/gs-flatpak.c:2651
->>>>>>> 35e6ebde
 msgid "Getting runtime source…"
 msgstr "Ophalen van runtimebron…"
 
@@ -4262,13 +3996,6 @@
 msgid "The ultimate entertainment platform from Valve"
 msgstr "Het ultieme amusementsplatform van Valve"
 
-<<<<<<< HEAD
-#~ msgid "page1"
-#~ msgstr "page1"
-
-#~ msgid "page2"
-#~ msgstr "page2"
-=======
 #~ msgid "About Software"
 #~ msgstr "Over Software"
 
@@ -4277,7 +4004,6 @@
 
 #~ msgid "Other Updates"
 #~ msgstr "Overige updates"
->>>>>>> 35e6ebde
 
 #~ msgctxt "Menu of AudioVideo"
 #~ msgid "All"
