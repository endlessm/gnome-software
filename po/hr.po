--- conflicted
+++ resolved
@@ -8,13 +8,8 @@
 "Project-Id-Version: gnome-software\n"
 "Report-Msgid-Bugs-To: https://bugzilla.gnome.org/enter_bug.cgi?product=gnome-"
 "software&keywords=I18N+L10N&component=General\n"
-<<<<<<< HEAD
-"POT-Creation-Date: 2017-10-05 12:19+0000\n"
-"PO-Revision-Date: 2017-10-06 14:00+0200\n"
-=======
 "POT-Creation-Date: 2017-10-27 10:05+0000\n"
 "PO-Revision-Date: 2017-10-27 17:54+0200\n"
->>>>>>> 35e6ebde
 "Last-Translator: gogo <trebelnik2@gmail.com>\n"
 "Language-Team: Croatian <hr@li.org>\n"
 "Language: hr\n"
@@ -74,11 +69,7 @@
 msgid "The update details"
 msgstr "Pojedinosti nadopune"
 
-<<<<<<< HEAD
-#: data/appdata/org.gnome.Software.appdata.xml.in:900
-=======
 #: data/appdata/org.gnome.Software.appdata.xml.in:861
->>>>>>> 35e6ebde
 msgid "The GNOME Project"
 msgstr "GNOME projekt"
 
@@ -367,11 +358,7 @@
 #. button in the info bar
 #. TRANSLATORS: this is a link to the
 #. * control-center network panel
-<<<<<<< HEAD
-#: src/gnome-software.ui:372 src/gs-updates-page.c:1391
-=======
 #: src/gnome-software.ui:372 src/gs-updates-page.c:1418
->>>>>>> 35e6ebde
 msgid "Network Settings"
 msgstr "Mrežne postavke"
 
@@ -1578,13 +1565,6 @@
 msgid "App ID"
 msgstr "ID aplikacije"
 
-<<<<<<< HEAD
-#: src/gs-editor.ui:296
-msgid "Name"
-msgstr "Naziv"
-
-=======
->>>>>>> 35e6ebde
 #: src/gs-editor.ui:341 src/gs-review-dialog.ui:142
 msgid "Summary"
 msgstr "Sažetak"
@@ -1596,11 +1576,7 @@
 #. This check button controls whether the application’s banner appears in the “Featured” category
 #: src/gs-editor.ui:397
 msgid "Category Featured"
-<<<<<<< HEAD
-msgstr "Značajke kategorije"
-=======
 msgstr "Popularne kategorije"
->>>>>>> 35e6ebde
 
 #. button in the info bar
 #: src/gs-editor.ui:471
@@ -1743,11 +1719,7 @@
 
 #. TRANSLATORS: this is when we know about an application or
 #. * addon, but it can't be listed for some reason
-<<<<<<< HEAD
-#: src/gs-extras-page.c:388 lib/gs-plugin-loader.c:1417
-=======
 #: src/gs-extras-page.c:388 lib/gs-plugin-loader.c:1436
->>>>>>> 35e6ebde
 #, c-format
 msgid "No addon codecs are available for the %s format."
 msgstr "Nema dostupnih dodatka kôdeka za %s format."
@@ -2108,11 +2080,7 @@
 "%s će biti uklonjen i trebat ćete ga ponovno instalirati kako bi ga mogli "
 "koristiti."
 
-<<<<<<< HEAD
-#: lib/gs-plugin-loader.c:1420
-=======
 #: lib/gs-plugin-loader.c:1439
->>>>>>> 35e6ebde
 #, c-format
 msgid ""
 "Information about %s, as well as options for how to get a codec that can "
@@ -2417,52 +2385,32 @@
 #. TRANSLATORS: this is part of the in-app notification,
 #. * where the %s is a multi-word localised app name
 #. * e.g. 'Getting things GNOME!"
-<<<<<<< HEAD
-#: src/gs-shell.c:806 src/gs-shell.c:811 src/gs-shell.c:826 src/gs-shell.c:830
-=======
 #: src/gs-shell.c:833 src/gs-shell.c:838 src/gs-shell.c:853 src/gs-shell.c:857
->>>>>>> 35e6ebde
 #, c-format
 msgid "“%s”"
 msgstr "“%s”"
 
 #. TRANSLATORS: failure text for the in-app notification,
 #. * where the %s is the source (e.g. "alt.fedoraproject.org")
-<<<<<<< HEAD
-#: src/gs-shell.c:858
-=======
 #: src/gs-shell.c:885
->>>>>>> 35e6ebde
 #, c-format
 msgid "Unable to download firmware updates from %s"
 msgstr "Nemoguće preuzimanje nadopuna frimvera s %s"
 
 #. TRANSLATORS: failure text for the in-app notification,
 #. * where the %s is the source (e.g. "alt.fedoraproject.org")
-<<<<<<< HEAD
-#: src/gs-shell.c:864
-=======
 #: src/gs-shell.c:891
->>>>>>> 35e6ebde
 #, c-format
 msgid "Unable to download updates from %s"
 msgstr "Nemoguće preuzimanje nadopuna s %s"
 
 #. TRANSLATORS: failure text for the in-app notification
-<<<<<<< HEAD
-#: src/gs-shell.c:871
-=======
 #: src/gs-shell.c:898
->>>>>>> 35e6ebde
 msgid "Unable to download updates"
 msgstr "Nemoguće preuzimanje nadopuna"
 
 #. TRANSLATORS: failure text for the in-app notification
-<<<<<<< HEAD
-#: src/gs-shell.c:876
-=======
 #: src/gs-shell.c:903
->>>>>>> 35e6ebde
 msgid ""
 "Unable to download updates: internet access was required but wasn’t available"
 msgstr ""
@@ -2471,11 +2419,7 @@
 
 #. TRANSLATORS: failure text for the in-app notification,
 #. * where the %s is the source (e.g. "alt.fedoraproject.org")
-<<<<<<< HEAD
-#: src/gs-shell.c:885
-=======
 #: src/gs-shell.c:912
->>>>>>> 35e6ebde
 #, c-format
 msgid "Unable to download updates from %s: not enough disk space"
 msgstr ""
@@ -2483,71 +2427,43 @@
 "prostora"
 
 #. TRANSLATORS: failure text for the in-app notification
-<<<<<<< HEAD
-#: src/gs-shell.c:890
-=======
 #: src/gs-shell.c:917
->>>>>>> 35e6ebde
 msgid "Unable to download updates: not enough disk space"
 msgstr ""
 "Nemoguće preuzimanje nadopuna: nema dovoljno slobodnog diskovnog prostora"
 
 #. TRANSLATORS: failure text for the in-app notification
-<<<<<<< HEAD
-#: src/gs-shell.c:898
-=======
 #: src/gs-shell.c:925
->>>>>>> 35e6ebde
 msgid "Unable to download updates: authentication was required"
 msgstr "Nemoguće preuzimanje nadopuna: potrebna je ovjera"
 
 #. TRANSLATORS: failure text for the in-app notification
-<<<<<<< HEAD
-#: src/gs-shell.c:903
-=======
 #: src/gs-shell.c:930
->>>>>>> 35e6ebde
 msgid "Unable to download updates: authentication was invalid"
 msgstr "Nemoguće preuzimanje nadopuna: pogrešna ovjera"
 
 #. TRANSLATORS: failure text for the in-app notification
-<<<<<<< HEAD
-#: src/gs-shell.c:908
-=======
 #: src/gs-shell.c:935
->>>>>>> 35e6ebde
 msgid ""
 "Unable to download updates: you do not have permission to install software"
 msgstr "Nemoguće preuzimanje nadopuna: nemate dozvolu za instalaciju softvera"
 
 #. TRANSLATORS: failure text for the in-app notification
-<<<<<<< HEAD
-#: src/gs-shell.c:915
-=======
 #: src/gs-shell.c:942
->>>>>>> 35e6ebde
 msgid "Unable to get list of updates"
 msgstr "Nemoguće je preuzeti popis nadopuna"
 
 #. TRANSLATORS: failure text for the in-app notification,
 #. * where the first %s is the application name (e.g. "GIMP") and
 #. * the second %s is the origin, e.g. "Fedora Project [fedoraproject.org]"
-<<<<<<< HEAD
-#: src/gs-shell.c:961
-=======
 #: src/gs-shell.c:988
->>>>>>> 35e6ebde
 #, c-format
 msgid "Unable to install %s as download failed from %s"
 msgstr "Nemoguća je instalirati %s uslijed neuspješnog preuzimanja s %s"
 
 #. TRANSLATORS: failure text for the in-app notification,
 #. * where the %s is the application name (e.g. "GIMP")
-<<<<<<< HEAD
-#: src/gs-shell.c:967
-=======
 #: src/gs-shell.c:994
->>>>>>> 35e6ebde
 #, c-format
 msgid "Unable to install %s as download failed"
 msgstr "Nemoguća je instalirati %s uslijed neuspješnog preuzimanja"
@@ -2556,83 +2472,51 @@
 #. * where the first %s is the application name (e.g. "GIMP")
 #. * and the second %s is the name of the runtime, e.g.
 #. * "GNOME SDK [flatpak.gnome.org]"
-<<<<<<< HEAD
-#: src/gs-shell.c:979
-=======
 #: src/gs-shell.c:1006
->>>>>>> 35e6ebde
 #, c-format
 msgid "Unable to install %s as runtime %s not available"
 msgstr "Nemoguća je instalirati %s jer komponenta izvršavanja %s nije dostupna"
 
 #. TRANSLATORS: failure text for the in-app notification,
 #. * where the %s is the application name (e.g. "GIMP")
-<<<<<<< HEAD
-#: src/gs-shell.c:985
-=======
 #: src/gs-shell.c:1012
->>>>>>> 35e6ebde
 #, c-format
 msgid "Unable to install %s as not supported"
 msgstr "Nemoguće je instalirati %s jer nije podržano"
 
 #. TRANSLATORS: failure text for the in-app notification
-<<<<<<< HEAD
-#: src/gs-shell.c:992
-=======
 #: src/gs-shell.c:1019
->>>>>>> 35e6ebde
 msgid "Unable to install: internet access was required but wasn’t available"
 msgstr "Nemoguća instalacija: pristup internetu je potreban, ali nije dostupan"
 
 #. TRANSLATORS: failure text for the in-app notification
-<<<<<<< HEAD
-#: src/gs-shell.c:998
-=======
 #: src/gs-shell.c:1025
->>>>>>> 35e6ebde
 msgid "Unable to install: the application has an invalid format"
 msgstr "Nemoguća instalacija: aplikacija ima neispravni format"
 
 #. TRANSLATORS: failure text for the in-app notification,
 #. * where the %s is the application name (e.g. "GIMP")
-<<<<<<< HEAD
-#: src/gs-shell.c:1003
-=======
 #: src/gs-shell.c:1030
->>>>>>> 35e6ebde
 #, c-format
 msgid "Unable to install %s: not enough disk space"
 msgstr "Nemoguće je instalirati %s: nema dovoljno slobodnog diskovnog prostora"
 
 #. TRANSLATORS: failure text for the in-app notification
-<<<<<<< HEAD
-#: src/gs-shell.c:1011
-=======
 #: src/gs-shell.c:1038
->>>>>>> 35e6ebde
 #, c-format
 msgid "Unable to install %s: authentication was required"
 msgstr "Nemoguće je instalirati %s: potrebna je ovjera"
 
 #. TRANSLATORS: failure text for the in-app notification,
 #. * where the %s is the application name (e.g. "GIMP")
-<<<<<<< HEAD
-#: src/gs-shell.c:1018
-=======
 #: src/gs-shell.c:1045
->>>>>>> 35e6ebde
 #, c-format
 msgid "Unable to install %s: authentication was invalid"
 msgstr "Nemoguće je instalirati %s: pogrešna ovjera"
 
 #. TRANSLATORS: failure text for the in-app notification,
 #. * where the %s is the application name (e.g. "GIMP")
-<<<<<<< HEAD
-#: src/gs-shell.c:1025
-=======
 #: src/gs-shell.c:1052
->>>>>>> 35e6ebde
 #, c-format
 msgid "Unable to install %s: you do not have permission to install software"
 msgstr "Nemoguće je instalirati %s: nemate dozvolu za instalaciju softvera"
@@ -2640,54 +2524,34 @@
 #. TRANSLATORS: failure text for the in-app notification,
 #. * the %s is the name of the authentication service,
 #. * e.g. "Ubuntu One"
-<<<<<<< HEAD
-#: src/gs-shell.c:1038
-=======
 #: src/gs-shell.c:1065
->>>>>>> 35e6ebde
 #, c-format
 msgid "Your %s account has been suspended."
 msgstr "Vaš %s račun je suspendiran."
 
 #. TRANSLATORS: failure text for the in-app notification
-<<<<<<< HEAD
-#: src/gs-shell.c:1042
-=======
 #: src/gs-shell.c:1069
->>>>>>> 35e6ebde
 msgid "It is not possible to install software until this has been resolved."
 msgstr "Instalacija softvera nije moguća sve dok se ovo ne razriješi."
 
 #. TRANSLATORS: failure text for the in-app notification,
 #. * where the %s is the clickable link (e.g.
 #. * "http://example.com/what-did-i-do-wrong/")
-<<<<<<< HEAD
-#: src/gs-shell.c:1053
-=======
 #: src/gs-shell.c:1080
->>>>>>> 35e6ebde
 #, c-format
 msgid "For more information, visit %s."
 msgstr "Za više informacija, posjetite %s."
 
 #. TRANSLATORS: failure text for the in-app notification,
 #. * where the %s is the application name (e.g. "Dell XPS 13")
-<<<<<<< HEAD
-#: src/gs-shell.c:1062
-=======
 #: src/gs-shell.c:1089
->>>>>>> 35e6ebde
 #, c-format
 msgid "Unable to install %s: AC power is required"
 msgstr "Nemoguće je instalirati %s: potrebno je priključiti napajanje"
 
 #. TRANSLATORS: failure text for the in-app notification,
 #. * where the %s is the application name (e.g. "GIMP")
-<<<<<<< HEAD
-#: src/gs-shell.c:1071
-=======
 #: src/gs-shell.c:1098
->>>>>>> 35e6ebde
 #, c-format
 msgid "Unable to install %s"
 msgstr "Nemoguće je instalirati %s"
@@ -2696,97 +2560,61 @@
 #. * where the first %s is the app name (e.g. "GIMP") and
 #. * the second %s is the origin, e.g. "Fedora" or
 #. * "Fedora Project [fedoraproject.org]"
-<<<<<<< HEAD
-#: src/gs-shell.c:1117
-=======
 #: src/gs-shell.c:1144
->>>>>>> 35e6ebde
 #, c-format
 msgid "Unable to update %s from %s"
 msgstr "Nemoguća je nadopuniti %s s %s"
 
 #. TRANSLATORS: failure text for the in-app notification,
 #. * where the %s is the application name (e.g. "GIMP")
-<<<<<<< HEAD
-#: src/gs-shell.c:1123
-=======
 #: src/gs-shell.c:1150
->>>>>>> 35e6ebde
 #, c-format
 msgid "Unable to update %s as download failed"
 msgstr "Nemoguća je nadopuniti %s uslijed neuspješnog preuzimanja"
 
 #. TRANSLATORS: failure text for the in-app notification
-<<<<<<< HEAD
-#: src/gs-shell.c:1129
-=======
 #: src/gs-shell.c:1156
->>>>>>> 35e6ebde
 msgid "Unable to update: internet access was required but wasn’t available"
 msgstr "Nemoguća nadopuna: pristup internetu je potreban, ali nije dostupan"
 
 #. TRANSLATORS: failure text for the in-app notification,
 #. * where the %s is the application name (e.g. "GIMP")
-<<<<<<< HEAD
-#: src/gs-shell.c:1137
-=======
 #: src/gs-shell.c:1164
->>>>>>> 35e6ebde
 #, c-format
 msgid "Unable to update %s: not enough disk space"
 msgstr "Nemoguće je nadopuniti %s: nema dovoljno slobodnog diskovnog prostora"
 
 #. TRANSLATORS: failure text for the in-app notification,
 #. * where the %s is the application name (e.g. "GIMP")
-<<<<<<< HEAD
-#: src/gs-shell.c:1146
-=======
 #: src/gs-shell.c:1173
->>>>>>> 35e6ebde
 #, c-format
 msgid "Unable to update %s: authentication was required"
 msgstr "Nemoguće je nadopuniti %s: potrebna je ovjera"
 
 #. TRANSLATORS: failure text for the in-app notification,
 #. * where the %s is the application name (e.g. "GIMP")
-<<<<<<< HEAD
-#: src/gs-shell.c:1153
-=======
 #: src/gs-shell.c:1180
->>>>>>> 35e6ebde
 #, c-format
 msgid "Unable to update %s: authentication was invalid"
 msgstr "Nemoguće je nadopuniti %s: pogrešna ovjera"
 
 #. TRANSLATORS: failure text for the in-app notification,
 #. * where the %s is the application name (e.g. "GIMP")
-<<<<<<< HEAD
-#: src/gs-shell.c:1160
-=======
 #: src/gs-shell.c:1187
->>>>>>> 35e6ebde
 #, c-format
 msgid "Unable to update %s: you do not have permission to update software"
 msgstr "Nemoguće je nadopuniti %s: nemate dozvolu za nadopunu softvera"
 
 #. TRANSLATORS: failure text for the in-app notification,
 #. * where the %s is the application name (e.g. "Dell XPS 13")
-<<<<<<< HEAD
-#: src/gs-shell.c:1168
-=======
 #: src/gs-shell.c:1195
->>>>>>> 35e6ebde
 #, c-format
 msgid "Unable to update %s: AC power is required"
 msgstr "Nemoguće je nadopuniti %s: potrebno je priključiti napajanje"
 
 #. TRANSLATORS: failure text for the in-app notification,
 #. * where the %s is the application name (e.g. "GIMP")
-<<<<<<< HEAD
-#: src/gs-shell.c:1177
-=======
 #: src/gs-shell.c:1204
->>>>>>> 35e6ebde
 #, c-format
 msgid "Unable to update %s"
 msgstr "Nemoguća je nadopuniti %s"
@@ -2794,152 +2622,96 @@
 #. TRANSLATORS: failure text for the in-app notification,
 #. * where the first %s is the distro name (e.g. "Fedora 25") and
 #. * the second %s is the origin, e.g. "Fedora Project [fedoraproject.org]"
-<<<<<<< HEAD
-#: src/gs-shell.c:1222
-=======
 #: src/gs-shell.c:1249
->>>>>>> 35e6ebde
 #, c-format
 msgid "Unable to upgrade to %s from %s"
 msgstr "Nemoguća nadogradnja na %s s %s"
 
 #. TRANSLATORS: failure text for the in-app notification,
 #. * where the %s is the app name (e.g. "GIMP")
-<<<<<<< HEAD
-#: src/gs-shell.c:1227
-=======
 #: src/gs-shell.c:1254
->>>>>>> 35e6ebde
 #, c-format
 msgid "Unable to upgrade to %s as download failed"
 msgstr "Nemoguća je nadograditi %s uslijed neuspješnog preuzimanja"
 
 #. TRANSLATORS: failure text for the in-app notification
-<<<<<<< HEAD
-#: src/gs-shell.c:1234
-=======
 #: src/gs-shell.c:1261
->>>>>>> 35e6ebde
 msgid "Unable to upgrade: internet access was required but wasn’t available"
 msgstr "Nemoguća nadogradnja: pristup internetu je potreban, ali nije dostupan"
 
 #. TRANSLATORS: failure text for the in-app notification,
 #. * where the %s is the distro name (e.g. "Fedora 25")
-<<<<<<< HEAD
-#: src/gs-shell.c:1242
-=======
 #: src/gs-shell.c:1269
->>>>>>> 35e6ebde
 #, c-format
 msgid "Unable to upgrade to %s: not enough disk space"
 msgstr "Nemoguća nadogradnja na %s: nema dovoljno slobodnog diskovnog prostora"
 
 #. TRANSLATORS: failure text for the in-app notification,
 #. * where the %s is the distro name (e.g. "Fedora 25")
-<<<<<<< HEAD
-#: src/gs-shell.c:1251
-=======
 #: src/gs-shell.c:1278
->>>>>>> 35e6ebde
 #, c-format
 msgid "Unable to upgrade to %s: authentication was required"
 msgstr "Nemoguća nadogradnja na %s: potrebna je ovjera"
 
 #. TRANSLATORS: failure text for the in-app notification,
 #. * where the %s is the distro name (e.g. "Fedora 25")
-<<<<<<< HEAD
-#: src/gs-shell.c:1258
-=======
 #: src/gs-shell.c:1285
->>>>>>> 35e6ebde
 #, c-format
 msgid "Unable to upgrade to %s: authentication was invalid"
 msgstr "Nemoguća nadogradnja na %s: pogrešna ovjera"
 
 #. TRANSLATORS: failure text for the in-app notification,
 #. * where the %s is the distro name (e.g. "Fedora 25")
-<<<<<<< HEAD
-#: src/gs-shell.c:1265
-=======
 #: src/gs-shell.c:1292
->>>>>>> 35e6ebde
 #, c-format
 msgid "Unable to upgrade to %s: you do not have permission to upgrade"
 msgstr "Nemoguća nadogradnja na %s: nemate dozvolu za nadogradnju"
 
 #. TRANSLATORS: failure text for the in-app notification,
 #. * where the %s is the distro name (e.g. "Fedora 25")
-<<<<<<< HEAD
-#: src/gs-shell.c:1272
-=======
 #: src/gs-shell.c:1299
->>>>>>> 35e6ebde
 #, c-format
 msgid "Unable to upgrade to %s: AC power is required"
 msgstr "Nemoguća nadogradnja na %s: potrebno je priključiti napajanje"
 
 #. TRANSLATORS: failure text for the in-app notification,
 #. * where the %s is the distro name (e.g. "Fedora 25")
-<<<<<<< HEAD
-#: src/gs-shell.c:1281
-=======
 #: src/gs-shell.c:1308
->>>>>>> 35e6ebde
 #, c-format
 msgid "Unable to upgrade to %s"
 msgstr "Nemoguća nadogradnja na %s"
 
 #. TRANSLATORS: failure text for the in-app notification,
 #. * where the %s is the application name (e.g. "GIMP")
-<<<<<<< HEAD
-#: src/gs-shell.c:1323
-=======
 #: src/gs-shell.c:1350
->>>>>>> 35e6ebde
 #, c-format
 msgid "Unable to remove %s: authentication was required"
 msgstr "Nemoguće je ukloniti %s: potrebna je ovjera"
 
 #. TRANSLATORS: failure text for the in-app notification,
 #. * where the %s is the application name (e.g. "GIMP")
-<<<<<<< HEAD
-#: src/gs-shell.c:1329
-=======
 #: src/gs-shell.c:1356
->>>>>>> 35e6ebde
 #, c-format
 msgid "Unable to remove %s: authentication was invalid"
 msgstr "Nemoguće je ukloniti %s: pogrešna ovjera"
 
 #. TRANSLATORS: failure text for the in-app notification,
 #. * where the %s is the application name (e.g. "GIMP")
-<<<<<<< HEAD
-#: src/gs-shell.c:1335
-=======
 #: src/gs-shell.c:1362
->>>>>>> 35e6ebde
 #, c-format
 msgid "Unable to remove %s: you do not have permission to remove software"
 msgstr "Nemoguće je ukloniti %s: nemate dozvolu za uklanjanje softvera"
 
 #. TRANSLATORS: failure text for the in-app notification,
 #. * where the %s is the application name (e.g. "GIMP")
-<<<<<<< HEAD
-#: src/gs-shell.c:1342
-=======
 #: src/gs-shell.c:1369
->>>>>>> 35e6ebde
 #, c-format
 msgid "Unable to remove %s: AC power is required"
 msgstr "Nemoguće je ukloniti %s: potrebno je priključiti napajanje"
 
 #. TRANSLATORS: failure text for the in-app notification,
 #. * where the %s is the application name (e.g. "GIMP")
-<<<<<<< HEAD
-#: src/gs-shell.c:1351
-=======
 #: src/gs-shell.c:1378
->>>>>>> 35e6ebde
 #, c-format
 msgid "Unable to remove %s"
 msgstr "Nemoguće je ukloniti %s"
@@ -2948,85 +2720,53 @@
 #. * where the first %s is the application name (e.g. "GIMP")
 #. * and the second %s is the name of the runtime, e.g.
 #. * "GNOME SDK [flatpak.gnome.org]"
-<<<<<<< HEAD
-#: src/gs-shell.c:1397
-=======
 #: src/gs-shell.c:1424
->>>>>>> 35e6ebde
 #, c-format
 msgid "Unable to launch %s: %s is not installed"
 msgstr "Nemoguće je pokrenuti %s: %s nije instaliran"
 
 #. TRANSLATORS: failure text for the in-app notification
-<<<<<<< HEAD
-#: src/gs-shell.c:1404 src/gs-shell.c:1452 src/gs-shell.c:1500
-=======
 #: src/gs-shell.c:1431 src/gs-shell.c:1479 src/gs-shell.c:1527
->>>>>>> 35e6ebde
 msgid "Not enough disk space — free up some space and try again"
 msgstr ""
 "Nema dovoljno slobodnog diskovnog prostora — oslobodite nešto prostora i "
 "pokušajte ponovno"
 
 #. TRANSLATORS: we failed to get a proper error code
-<<<<<<< HEAD
-#: src/gs-shell.c:1412 src/gs-shell.c:1460 src/gs-shell.c:1527
-=======
 #: src/gs-shell.c:1439 src/gs-shell.c:1487 src/gs-shell.c:1554
->>>>>>> 35e6ebde
 msgid "Sorry, something went wrong"
 msgstr "Nažalost, nešto je pošlo po krivu"
 
 #. TRANSLATORS: failure text for the in-app notification
-<<<<<<< HEAD
-#: src/gs-shell.c:1447
-=======
 #: src/gs-shell.c:1474
->>>>>>> 35e6ebde
 msgid "Failed to install file: authentication failed"
 msgstr "Neuspješna instalacija datoteke: ovjera neuspjela"
 
 #. TRANSLATORS: failure text for the in-app notification,
 #. * the %s is the origin, e.g. "Fedora" or
 #. * "Fedora Project [fedoraproject.org]"
-<<<<<<< HEAD
-#: src/gs-shell.c:1494
-=======
 #: src/gs-shell.c:1521
->>>>>>> 35e6ebde
 #, c-format
 msgid "Unable to contact %s"
 msgstr "Nemoguće je kontaktirati %s"
 
 #. TRANSLATORS: failure text for the in-app notification,
 #. * where the %s is the application name (e.g. "GIMP")
-<<<<<<< HEAD
-#: src/gs-shell.c:1509
-=======
 #: src/gs-shell.c:1536
->>>>>>> 35e6ebde
 #, c-format
 msgid "%s needs to be restarted to use new plugins."
 msgstr ""
 "%s se mora ponovno pokrenuti kako bi se mogao koristiti novi priključak."
 
 #. TRANSLATORS: failure text for the in-app notification
-<<<<<<< HEAD
-#: src/gs-shell.c:1514
-=======
 #: src/gs-shell.c:1541
->>>>>>> 35e6ebde
 msgid "This application needs to be restarted to use new plugins."
 msgstr ""
 "Aplikacija se mora ponovno pokrenuti kako bi se mogao koristiti novi "
 "priključak."
 
 #. TRANSLATORS: need to be connected to the AC power
-<<<<<<< HEAD
-#: src/gs-shell.c:1521
-=======
 #: src/gs-shell.c:1548
->>>>>>> 35e6ebde
 msgid "AC power is required"
 msgstr "Potrebno je priključiti napajanje"
 
@@ -3543,21 +3283,13 @@
 "Preporučljivo je da vaš operativni sustav nadogradite na najnovije izdanje."
 
 #. TRANSLATORS: this is to explain that downloading updates may cost money
-<<<<<<< HEAD
-#: src/gs-updates-page.c:1359
-=======
 #: src/gs-updates-page.c:1386
->>>>>>> 35e6ebde
 msgid "Charges may apply"
 msgstr "Mogu nastati dodatni novčani troškovi"
 
 #. TRANSLATORS: we need network
 #. * to do the updates check
-<<<<<<< HEAD
-#: src/gs-updates-page.c:1363
-=======
 #: src/gs-updates-page.c:1390
->>>>>>> 35e6ebde
 msgid ""
 "Checking for updates while using mobile broadband could cause you to incur "
 "charges."
@@ -3567,36 +3299,17 @@
 
 #. TRANSLATORS: this is a link to the
 #. * control-center network panel
-<<<<<<< HEAD
-#: src/gs-updates-page.c:1367
-=======
 #: src/gs-updates-page.c:1394
->>>>>>> 35e6ebde
 msgid "Check Anyway"
 msgstr "Svejedno provjeri"
 
 #. TRANSLATORS: can't do updates check
-<<<<<<< HEAD
-#: src/gs-updates-page.c:1383
-=======
 #: src/gs-updates-page.c:1410
->>>>>>> 35e6ebde
 msgid "No Network"
 msgstr "Nema pristupa internetu"
 
 #. TRANSLATORS: we need network
 #. * to do the updates check
-<<<<<<< HEAD
-#: src/gs-updates-page.c:1387
-msgid "Internet access is required to check for updates."
-msgstr "Potreban je pristup Internetu za provjeru nadopuna."
-
-#: src/gs-updates-page.c:1792
-msgid "Restart & _Install"
-msgstr "Ponovno pokreni i _instaliraj"
-
-#: src/gs-updates-page.c:1810
-=======
 #: src/gs-updates-page.c:1414
 msgid "Internet access is required to check for updates."
 msgstr "Potreban je pristup Internetu za provjeru nadopuna."
@@ -3606,7 +3319,6 @@
 msgstr "Ponovno pokreni i _instaliraj"
 
 #: src/gs-updates-page.c:1837
->>>>>>> 35e6ebde
 msgid "Check for updates"
 msgstr "Potraži nadopune"
 
@@ -4189,38 +3901,22 @@
 msgstr "Dobivanje flatpak metapodataka za %s…"
 
 #. TRANSLATORS: status text when downloading the RuntimeRepo
-<<<<<<< HEAD
-#: plugins/flatpak/gs-flatpak.c:2617
-=======
 #: plugins/flatpak/gs-flatpak.c:2636
->>>>>>> 35e6ebde
 msgid "Getting runtime source…"
 msgstr "Dobivanje izvora komponente izvršavanja…"
 
 #. TRANSLATORS: status text when downloading
-<<<<<<< HEAD
-#: plugins/fwupd/gs-plugin-fwupd.c:801
-=======
 #: plugins/fwupd/gs-plugin-fwupd.c:794 plugins/fwupd/gs-plugin-fwupd.c:893
->>>>>>> 35e6ebde
 msgid "Downloading firmware update signature…"
 msgstr "Preuzimanje potpisa nadopune frimvera…"
 
 #. TRANSLATORS: status text when downloading
-<<<<<<< HEAD
-#: plugins/fwupd/gs-plugin-fwupd.c:847
-=======
 #: plugins/fwupd/gs-plugin-fwupd.c:835 plugins/fwupd/gs-plugin-fwupd.c:939
->>>>>>> 35e6ebde
 msgid "Downloading firmware update metadata…"
 msgstr "Preuzimanje metapodataka nadopune frimvera…"
 
 #. TRANSLATORS: status text when downloading
-<<<<<<< HEAD
-#: plugins/fwupd/gs-plugin-fwupd.c:941
-=======
 #: plugins/fwupd/gs-plugin-fwupd.c:1030
->>>>>>> 35e6ebde
 msgid "Downloading firmware update…"
 msgstr "Preuzimanje nadopune frimvera…"
 
@@ -4255,11 +3951,7 @@
 msgstr "ODRS je usluga koja omogućuje korisničke recenzije aplikacija"
 
 #. TRANSLATORS: status text when downloading
-<<<<<<< HEAD
-#: plugins/shell-extensions/gs-plugin-shell-extensions.c:669
-=======
 #: plugins/shell-extensions/gs-plugin-shell-extensions.c:671
->>>>>>> 35e6ebde
 msgid "Downloading shell extension metadata…"
 msgstr "Preuzimanje metapodataka proširenja ljuske…"
 
