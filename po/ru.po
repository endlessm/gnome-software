# Russian translation for gnome-software.
# Copyright (C) 2013 gnome-software's COPYRIGHT HOLDER
# This file is distributed under the same license as the gnome-software package.
# Yuri Myasoedov <ymyasoedov@yandex.ru>, 2014, 2015.
# Ivan Komaritsyn <vantu5z@mail.ru>, 2015.
# Pavel Elizaryev <gonleef@tuta.io>, 2016.
# Stas Solovey <whats_up@tut.by>, 2013, 2014, 2015, 2016, 2017.
# Maxim Taranov <png2378@gmail.com>, 2017.
#
msgid ""
msgstr ""
"Project-Id-Version: gnome-software master\n"
"Report-Msgid-Bugs-To: https://gitlab.gnome.org/GNOME/gnome-software/issues\n"
<<<<<<< HEAD
"POT-Creation-Date: 2018-10-03 07:35+0000\n"
"PO-Revision-Date: 2018-10-10 00:08+0300\n"
=======
"POT-Creation-Date: 2018-09-14 16:49+0000\n"
"PO-Revision-Date: 2018-09-17 20:59+0300\n"
>>>>>>> 6ce4c5d6
"Last-Translator: Stas Solovey <whats_up@tut.by>\n"
"Language-Team: Русский <gnome-cyr@gnome.org>\n"
"Language: ru\n"
"MIME-Version: 1.0\n"
"Content-Type: text/plain; charset=UTF-8\n"
"Content-Transfer-Encoding: 8bit\n"
"Plural-Forms: nplurals=3; plural=(n%10==1 && n%100!=11 ? 0 : n%10>=2 && n"
"%10<=4 && (n%100<10 || n%100>=20) ? 1 : 2);\n"
"X-Generator: Poedit 2.1.1\n"

#  перевод по аналогии с ubuntu software - центр приложений ubuntu
#: data/appdata/org.gnome.Software.appdata.xml.in:7
msgid "GNOME Software"
msgstr "Центр приложений GNOME"

#: data/appdata/org.gnome.Software.appdata.xml.in:8
msgid "Application manager for GNOME"
msgstr "Менеджер приложений для GNOME"

#: data/appdata/org.gnome.Software.appdata.xml.in:10
msgid ""
"Software allows you to find and install new applications and system "
"extensions and remove existing installed applications."
msgstr ""
"Менеджер приложений позволяет находить и устанавливать новые приложения и "
"системные расширения, а также удалять уже установленные приложения."

#: data/appdata/org.gnome.Software.appdata.xml.in:14
msgid ""
"GNOME Software showcases featured and popular applications with useful "
"descriptions and multiple screenshots per application. Applications can be "
"found either through browsing the list of categories or by searching. It "
"also allows you to update your system using an offline update."
msgstr ""
"Центр приложений GNOME предоставляет рекомендуемые и популярные приложения с "
"описанием и несколькими картинками к ним. Приложения можно находить, "
"просматривая по категориям, либо с помощью функции поиска. Также центр "
"приложений позволяет обновлять систему с помощью отложенных обновлений."

#: data/appdata/org.gnome.Software.appdata.xml.in:25
msgid "Overview panel"
msgstr "Панель обзора"

#: data/appdata/org.gnome.Software.appdata.xml.in:29
msgid "Details panel"
msgstr "Панель подробностей"

#: data/appdata/org.gnome.Software.appdata.xml.in:33
msgid "Installed panel"
msgstr "Панель установленного"

#: data/appdata/org.gnome.Software.appdata.xml.in:37
msgid "Updates panel"
msgstr "Панель обновлений"

#: data/appdata/org.gnome.Software.appdata.xml.in:41
msgid "The update details"
msgstr "Подробности об обновлении"

<<<<<<< HEAD
#: data/appdata/org.gnome.Software.appdata.xml.in:1154
=======
#: data/appdata/org.gnome.Software.appdata.xml.in:1135
>>>>>>> 6ce4c5d6
msgid "The GNOME Project"
msgstr "Проект GNOME"

#: data/org.gnome.software.external-appstream.policy.in:11
msgid "Install an appstream file into a system location"
msgstr "Установить appstream-файл в систему"

#: data/org.gnome.software.external-appstream.policy.in:12
msgid "Installing an appstream file into a system location"
msgstr "Установка appstream-файла в систему"

#: data/org.gnome.software.gschema.xml:5
msgid "A list of compatible projects"
msgstr "Список совместимых проектов"

#: data/org.gnome.software.gschema.xml:6
msgid ""
"This is a list of compatible projects we should show such as GNOME, KDE and "
"XFCE."
msgstr ""
"Это список совместимых проектов, которые мы должны показывать как GNOME, KDE "
"и XFCE."

#: data/org.gnome.software.gschema.xml:10
msgid "Whether to manage updates and upgrades in GNOME Software"
msgstr "Управлять обновлениями в центре приложений GNOME"

#: data/org.gnome.software.gschema.xml:11
msgid ""
"If disabled, GNOME Software will hide the updates panel, not perform any "
"automatic updates actions or prompt for upgrades."
msgstr ""
"Если отключено, то центр приложений GNOME будет скрывать панель обновлений, "
"не будет выполнять автоматические обновления или предлагать их."

#: data/org.gnome.software.gschema.xml:15
msgid "Automatically download and install updates"
msgstr "Автоматически загружать и устанавливать обновления"

#: data/org.gnome.software.gschema.xml:16
msgid ""
"If enabled, GNOME Software automatically downloads software updates in the "
"background, also installing ones that do not require a reboot."
msgstr ""
"Если включено, то центр приложений GNOME будет автоматически загружать "
"обновления в фоновом режиме, а также устанавливать те, которые не требуют "
"перезагрузки."

#: data/org.gnome.software.gschema.xml:20
msgid "Notify the user about software updated in the background"
msgstr ""
"Уведомлять пользователя о программном обеспечении, обновлённом в фоновом "
"режиме"

#: data/org.gnome.software.gschema.xml:21
msgid ""
"If enabled, GNOME Software notifies the user about updates that happened "
"whilst the user was idle."
msgstr ""
"Если включено, GNOME Software уведомляет пользователя об обновлениях, "
"которые произошли, пока пользователь отсутствовал."

#: data/org.gnome.software.gschema.xml:25
msgid "Whether to automatically refresh when on a metered connection"
msgstr "Автоматически загружать обновления при лимитном соединении"

#: data/org.gnome.software.gschema.xml:26
msgid ""
"If enabled, GNOME Software automatically refreshes in the background even "
"when using a metered connection (eventually downloading some metadata, "
"checking for updates, etc., which may incur in costs for the user)."
msgstr ""
"Если включено, то центр приложений GNOME будет выполнять обновления в "
"фоновом режиме даже при использовании лимитного соединения (впоследствии "
"загрузки некоторых метаданных, проверки обновлений и других действий, может "
"взиматься плата с пользователя)."

#: data/org.gnome.software.gschema.xml:30
msgid "Whether it’s the very first run of GNOME Software"
msgstr "Первый запуск центра приложений GNOME"

#: data/org.gnome.software.gschema.xml:34
msgid "Show star ratings next to applications"
msgstr "Показывать оценки приложений"

#: data/org.gnome.software.gschema.xml:38
msgid "Filter applications based on the default branch set for the remote"
msgstr ""
"Фильтровать приложения на основе ветки, установленной по умолчанию для "
"удалённого источника"

#: data/org.gnome.software.gschema.xml:42
msgid "Non-free applications show a warning dialog before install"
msgstr "Предупреждать при установке несвободных приложений"

#: data/org.gnome.software.gschema.xml:43
msgid ""
"When non-free applications are installed a warning dialog can be shown. This "
"controls if that dialog is suppressed."
msgstr ""
"Показывать диалог с предупреждением при установке несвободных приложений."

#: data/org.gnome.software.gschema.xml:47
msgid "A list of popular applications"
msgstr "Список популярных приложений"

#: data/org.gnome.software.gschema.xml:48
msgid "A list of applications to use, overriding the system defined ones."
msgstr "Список используемых приложений, переопределяющих системные."

#: data/org.gnome.software.gschema.xml:52
msgid "The last update check timestamp"
msgstr "Метка времени последней проверки обновлений"

#: data/org.gnome.software.gschema.xml:56
msgid "The last upgrade notification timestamp"
msgstr "Метка времени последнего обновления"

#: data/org.gnome.software.gschema.xml:60
msgid "The timestamp of the first security update, cleared after update"
msgstr ""
"Метка времени первого обновления безопасности, очищенная после обновления"

#: data/org.gnome.software.gschema.xml:64
msgid "The last update timestamp"
msgstr "Метка времени последнего обновления"

#: data/org.gnome.software.gschema.xml:68
msgid "The age in seconds to verify the upstream screenshot is still valid"
msgstr "Время в секундах для проверки корректности исходного скриншота"

#: data/org.gnome.software.gschema.xml:69
msgid ""
"Choosing a larger value will mean less round-trips to the remote server but "
"updates to the screenshots may take longer to show to the user. A value of 0 "
"means to never check the server if the image already exists in the cache."
msgstr ""
"Чем больше значение, тем меньше обращений к удалённому серверу, но "
"обновление снимков экрана занимает более продолжительное время. «0» — "
"никогда не обращаться к серверу, если изображение уже есть в кэше."

#: data/org.gnome.software.gschema.xml:78
msgid "The server to use for application reviews"
msgstr "Сервер, используемый для отзывов на приложения"

#: data/org.gnome.software.gschema.xml:82
msgid "The minimum karma score for reviews"
msgstr "Минимальное значение кармы для отзывов"

#: data/org.gnome.software.gschema.xml:83
msgid "Reviews with karma less than this number will not be shown."
msgstr "Рецензии с кармой, меньше этого числа, будут скрываться."

#: data/org.gnome.software.gschema.xml:87
msgid "A list of official repositories that should not be considered 3rd party"
msgstr "Список официальных репозиториев, которые не будут считаться сторонними"

#: data/org.gnome.software.gschema.xml:91
msgid "A list of official repositories that should be considered free software"
msgstr "Список официальных репозиториев, которые будут считаться свободными"

#: data/org.gnome.software.gschema.xml:95
msgid ""
"The licence URL to use when an application should be considered free software"
msgstr "Используемый URL лицензии, когда приложение считается свободным"

#: data/org.gnome.software.gschema.xml:99
msgid "Install bundled applications for all users on the system where possible"
msgstr ""
"Установить пакет программ для всех пользователей в системе, когда это "
"возможно"

#: data/org.gnome.software.gschema.xml:103
msgid "Show the folder management UI"
msgstr "Показать пользовательский интерфейс управления папками"

#: data/org.gnome.software.gschema.xml:107
msgid "Allow access to the Software Repositories dialog"
msgstr ""
"Разрешить доступ к диалоговому окну репозиториев программного обеспечения"

#: data/org.gnome.software.gschema.xml:111
msgid "Offer upgrades for pre-releases"
msgstr "Предлагать обновления для предварительных релизов"

#: data/org.gnome.software.gschema.xml:115
msgid "Show some UI elements informing the user that an app is non-free"
msgstr ""
"Показывать элементы интерфейса, информирующие пользователя о том, что "
"приложение несвободное"

#: data/org.gnome.software.gschema.xml:119
msgid "Show the prompt to install nonfree software repositories"
msgstr ""
"Показывать подсказку при установке репозиториев несвободного программного "
"обеспечения"

#: data/org.gnome.software.gschema.xml:123
msgid "Show the installed size for apps in the list of installed applications"
msgstr ""
"Показывать в списке установленных приложений размер приложения в "
"установленном виде"

#. Translators: Replace the link with a version in your language, e.g. 'https://de.wikipedia.org/wiki/Proprietäre_Software'. Remember to include ''.
#: data/org.gnome.software.gschema.xml:127
msgid "'https://en.wikipedia.org/wiki/Proprietary_software'"
msgstr "'https://ru.wikipedia.org/wiki/Проприетарное_программное_обеспечение'"

#: data/org.gnome.software.gschema.xml:128
msgid "The URI that explains nonfree and proprietary software"
msgstr "URI, описывающий несвободное и проприетарное программное обеспечение"

#: data/org.gnome.software.gschema.xml:132
msgid ""
"A list of URLs pointing to appstream files that will be downloaded into an "
"app-info folder"
msgstr ""
"Список URL, указывающих на appstream-файлы, которые будут загружены в папку "
"app-info"

#: data/org.gnome.software.gschema.xml:136
msgid "Install the AppStream files to a system-wide location for all users"
msgstr ""
"Установить appstream-файлы в общесистемную папку для всех пользователей"

#: data/org.gnome.software.gschema.xml:140
msgid "Enable GNOME Shell extensions repository"
msgstr "Включить репозиторий расширений GNOME Shell"

#: src/gnome-software-local-file.desktop.in:3
msgid "Software Install"
msgstr "Установка приложений"

#: src/gnome-software-local-file.desktop.in:4
msgid "Install selected software on the system"
msgstr "Установить выбранное программное обеспечение"

#. Translators: Do NOT translate or transliterate this text (this is an icon file name)!
#: src/gnome-software-local-file.desktop.in:10
msgid "system-software-install"
msgstr "system-software-install"

#: src/gnome-software.ui:10
msgid "Select All"
msgstr "Выделить всё"

#: src/gnome-software.ui:16
msgid "Select None"
msgstr "Снять выделение"

#  перевод по аналогии с ubuntu software - центр приложений ubuntu
#: src/gnome-software.ui:36 src/org.gnome.Software.desktop.in:3
msgid "Software"
msgstr "Центр приложений"

#: src/gnome-software.ui:55 src/gs-update-dialog.ui:21
msgid "Go back"
msgstr "Назад"

#. Translators: A label for a button to show all available software.
#: src/gnome-software.ui:89
msgid "_All"
msgstr "_Все"

#. Translators: A label for a button to show only software which is already installed.
#: src/gnome-software.ui:116
msgid "_Installed"
msgstr "_Установлено"

#. Translators: A label for a button to show only updates which are available to install.
#: src/gnome-software.ui:167
msgid "_Updates"
msgstr "_Обновления"

#: src/gnome-software.ui:263
msgid "Search"
msgstr "Поиск"

#. button in the info bar
#: src/gnome-software.ui:381 src/gs-repos-dialog.ui:6 src/gs-repos-dialog.ui:20
msgid "Software Repositories"
msgstr "Источники ПО"

#. button in the info bar
#: src/gnome-software.ui:392
msgid "Examine Disk"
msgstr "Изучить диск"

#. button in the info bar
#. TRANSLATORS: this is a link to the
#. * control-center network panel
<<<<<<< HEAD
#: src/gnome-software.ui:403 src/gs-updates-page.c:931
=======
#: src/gnome-software.ui:403 src/gs-updates-page.c:934
>>>>>>> 6ce4c5d6
msgid "Network Settings"
msgstr "Параметры сети"

#. button in the info bar
#: src/gnome-software.ui:414
msgid "Restart Now"
msgstr "Перезапустить сейчас"

#. button in the info bar
#: src/gnome-software.ui:425
msgid "More Information"
msgstr "Подробная информация"

#: src/gs-app-addon-row.c:96 src/gs-app-row.c:424
msgid "Pending"
msgstr "Ожидают"

#: src/gs-app-addon-row.c:102 src/gs-app-row.ui:209 src/gs-app-tile.ui:51
#: src/gs-feature-tile.c:87
msgid "Installed"
msgstr "Установлено"

#. TRANSLATORS: this is a button next to the search results that
#. * shows the status of an application being installed
#. TRANSLATORS: this is a button in the software repositories dialog
#. that shows the status of a repo being installed
#: src/gs-app-addon-row.c:106 src/gs-app-row.c:215 src/gs-details-page.c:466
#: src/gs-third-party-repo-row.c:113
msgid "Installing"
msgstr "Устанавливается"

#. TRANSLATORS: this is a button next to the search results that
#. * shows the status of an application being erased
#. TRANSLATORS: this is a button in the software repositories dialog
#. that shows the status of a repo being removed
#: src/gs-app-addon-row.c:110 src/gs-app-row.c:221 src/gs-repo-row.c:140
#: src/gs-third-party-repo-row.c:120
msgid "Removing"
msgstr "Удаляется"

#: src/gs-app-folder-dialog.c:309
msgid "Folder Name"
msgstr "Имя папки"

#: src/gs-app-folder-dialog.c:320 src/gs-app-folder-dialog.ui:16
#: src/gs-details-page.ui:329 src/gs-editor.c:623 src/gs-editor.c:655
<<<<<<< HEAD
#: src/gs-installed-page.c:606 src/gs-removal-dialog.ui:33
=======
#: src/gs-installed-page.c:609 src/gs-removal-dialog.ui:33
>>>>>>> 6ce4c5d6
#: src/gs-review-dialog.ui:23 src/gs-upgrade-banner.ui:131
msgid "_Cancel"
msgstr "О_тменить"

#: src/gs-app-folder-dialog.c:325 src/gs-app-folder-dialog.ui:24
msgid "_Add"
msgstr "_Добавить"

#: src/gs-app-folder-dialog.ui:5
msgid "Add to Application Folder"
msgstr "Добавить в папку приложения"

#. TRANSLATORS: this is a command line option
#: src/gs-application.c:123
msgid "Start up mode: either ‘updates’, ‘updated’, ‘installed’ or ‘overview’"
msgstr ""
"Режим при запуске: «updates» (обновления), «updated» (обновлённые), "
"«installed» (установленные) или «overview» (обзор)"

#: src/gs-application.c:123
msgid "MODE"
msgstr "РЕЖИМ"

#: src/gs-application.c:125
msgid "Search for applications"
msgstr "Поиск приложений"

#: src/gs-application.c:125
msgid "SEARCH"
msgstr "ПОИСК"

#: src/gs-application.c:127
msgid "Show application details (using application ID)"
msgstr "Показать информацию о приложении (используя ID приложения)"

#: src/gs-application.c:127 src/gs-application.c:131
msgid "ID"
msgstr "ID"

#: src/gs-application.c:129
msgid "Show application details (using package name)"
msgstr "Показать информацию о приложении (используя имя пакета)"

#: src/gs-application.c:129
msgid "PKGNAME"
msgstr "PKGNAME"

#: src/gs-application.c:131
msgid "Install the application (using application ID)"
msgstr "Установить приложение (используя ID приложения)"

#: src/gs-application.c:133
msgid "Open a local package file"
msgstr "Открыть локальный файл пакета"

#: src/gs-application.c:133
msgid "FILENAME"
msgstr "ИМЯ_ФАЙЛА"

#: src/gs-application.c:135
msgid ""
"The kind of interaction expected for this action: either ‘none’, ‘notify’, "
"or ‘full’"
msgstr ""
"Какое взаимодействие ожидается для этого действия: «none» (отсутствует), "
"«notify» (уведомление), «full» (полное)"

#: src/gs-application.c:138
msgid "Show verbose debugging information"
msgstr "Показывать подробную отладочную информацию"

#: src/gs-application.c:140
msgid "Installs any pending updates in the background"
msgstr "Устанавливать любые ожидающие обновления в фоновом режиме"

<<<<<<< HEAD
#: src/gs-application.c:142
msgid "Show update preferences"
msgstr "Показывать параметры обновлений"

#: src/gs-application.c:144
msgid "Quit the running instance"
msgstr "Закрыть запущенную копию"

#: src/gs-application.c:146
msgid "Prefer local file sources to AppStream"
msgstr "Предпочитать локальные источники вместо AppStream"

#: src/gs-application.c:148
msgid "Show version number"
msgstr "Показать номер версии"

#: src/gs-application.c:346
=======
#: src/gs-application.c:143
msgid "Installs any pending updates in the background"
msgstr "Устанавливать любые ожидающие обновления в фоновом режиме"

#: src/gs-application.c:145
msgid "Show update preferences"
msgstr "Показывать параметры обновлений"

#: src/gs-application.c:147
msgid "Quit the running instance"
msgstr "Закрыть запущенную копию"

#: src/gs-application.c:149
msgid "Prefer local file sources to AppStream"
msgstr "Предпочитать локальные источники вместо AppStream"

#: src/gs-application.c:151
msgid "Show version number"
msgstr "Показать номер версии"

#: src/gs-application.c:353
>>>>>>> 6ce4c5d6
msgid "translator-credits"
msgstr ""
"Станислав Соловей <whats_up@tut.by>, 2013-2018.\n"
"Юрий Мясоедов <ymyasoedov@yandex.ru>, 2014."

#. TRANSLATORS: this is the title of the about window, e.g.
#. * 'About Software' or 'About Application Installer' where the %s is
#. * the application name chosen by the distro
<<<<<<< HEAD
#: src/gs-application.c:353
=======
#: src/gs-application.c:360
>>>>>>> 6ce4c5d6
#, c-format
msgid "About %s"
msgstr "О приложении %s"

#. TRANSLATORS: well, we seem to think so, anyway
<<<<<<< HEAD
#: src/gs-application.c:357
=======
#: src/gs-application.c:364
>>>>>>> 6ce4c5d6
msgid "A nice way to manage the software on your system."
msgstr "Удобная программа управления программным обеспечением в системе."

#. TRANSLATORS: this is a button next to the search results that
#. * allows the application to be easily installed
#: src/gs-app-row.c:170
msgid "Visit website"
msgstr "Посетить веб-сайт"

#. TRANSLATORS: this is a button next to the search results that
#. * allows the application to be easily installed.
#. * The ellipsis indicates that further steps are required
#: src/gs-app-row.c:175
msgid "Install…"
msgstr "Установить…"

#. TRANSLATORS: this is a button next to the search results that
#. * allows to cancel a queued install of the application
<<<<<<< HEAD
#: src/gs-app-row.c:182 src/gs-updates-section.c:416
=======
#: src/gs-app-row.c:182 src/gs-updates-section.c:411
>>>>>>> 6ce4c5d6
msgid "Cancel"
msgstr "Отменить"

#. TRANSLATORS: this is a button next to the search results that
#. * allows the application to be easily installed
#. TRANSLATORS: button text
#. TRANSLATORS: update the fw
#: src/gs-app-row.c:189 src/gs-common.c:285 src/gs-page.c:596
msgid "Install"
msgstr "Установить"

#. TRANSLATORS: this is a button in the updates panel
#. * that allows the app to be easily updated live
#: src/gs-app-row.c:196
msgid "Update"
msgstr "Обновить"

#. TRANSLATORS: this is a button next to the search results that
#. * allows the application to be easily removed
#. TRANSLATORS: this is button text to remove the application
#. TRANSLATORS: this is button text to remove the repo
#: src/gs-app-row.c:200 src/gs-app-row.c:209 src/gs-page.c:754
#: src/gs-repos-dialog.c:336
msgid "Remove"
msgstr "Удалить"

#. TRANSLATORS: during the update the device
#. * will restart into a special update-only mode
#: src/gs-app-row.c:326
msgid "Device cannot be used during update."
msgstr "Устройство не может быть использовано во время обновления."

#. TRANSLATORS: this refers to where the app came from
#: src/gs-app-row.c:336 src/gs-details-page.ui:997
msgid "Source"
msgstr "Источник"

#. TRANSLATORS: this is when the service name is not known
#: src/gs-auth-dialog.c:69
msgid "To continue you need to sign in."
msgstr "Для продолжения необходима авторизация."

#. TRANSLATORS: the %s is a service name, e.g. "Ubuntu One"
#: src/gs-auth-dialog.c:73
#, c-format
msgid "To continue you need to sign in to %s."
msgstr "Для продолжения необходима авторизация в %s."

#: src/gs-auth-dialog.ui:70
msgid "Email address"
msgstr "Электронная почта"

#: src/gs-auth-dialog.ui:94
msgid "I have an account already"
msgstr "Учётная запись уже есть"

#: src/gs-auth-dialog.ui:113
msgid "Password"
msgstr "Пароль"

#: src/gs-auth-dialog.ui:137
msgid "I want to register for an account now"
msgstr "Зарегистрировать новую учётную запись"

#: src/gs-auth-dialog.ui:154
msgid "I have forgotten my password"
msgstr "Я не помню свой пароль"

#: src/gs-auth-dialog.ui:181
msgid "Sign in automatically next time"
msgstr "Входить автоматически"

#: src/gs-auth-dialog.ui:210
msgid "Enter your one-time pin for two-factor authentication."
msgstr "Введите одноразовый PIN для двухфакторной аутентификации."

#: src/gs-auth-dialog.ui:223
msgid "PIN"
msgstr "PIN"

#: src/gs-auth-dialog.ui:325
msgid "Authenticate"
msgstr "Авторизоваться"

#: src/gs-auth-dialog.ui:337
msgid "Continue"
msgstr "Продолжить"

#. TRANSLATORS: this is where all applications that don't
#. * fit in other groups are put
#: lib/gs-category.c:194
msgid "Other"
msgstr "Другое"

#. TRANSLATORS: this is a subcategory matching all the
#. * different apps in the parent category, e.g. "Games"
#: lib/gs-category.c:199
msgid "All"
msgstr "Все"

#. TRANSLATORS: this is a subcategory of featured apps
#: lib/gs-category.c:203
msgid "Featured"
msgstr "Рекомендуемые"

#. TRANSLATORS: This is a heading on the categories page. %s gets
#. replaced by the category name, e.g. 'Graphics & Photography'
<<<<<<< HEAD
#: src/gs-category-page.c:497
=======
#: src/gs-category-page.c:500
>>>>>>> 6ce4c5d6
#, c-format
msgid "Featured %s"
msgstr "Рекомендуемые %s"

#. Translators: A label for a button to sort apps by their rating.
#: src/gs-category-page.ui:24
msgid "Top Rated"
msgstr "Самые популярные"

#. Translators: A label for a button to sort apps alphabetically.
#: src/gs-category-page.ui:30 src/gs-editor.ui:296
msgid "Name"
msgstr "Название"

#. TRANSLATORS: A label for a button to show the settings for
#. the selected shell extension.
#: src/gs-category-page.ui:137 src/gs-details-page.c:363
msgid "Extension Settings"
msgstr "Параметры расширения"

#: src/gs-category-page.ui:166
msgid ""
"Extensions are used at your own risk. If you have any system problems, it is "
"recommended to disable them."
msgstr ""
"Расширения используются на свой страх и риск. Если появились какие-либо "
"проблемы с системой, рекомендуется их отключить."

#. TRANSLATORS: This is a label for the category filter drop down, which all together can read e.g. 'Show Vector Graphics'.
#: src/gs-category-page.ui:197
msgid "Show"
msgstr "Показывать"

#: src/gs-category-page.ui:219
msgid "Subcategories filter menu"
msgstr "Меню фильтра субкатегорий"

#. TRANSLATORS: This is a label for the category sort drop down, which all together can read e.g. 'Sort Top Rated'.
#: src/gs-category-page.ui:267
msgid "Sort"
msgstr "Сортировать"

#: src/gs-category-page.ui:288
msgid "Subcategories sorting menu"
msgstr "Меню сортировки субкатегорий"

#. TRANSLATORS: the user isn't reading the question
#: lib/gs-cmd.c:194
#, c-format
msgid "Please enter a number from 1 to %u: "
msgstr "Введите число от 1 до %u: "

# Приложению требуется …
#. TRANSLATORS: asking the user to choose an app from a list
#: lib/gs-cmd.c:257
msgid "Choose an application:"
msgstr "Выберите приложение:"

#. TRANSLATORS: this is the summary of a notification that OS updates
#. * have been successfully installed
#: src/gs-common.c:137
msgid "OS updates are now installed"
msgstr "Обновления ОС установлены"

#. TRANSLATORS: this is the body of a notification that OS updates
#. * have been successfully installed
#: src/gs-common.c:140
msgid "Recently installed updates are available to review"
msgstr "Недавно установленные обновления доступны для просмотра"

#. TRANSLATORS: this is the summary of a notification that an application
#. * has been successfully installed
#. TRANSLATORS: this is the summary of a notification that a component
#. * has been successfully installed
#: src/gs-common.c:145 src/gs-common.c:153
#, c-format
msgid "%s is now installed"
msgstr "Приложение %s установлено"

#. TRANSLATORS: this is the body of a notification that an application
#. * has been successfully installed
#: src/gs-common.c:148
msgid "Application is ready to be used."
msgstr "Приложение готово к использованию."

#. TRANSLATORS: this is button that opens the newly installed application
#: src/gs-common.c:161
msgid "Launch"
msgstr "Запустить"

#. TRANSLATORS: window title
#: src/gs-common.c:219
msgid "Install Third-Party Software?"
msgstr "Установить стороннее приложение?"

#. TRANSLATORS: window title
#: src/gs-common.c:223 src/gs-repos-dialog.c:247
msgid "Enable Third-Party Software Repository?"
msgstr "Включить репозиторий стороннего ПО?"

#. TRANSLATORS: the replacements are as follows:
#. * 1. Application name, e.g. "Firefox"
#. * 2. Software repository name, e.g. fedora-optional
#.
#: src/gs-common.c:239
#, c-format
msgid ""
"%s is not <a href=\"https://en.wikipedia.org/wiki/Free_and_open-"
"source_software\">free and open source software</a>, and is provided by “%s”."
msgstr ""
"%s не является <a href=\"https://en.wikipedia.org/wiki/Free_and_open-"
"source_software\">свободным и открытым приложением</a> и предоставляется "
"«%s»."

#. TRANSLATORS: the replacements are as follows:
#. * 1. Application name, e.g. "Firefox"
#. * 2. Software repository name, e.g. fedora-optional
#: src/gs-common.c:249
#, c-format
msgid "%s is provided by “%s”."
msgstr "%s предоставляется «%s»."

#: src/gs-common.c:258
msgid "This software repository must be enabled to continue installation."
msgstr ""
"Для продолжения установки необходимо включить этот репозиторий программного "
"обеспечения."

#. TRANSLATORS: Laws are geographical, urgh...
#: src/gs-common.c:268
#, c-format
msgid "It may be illegal to install or use %s in some countries."
msgstr ""
"В некоторых странах установка или использование %s могут быть незаконны."

#. TRANSLATORS: Laws are geographical, urgh...
#: src/gs-common.c:274
msgid "It may be illegal to install or use this codec in some countries."
msgstr ""
"В некоторых странах установка или использование этого кодека могут быть "
"незаконны."

#. TRANSLATORS: this is button text to not ask about non-free content again
#: src/gs-common.c:281
msgid "Don’t Warn Again"
msgstr "Больше не предупреждать"

#. TRANSLATORS: button text
#: src/gs-common.c:290
msgid "Enable and Install"
msgstr "Включить и установить"

#. TRANSLATORS: these are show_detailed_error messages from the
#. * package manager no mortal is supposed to understand,
#. * but google might know what they mean
#: src/gs-common.c:435
msgid "Detailed errors from the package manager follow:"
msgstr "Подробные сообщения об ошибках от менеджера пакетов:"

#: src/gs-common.c:454 src/gs-details-page.ui:604
msgid "Details"
msgstr "Подробности"

#. TRANSLATORS: content rating description
#: src/gs-content-rating.c:75
msgid "No cartoon violence"
msgstr "Отсутствуют сцены мультипликационного насилия"

#. TRANSLATORS: content rating description
#: src/gs-content-rating.c:78
msgid "Cartoon characters in unsafe situations"
msgstr "Мультипликационные персонажи в опасных ситуациях"

#. TRANSLATORS: content rating description
#: src/gs-content-rating.c:81
msgid "Cartoon characters in aggressive conflict"
msgstr "Мультипликационные персонажи в агрессивных конфликтах"

#. TRANSLATORS: content rating description
#: src/gs-content-rating.c:84
msgid "Graphic violence involving cartoon characters"
msgstr "Насилие в отношении мультипликационных персонажей"

#. TRANSLATORS: content rating description
#: src/gs-content-rating.c:87
msgid "No fantasy violence"
msgstr "Отсутствуют сцены фэнтезийного насилия"

#. TRANSLATORS: content rating description
#: src/gs-content-rating.c:90
msgid "Characters in unsafe situations easily distinguishable from reality"
msgstr "Персонажи в опасных ситуациях легко отличимых от реальности"

#. TRANSLATORS: content rating description
#: src/gs-content-rating.c:93
msgid "Characters in aggressive conflict easily distinguishable from reality"
msgstr "Персонажи в агрессивных конфликтах легко отличимых от реальности"

#. TRANSLATORS: content rating description
#: src/gs-content-rating.c:96
msgid "Graphic violence easily distinguishable from reality"
msgstr "Насилие легко отличимое от реальности"

#. TRANSLATORS: content rating description
#: src/gs-content-rating.c:99
msgid "No realistic violence"
msgstr "Нереалистичное насилие"

#. TRANSLATORS: content rating description
#: src/gs-content-rating.c:102
msgid "Mildly realistic characters in unsafe situations"
msgstr "Умеренно-реалистичные персонажи в опасных ситуациях"

#. TRANSLATORS: content rating description
#: src/gs-content-rating.c:105
msgid "Depictions of realistic characters in aggressive conflict"
msgstr "Изображения реалистичных персонажей в агрессивных конфликтах"

#. TRANSLATORS: content rating description
#: src/gs-content-rating.c:108
msgid "Graphic violence involving realistic characters"
msgstr "Насилие в отношении реалистичных персонажей"

#. TRANSLATORS: content rating description
#: src/gs-content-rating.c:111
msgid "No bloodshed"
msgstr "Отсутствует кровопролитие"

#. TRANSLATORS: content rating description
#: src/gs-content-rating.c:114
msgid "Unrealistic bloodshed"
msgstr "Нереалистичное кровопролитие"

#. TRANSLATORS: content rating description
#: src/gs-content-rating.c:117
msgid "Realistic bloodshed"
msgstr "Реалистичное кровопролитие"

#. TRANSLATORS: content rating description
#: src/gs-content-rating.c:120
msgid "Depictions of bloodshed and the mutilation of body parts"
msgstr "Изображения крови и увечий"

#. TRANSLATORS: content rating description
#: src/gs-content-rating.c:123
msgid "No sexual violence"
msgstr "Отсутствует сексуальное насилие"

#. TRANSLATORS: content rating description
#: src/gs-content-rating.c:126
msgid "Rape or other violent sexual behavior"
msgstr "Изнасилование или другое сексуальное насилие"

#. TRANSLATORS: content rating description
#: src/gs-content-rating.c:129
msgid "No references to alcohol"
msgstr "Отсутствие упоминания алкоголя"

#. TRANSLATORS: content rating description
#: src/gs-content-rating.c:132
msgid "References to alcoholic beverages"
msgstr "Упоминание алкогольных напитков"

#. TRANSLATORS: content rating description
#: src/gs-content-rating.c:135
msgid "Use of alcoholic beverages"
msgstr "Употребление алкогольных напитков"

#. TRANSLATORS: content rating description
#: src/gs-content-rating.c:138
msgid "No references to illicit drugs"
msgstr "Отсутствуют упоминания запрещенных наркотиков"

#. TRANSLATORS: content rating description
#: src/gs-content-rating.c:141
msgid "References to illicit drugs"
msgstr "Упоминание запрещенных наркотиков"

#. TRANSLATORS: content rating description
#: src/gs-content-rating.c:144
msgid "Use of illicit drugs"
msgstr "Употребление запрещенных наркотиков"

#. TRANSLATORS: content rating description
#: src/gs-content-rating.c:147
msgid "References to tobacco products"
msgstr "Упоминание табачных изделий"

#. TRANSLATORS: content rating description
#: src/gs-content-rating.c:150
msgid "Use of tobacco products"
msgstr "Использование табачных изделий"

#. TRANSLATORS: content rating description
#: src/gs-content-rating.c:153
msgid "No nudity of any sort"
msgstr "Отсутствует обнажение в любом виде"

#. TRANSLATORS: content rating description
#: src/gs-content-rating.c:156
msgid "Brief artistic nudity"
msgstr "Короткие или неоткровенные сцены обнажения в художественных целях"

#. TRANSLATORS: content rating description
#: src/gs-content-rating.c:159
msgid "Prolonged nudity"
msgstr "Продолжительные сцены обнажения"

#. TRANSLATORS: content rating description
#: src/gs-content-rating.c:162
msgid "No references or depictions of sexual nature"
msgstr "Отсутствуют упоминания сексуального характера"

#. TRANSLATORS: content rating description
#: src/gs-content-rating.c:165
msgid "Provocative references or depictions"
msgstr "Содержание или упоминание провокационного характера"

#. TRANSLATORS: content rating description
#: src/gs-content-rating.c:168
msgid "Sexual references or depictions"
msgstr "Содержание или упоминание сексуального характера"

#. TRANSLATORS: content rating description
#: src/gs-content-rating.c:171
msgid "Graphic sexual behavior"
msgstr "Изображения сексуального поведения"

#. TRANSLATORS: content rating description
#: src/gs-content-rating.c:174
msgid "No profanity of any kind"
msgstr "Отсутствует ненормативная лексика в любом виде"

#. TRANSLATORS: content rating description
#: src/gs-content-rating.c:177
msgid "Mild or infrequent use of profanity"
msgstr "Незначительное или нечастое сквернословие"

#. TRANSLATORS: content rating description
#: src/gs-content-rating.c:180
msgid "Moderate use of profanity"
msgstr "Умеренное сквернословие"

#. TRANSLATORS: content rating description
#: src/gs-content-rating.c:183
msgid "Strong or frequent use of profanity"
msgstr "Очень грубое и частое сквернословие"

#. TRANSLATORS: content rating description
#: src/gs-content-rating.c:186
msgid "No inappropriate humor"
msgstr "Отсутствует неприемлемый юмор"

#. TRANSLATORS: content rating description
#: src/gs-content-rating.c:189
msgid "Slapstick humor"
msgstr "Грубый юмор"

#. TRANSLATORS: content rating description
#: src/gs-content-rating.c:192
msgid "Vulgar or bathroom humor"
msgstr "Вульгарный или непристойный юмор"

#. TRANSLATORS: content rating description
#: src/gs-content-rating.c:195
msgid "Mature or sexual humor"
msgstr "Юмор для взрослых или сексуального характера"

#. TRANSLATORS: content rating description
#: src/gs-content-rating.c:198
msgid "No discriminatory language of any kind"
msgstr "Отсутствуют фразы с дискриминацией любого типа"

#. TRANSLATORS: content rating description
#: src/gs-content-rating.c:201
msgid "Negativity towards a specific group of people"
msgstr "Негативное отношение к определенной группе людей"

#. TRANSLATORS: content rating description
#: src/gs-content-rating.c:204
msgid "Discrimination designed to cause emotional harm"
msgstr "Дискриминация с целью причинить моральный вред"

#. TRANSLATORS: content rating description
#: src/gs-content-rating.c:207
msgid "Explicit discrimination based on gender, sexuality, race or religion"
msgstr ""
"Явная дискриминация по признаку пола, сексуальной ориентации, расы или "
"религии"

#. TRANSLATORS: content rating description
#: src/gs-content-rating.c:210
msgid "No advertising of any kind"
msgstr "Отсутствует реклама в любом виде"

#. TRANSLATORS: content rating description
#: src/gs-content-rating.c:213
msgid "Product placement"
msgstr "Неявная реклама"

#. TRANSLATORS: content rating description
#: src/gs-content-rating.c:216
msgid "Explicit references to specific brands or trademarked products"
msgstr "Явные упоминания конкретных брендов или торговых марок"

#. TRANSLATORS: content rating description
#: src/gs-content-rating.c:219
msgid "Users are encouraged to purchase specific real-world items"
msgstr ""
"Пользователям предлагается приобрести определенные предметы реального мира"

#. TRANSLATORS: content rating description
#: src/gs-content-rating.c:222
msgid "No gambling of any kind"
msgstr "Отсутствуют азартные игры в любом виде"

#. TRANSLATORS: content rating description
#: src/gs-content-rating.c:225
msgid "Gambling on random events using tokens or credits"
msgstr ""
"Азартные игры с использованием жетонов, основанные на случайных событиях"

#. TRANSLATORS: content rating description
#: src/gs-content-rating.c:228
msgid "Gambling using “play” money"
msgstr "Азартные игры с использованием «игровой» валюты"

#. TRANSLATORS: content rating description
#: src/gs-content-rating.c:231
msgid "Gambling using real money"
msgstr "Азартные игры с использованием реальных денег"

#. TRANSLATORS: content rating description
#: src/gs-content-rating.c:234
msgid "No ability to spend money"
msgstr "Отсутствует возможность тратить деньги"

#. v1.1
#. TRANSLATORS: content rating description
#: src/gs-content-rating.c:237
msgid "Users are encouraged to donate real money"
msgstr "Пользователям предлагается платить реальные деньги"

#. TRANSLATORS: content rating description
#: src/gs-content-rating.c:240
msgid "Ability to spend real money in-game"
msgstr "Присутствует возможность тратить реальные деньги в игре"

#. TRANSLATORS: content rating description
#: src/gs-content-rating.c:243
msgid "No way to chat with other users"
msgstr "Отсутствует возможность общаться с другими игроками"

#. TRANSLATORS: content rating description
#: src/gs-content-rating.c:246
msgid "User-to-user game interactions without chat functionality"
msgstr "Игровое взаимодействие между игроками без использования чата"

#. TRANSLATORS: content rating description
#: src/gs-content-rating.c:249
msgid "Moderated chat functionality between users"
msgstr "Модерируемые функции чата между пользователями"

#. TRANSLATORS: content rating description
#: src/gs-content-rating.c:252
msgid "Uncontrolled chat functionality between users"
msgstr "Неконтролируемые функции чата между пользователями"

#. TRANSLATORS: content rating description
#: src/gs-content-rating.c:255
msgid "No way to talk with other users"
msgstr "Отсутствует возможность общаться с другими игроками"

#. TRANSLATORS: content rating description
#: src/gs-content-rating.c:258
msgid "Uncontrolled audio or video chat functionality between users"
msgstr "Неконтролируемые функции аудио или видеочата между пользователями"

#. TRANSLATORS: content rating description
#: src/gs-content-rating.c:261
msgid "No sharing of social network usernames or email addresses"
msgstr "Не распространяет имена пользователей или адреса электронной почты"

#. TRANSLATORS: content rating description
#: src/gs-content-rating.c:264
msgid "Sharing social network usernames or email addresses"
msgstr "Распространяет имена пользователей или адреса электронной почты"

#. TRANSLATORS: content rating description
#: src/gs-content-rating.c:267
msgid "No sharing of user information with 3rd parties"
msgstr "Не передает информацию о пользователе третьим лицам"

#. v1.1
#. TRANSLATORS: content rating description
#: src/gs-content-rating.c:270
msgid "Checking for the latest application version"
msgstr "Проверка последней версии приложения"

#. v1.1
#. TRANSLATORS: content rating description
#: src/gs-content-rating.c:273
msgid "Sharing diagnostic data that does not let others identify the user"
msgstr ""
"Совместное использование диагностических данных, которые не позволяют другим "
"идентифицировать пользователя"

#. TRANSLATORS: content rating description
#: src/gs-content-rating.c:276
msgid "Sharing information that lets others identify the user"
msgstr "Обмен информацией, позволяющей другим идентифицировать пользователя"

#. TRANSLATORS: content rating description
#: src/gs-content-rating.c:279
msgid "No sharing of physical location to other users"
msgstr "Не передает реальное местоположение другим пользователям"

#. TRANSLATORS: content rating description
#: src/gs-content-rating.c:282
msgid "Sharing physical location to other users"
msgstr "Передает реальное местоположение другим пользователям"

#. TRANSLATORS: content rating description
#: src/gs-content-rating.c:287
msgid "No references to homosexuality"
msgstr "Нет ссылок на гомосексуализм"

#. TRANSLATORS: content rating description
#: src/gs-content-rating.c:290
msgid "Indirect references to homosexuality"
msgstr "Косвенные ссылки на гомосексуализм"

#. TRANSLATORS: content rating description
#: src/gs-content-rating.c:293
msgid "Kissing between people of the same gender"
msgstr "Поцелуи между людьми одного пола"

#. TRANSLATORS: content rating description
#: src/gs-content-rating.c:296
msgid "Graphic sexual behavior between people of the same gender"
msgstr "Графическое сексуальное поведение между людьми одного пола"

#. TRANSLATORS: content rating description
#: src/gs-content-rating.c:299
msgid "No references to prostitution"
msgstr "Нет ссылок на проституцию"

#. TRANSLATORS: content rating description
#: src/gs-content-rating.c:302
msgid "Indirect references to prostitution"
msgstr "Косвенные ссылки на проституцию"

#. TRANSLATORS: content rating description
#: src/gs-content-rating.c:305
msgid "Direct references of prostitution"
msgstr "Прямые ссылки на проституцию"

#. TRANSLATORS: content rating description
#: src/gs-content-rating.c:308
msgid "Graphic depictions of the act of prostitution"
msgstr "Графические изображения акта проституции"

#. TRANSLATORS: content rating description
#: src/gs-content-rating.c:311
msgid "No references to adultery"
msgstr "Нет ссылок на прелюбодеяние"

#. TRANSLATORS: content rating description
#: src/gs-content-rating.c:314
msgid "Indirect references to adultery"
msgstr "Косвенные ссылки на прелюбодеяние"

#. TRANSLATORS: content rating description
#: src/gs-content-rating.c:317
msgid "Direct references of adultery"
msgstr "Прямые ссылки на прелюбодеяние"

#. TRANSLATORS: content rating description
#: src/gs-content-rating.c:320
msgid "Graphic depictions of the act of adultery"
msgstr "Графические изображения акта прелюбодеяния"

#. TRANSLATORS: content rating description
#: src/gs-content-rating.c:323
msgid "No sexualized characters"
msgstr "Нет сексуализированных персонажей"

#. TRANSLATORS: content rating description
#: src/gs-content-rating.c:326
msgid "Scantily clad human characters"
msgstr "Необычно одетые человеческие персонажи"

#. TRANSLATORS: content rating description
#: src/gs-content-rating.c:329
msgid "Overtly sexualized human characters"
msgstr "Чрезмерно сексуализированные человеческие персонажи"

#. TRANSLATORS: content rating description
#: src/gs-content-rating.c:332
msgid "No references to desecration"
msgstr "Нет упоминания осквернения"

#. TRANSLATORS: content rating description
#: src/gs-content-rating.c:335
msgid "Depictions or references to historical desecration"
msgstr "Изображения или ссылки на историческое осквернение"

#. TRANSLATORS: content rating description
#: src/gs-content-rating.c:338
msgid "Depictions of modern-day human desecration"
msgstr "Изображения современного человеческого осквернения"

#. TRANSLATORS: content rating description
#: src/gs-content-rating.c:341
msgid "Graphic depictions of modern-day desecration"
msgstr "Графические изображения современного осквернения"

#. TRANSLATORS: content rating description
#: src/gs-content-rating.c:344
msgid "No visible dead human remains"
msgstr "Нет видимых мертвых человеческих останков"

#. TRANSLATORS: content rating description
#: src/gs-content-rating.c:347
msgid "Visible dead human remains"
msgstr "Видимые мертвые человеческие останки"

#. TRANSLATORS: content rating description
#: src/gs-content-rating.c:350
msgid "Dead human remains that are exposed to the elements"
msgstr "Мертвые человеческие останки, которые имеют неприкрытые части"

#. TRANSLATORS: content rating description
#: src/gs-content-rating.c:353
msgid "Graphic depictions of desecration of human bodies"
msgstr "Графические изображения осквернения человеческих тел"

#. TRANSLATORS: content rating description
#: src/gs-content-rating.c:356
msgid "No references to slavery"
msgstr "Отсутствие упоминания рабства"

#. TRANSLATORS: content rating description
#: src/gs-content-rating.c:359
msgid "Depictions or references to historical slavery"
msgstr "Изображения или упоминания исторического рабства"

#. TRANSLATORS: content rating description
#: src/gs-content-rating.c:362
msgid "Depictions of modern-day slavery"
msgstr "Изображения современного рабства"

#. TRANSLATORS: content rating description
#: src/gs-content-rating.c:365
msgid "Graphic depictions of modern-day slavery"
msgstr "Графические изображения современного рабства"

# Приложению требуется …
#. TRANSLATORS: this is a what we use in notifications if the app's name is unknown
#: src/gs-dbus-helper.c:295
msgid "An application"
msgstr "Приложению"

#. TRANSLATORS: this is a notification displayed when an app needs additional MIME types.
#: src/gs-dbus-helper.c:301
#, c-format
msgid "%s is requesting additional file format support."
msgstr "%s требуется дополнительная поддержка файловых форматов."

#. TRANSLATORS: notification title
#: src/gs-dbus-helper.c:303
msgid "Additional MIME Types Required"
msgstr "Требуются дополнительные типы MIME"

#. TRANSLATORS: this is a notification displayed when an app needs additional fonts.
#: src/gs-dbus-helper.c:307
#, c-format
msgid "%s is requesting additional fonts."
msgstr "%s требуются дополнительные шрифты."

#. TRANSLATORS: notification title
#: src/gs-dbus-helper.c:309
msgid "Additional Fonts Required"
msgstr "Требуются дополнительные шрифты"

#. TRANSLATORS: this is a notification displayed when an app needs additional codecs.
#: src/gs-dbus-helper.c:313
#, c-format
msgid "%s is requesting additional multimedia codecs."
msgstr "%s требуются дополнительные мультимедиа-кодеки."

#. TRANSLATORS: notification title
#: src/gs-dbus-helper.c:315
msgid "Additional Multimedia Codecs Required"
msgstr "Требуются дополнительные мультимедиа-кодеки"

#. TRANSLATORS: this is a notification displayed when an app needs additional printer drivers.
#: src/gs-dbus-helper.c:319
#, c-format
msgid "%s is requesting additional printer drivers."
msgstr "%s требуются дополнительные драйверы для принтера."

#. TRANSLATORS: notification title
#: src/gs-dbus-helper.c:321
msgid "Additional Printer Drivers Required"
msgstr "Требуются дополнительные драйверы для принтера"

#. TRANSLATORS: this is a notification displayed when an app wants to install additional packages.
#: src/gs-dbus-helper.c:325
#, c-format
msgid "%s is requesting additional packages."
msgstr "%s требуются дополнительные пакеты."

#. TRANSLATORS: notification title
#: src/gs-dbus-helper.c:327
msgid "Additional Packages Required"
msgstr "Требуются дополнительные пакеты"

#  перевод по аналогии с ubuntu software - центр приложений ubuntu
#. TRANSLATORS: this is a button that launches gnome-software
#: src/gs-dbus-helper.c:336
msgid "Find in Software"
msgstr "Найти в приложениях"

#. TRANSLATORS: button text in the header when an application
#. * can be installed
#. TRANSLATORS: button text in the header when firmware
#. * can be live-installed
#. TRANSLATORS: this is a button in the software repositories
#. dialog for installing a repo
#: src/gs-details-page.c:288 src/gs-details-page.c:316
#: src/gs-details-page.ui:206 src/gs-third-party-repo-row.c:97
#: src/gs-upgrade-banner.ui:146
msgid "_Install"
msgstr "_Установить"

#. TRANSLATORS: button text in the header when an application
#. * can be live-updated
#: src/gs-details-page.c:321
msgid "_Update"
msgstr "_Обновить"

#. TRANSLATORS: this is a button that allows the apps to
#. * be installed.
#. * The ellipsis indicates that further steps are required,
#. * e.g. enabling software repositories or the like
#. TRANSLATORS: this is a button in the software repositories
#. dialog for installing a repo.
#. The ellipsis indicates that further steps are required
#: src/gs-details-page.c:334 src/gs-third-party-repo-row.c:89
msgid "_Install…"
msgstr "Ус_тановить…"

#. TRANSLATORS: A label for a button to execute the selected
#. application.
#: src/gs-details-page.c:368
msgid "_Launch"
msgstr "_Запустить"

#. TRANSLATORS: button text in the header when an application can be erased
#: src/gs-details-page.c:393 src/gs-details-page.ui:241
msgid "_Remove"
msgstr "У_далить"

#: src/gs-details-page.c:461
msgid "Removing…"
msgstr "Удаление…"

#. TRANSLATORS: This is a label on top of the app's progress
#. * bar to inform the user that the app should be installed soon
#: src/gs-details-page.c:480
msgid "Pending installation…"
msgstr "В ожидании установки…"

#. TRANSLATORS: This is a label on top of the app's progress
#. * bar to inform the user that the app should be updated soon
#: src/gs-details-page.c:487
msgid "Pending update…"
msgstr "В ожидании обновления…"

#. TRANSLATORS: this is the warning box
#: src/gs-details-page.c:808
msgid ""
"This application can only be used when there is an active internet "
"connection."
msgstr ""
"Этим приложением можно пользоваться только при наличии активного Интернет-"
"подключения."

#. TRANSLATORS: this is where the version is not known
#: src/gs-details-page.c:977
msgctxt "version"
msgid "Unknown"
msgstr "Неизвестная"

#. TRANSLATORS: this is where the updated date is not known
#: src/gs-details-page.c:990
msgctxt "updated"
msgid "Never"
msgstr "Не обновлялось"

#. TRANSLATORS: this is where we don't know the origin of the
#. * application
#: src/gs-details-page.c:1038
msgctxt "origin"
msgid "Unknown"
msgstr "Неизвестно"

#. TRANSLATORS: we need a remote server to process
#: src/gs-details-page.c:1432
msgid "You need internet access to write a review"
msgstr "Для написания отзыва необходимо подключение к Интернету"

<<<<<<< HEAD
#: src/gs-details-page.c:1562
=======
#: src/gs-details-page.c:1565
>>>>>>> 6ce4c5d6
#, c-format
msgid "Unable to find “%s”"
msgstr "Не удалось найти «%s»"

#. TRANSLATORS: see the wikipedia page
<<<<<<< HEAD
#: src/gs-details-page.c:2167
=======
#: src/gs-details-page.c:2164
>>>>>>> 6ce4c5d6
msgid "Public domain"
msgstr "Общественное достояние"

#. TRANSLATORS: Replace the link with a version in your language,
#. * e.g. https://de.wikipedia.org/wiki/Gemeinfreiheit
<<<<<<< HEAD
#: src/gs-details-page.c:2170
=======
#: src/gs-details-page.c:2167
>>>>>>> 6ce4c5d6
msgid "https://en.wikipedia.org/wiki/Public_domain"
msgstr "https://en.wikipedia.org/wiki/Общественное_достояние"

#. TRANSLATORS: Replace the link with a version in your language,
#. * e.g. https://www.gnu.org/philosophy/free-sw.de
<<<<<<< HEAD
#: src/gs-details-page.c:2177
=======
#: src/gs-details-page.c:2174
>>>>>>> 6ce4c5d6
msgid "https://www.gnu.org/philosophy/free-sw"
msgstr "https://www.gnu.org/philosophy/free-sw.ru"

#  перевод по аналогии с ubuntu software - центр приложений ubuntu
#. TRANSLATORS: see GNU page
<<<<<<< HEAD
#: src/gs-details-page.c:2187 src/gs-details-page.ui:1392
=======
#: src/gs-details-page.c:2184 src/gs-details-page.ui:1392
>>>>>>> 6ce4c5d6
msgid "Free Software"
msgstr "Свободное ПО"

#. TRANSLATORS: for the free software popover
<<<<<<< HEAD
#: src/gs-details-page.c:2244
=======
#: src/gs-details-page.c:2241
>>>>>>> 6ce4c5d6
msgid "Users are bound by the following license:"
msgid_plural "Users are bound by the following licenses:"
msgstr[0] "Пользователи ограничены следующей лицензией:"
msgstr[1] "Пользователи ограничены следующими лицензиями:"
msgstr[2] "Пользователи ограничены следующими лицензиями:"

<<<<<<< HEAD
#: src/gs-details-page.c:2271 src/gs-details-page.ui:1501
=======
#: src/gs-details-page.c:2268 src/gs-details-page.ui:1501
>>>>>>> 6ce4c5d6
msgid "More information"
msgstr "Больше информации"

#: src/gs-details-page.ui:7
msgid "Details page"
msgstr "Страница подробностей"

#. Translators: A label for a button to add a shortcut to the selected application.
#: src/gs-details-page.ui:346
msgid "_Add shortcut"
msgstr "_Добавить ярлык"

#. Translators: A label for a button to remove a shortcut to the selected application.
#: src/gs-details-page.ui:361
msgid "Re_move shortcut"
msgstr "_Удалить ярлык"

#: src/gs-details-page.ui:465
msgid "No screenshot provided"
msgstr "Картинка недоступна"

#: src/gs-details-page.ui:501
msgid "Software Repository Included"
msgstr "Содержит репозиторий программного обеспечения"

#: src/gs-details-page.ui:502
msgid ""
"This application includes a software repository which provides updates, as "
"well as access to other software."
msgstr ""
"Это приложение содержит репозиторий программного обеспечения, который "
"предоставляет обновления приложения, а также доступ к другому программному "
"обеспечению."

#: src/gs-details-page.ui:515
msgid "No Software Repository Included"
msgstr "Не содержит репозиторий программного обеспечения"

#: src/gs-details-page.ui:516
msgid ""
"This application does not include a software repository. It will not be "
"updated with new versions."
msgstr ""
"Приложение не содержит репозиторий программного обеспечения. Оно не будет "
"обновляться при выходе новых версий."

#: src/gs-details-page.ui:530
msgid ""
"This software is already provided by your distribution and should not be "
"replaced."
msgstr ""
"Данное программное обеспечение уже предоставлено вашим дистрибутивом и не "
"может быть заменено."

#. Translators: a repository file used for installing software has been discovered.
#: src/gs-details-page.ui:543
msgid "Software Repository Identified"
msgstr "Идентифицирован репозиторий программного обеспечения"

#: src/gs-details-page.ui:544
msgid ""
"Adding this software repository will give you access to additional software "
"and upgrades."
msgstr ""
"Добавление этого репозитоия программного обеспечения предоставит доступ к "
"дополнительным приложениям и обновлениям."

#: src/gs-details-page.ui:545
msgid "Only use software repositories that you trust."
msgstr ""
"Используйте только те репозитории программного обеспечения, которым "
"доверяете."

#: src/gs-details-page.ui:561
msgid "_Website"
msgstr "_Веб-сайт"

#: src/gs-details-page.ui:576
msgid "_Donate"
msgstr "_Пожертвовать"

#: src/gs-details-page.ui:710
msgid "Localized in your Language"
msgstr "Переведено на ваш язык"

#: src/gs-details-page.ui:722
msgid "Documentation"
msgstr "Документация"

#: src/gs-details-page.ui:734
msgid "Release Activity"
msgstr "Выпуск обновлений"

#: src/gs-details-page.ui:746
msgid "System Integration"
msgstr "Интеграция с системой"

#: src/gs-details-page.ui:758
msgid "Sandboxed"
msgstr "Изолировано в «песочнице»"

#: src/gs-details-page.ui:783
msgid "Version"
msgstr "Версия"

#: src/gs-details-page.ui:820
msgid "Age Rating"
msgstr "Возрастной рейтинг"

#: src/gs-details-page.ui:858
msgid "Updated"
msgstr "Обновлено"

#: src/gs-details-page.ui:893
msgid "Category"
msgstr "Категория"

#: src/gs-details-page.ui:931
msgid "Installed Size"
msgstr "Итоговый размер"

#: src/gs-details-page.ui:964
msgid "Download Size"
msgstr "Объём загрузки"

#: src/gs-details-page.ui:1030
msgid "Developer"
msgstr "Разработчик"

#: src/gs-details-page.ui:1064
msgid "License"
msgstr "Лицензия"

#. This refers to the license of the application
#: src/gs-details-page.ui:1084
msgid "Free"
msgstr "Свободная"

#. This refers to the license of the application
#: src/gs-details-page.ui:1101
msgid "Proprietary"
msgstr "Несвободная"

#. This refers to the license of the application
#. TRANSLATORS: this is when a user doesn't specify a name
#: src/gs-details-page.ui:1118 src/gs-review-row.c:71
msgid "Unknown"
msgstr "Неизвестная"

#. TRANSLATORS: This is the header dividing the normal
#. * applications and the addons
#. TRANSLATORS: this is the menu spec main category for Add-ons
<<<<<<< HEAD
#: src/gs-details-page.ui:1172 src/gs-installed-page.c:486
=======
#: src/gs-details-page.ui:1172 src/gs-installed-page.c:489
>>>>>>> 6ce4c5d6
#: plugins/core/gs-desktop-common.c:331
msgid "Add-ons"
msgstr "Дополнения"

#: src/gs-details-page.ui:1185
msgid "Selected add-ons will be installed with the application."
msgstr "Выбранные дополнения будут установлены вместе с приложением."

#. Translators: Header of the section with other users' opinions about the app.
#: src/gs-details-page.ui:1228
msgid "Reviews"
msgstr "Отзывы"

#. Translators: Button opening a dialog where the users can write and publish their opinions about the apps.
#: src/gs-details-page.ui:1244
msgid "_Write a Review"
msgstr "_Написать отзыв"

#. Translators: Button to return more application-submitted reviews.
#: src/gs-details-page.ui:1266
msgid "_Show More"
msgstr "_Показать ещё"

#: src/gs-details-page.ui:1409
msgid ""
"This means that the software can be freely run, copied, distributed, studied "
"and modified."
msgstr ""
"Это означает, что это программное обеспечение можно свободно запускать, "
"копировать, распространять, изучать и изменять."

#: src/gs-details-page.ui:1468
msgid "Proprietary Software"
msgstr "Несвободное ПО"

#: src/gs-details-page.ui:1485
msgid ""
"This means that the software is owned by an individual or a company. There "
"are often restrictions on its use and its source code cannot usually be "
"accessed."
msgstr ""
"Это означает, что это программное обеспечение является собственностью "
"физического лица или компании. Также возможны ограничения на его "
"использование и его исходный код обычно не доступен."

#: src/gs-details-page.ui:1530
msgid "Unknown Software License"
msgstr "Неизвестная лицензия"

#: src/gs-details-page.ui:1547
msgid "The license terms of this software are unknown."
msgstr "Условия лицензии этого программного обеспечения неизвестны."

#: src/gs-details-page.ui:1574
msgid "The application was rated this way because it features:"
msgstr "Это приложение имеет этот рейтинг, потому что:"

#: src/gs-details-page.ui:1600
msgid "No details were available for this rating."
msgstr "Для этого рейтинга нет подробностей."

#: src/gs-editor.c:361
msgid "CSS validated OK!"
msgstr "CSS успешно проверен!"

#. TRANSLATORS: error dialog title
#: src/gs-editor.c:564
msgid "Failed to load file"
msgstr "Не удалось загрузить файл"

#. TRANSLATORS: window title
#: src/gs-editor.c:598 src/gs-editor.c:874
msgid "Unsaved changes"
msgstr "Несохранённые изменения"

#: src/gs-editor.c:600
msgid "The application list is already loaded."
msgstr "Список приложений уже загружен."

#. TRANSLATORS: button text
#: src/gs-editor.c:604
msgid "Merge documents"
msgstr "Объединить документы"

#. TRANSLATORS: button text
#: src/gs-editor.c:608 src/gs-editor.c:879
msgid "Throw away changes"
msgstr "Отбросить изменения"

#. import the new file
#: src/gs-editor.c:620 src/gs-editor.c:652
msgid "Open AppStream File"
msgstr "Открыть AppStream-файл"

#: src/gs-editor.c:624
msgid "_Open"
msgstr "_Открыть"

#: src/gs-editor.c:656
msgid "_Save"
msgstr "_Сохранить"

#. TRANSLATORS: error dialog title
#: src/gs-editor.c:676
msgid "Failed to save file"
msgstr "Не удалось сохранить файл"

#. TRANSLATORS, the %s is the app name, e.g. 'Inkscape'
#: src/gs-editor.c:751
#, c-format
msgid "%s banner design deleted."
msgstr "Макет баннера %s удалён."

#. TRANSLATORS, this is a notification
#: src/gs-editor.c:754
msgid "Banner design deleted."
msgstr "Макет баннера удалён."

#: src/gs-editor.c:876
msgid "The application list has unsaved changes."
msgstr "Список приложений содержит несохранённые изменения."

#. TRANSLATORS: show the program version
#: src/gs-editor.c:1111
msgid "Use verbose logging"
msgstr "Использовать отладочное журналирование"

#  перевод по аналогии с ubuntu software - центр приложений ubuntu
#. TRANSLATORS: program name, an application to add and remove software repositories
#: src/gs-editor.c:1119
msgid "GNOME Software Banner Designer"
msgstr "Конструктор баннеров центра приложений GNOME"

#: src/gs-editor.ui:63 src/gs-editor.ui:77
msgid "No Designs"
msgstr "Нет макетов"

#: src/gs-editor.ui:163
msgid "Error message here"
msgstr "Сообщение об ошибке здесь"

#: src/gs-editor.ui:250
msgid "App ID"
msgstr "ID приложения"

#: src/gs-editor.ui:341 src/gs-review-dialog.ui:142
msgid "Summary"
msgstr "Сводка"

#: src/gs-editor.ui:382
msgid "Editor’s Pick"
msgstr "Выбор редакции"

#. This check button controls whether the application’s banner appears in the “Featured” category
#: src/gs-editor.ui:397
msgid "Category Featured"
msgstr "Категория «Рекомендуемое»"

#. button in the info bar
#: src/gs-editor.ui:471
msgid "Undo"
msgstr "Отменить"

#: src/gs-editor.ui:524 src/org.gnome.Software.Editor.desktop.in:3
msgid "Banner Designer"
msgstr "Конструктор баннеров"

#: src/gs-editor.ui:547
msgid "New Banner"
msgstr "Новый макет"

#: src/gs-editor.ui:615
msgid "Import from file"
msgstr "Импортировать из файла"

#: src/gs-editor.ui:629
msgid "Export to file"
msgstr "Экспортировать в файл"

#: src/gs-editor.ui:643
msgid "Delete Design"
msgstr "Удалить макет"

#: src/gs-editor.ui:670
msgid "Featured App"
msgstr "Рекомендуемое приложение"

#: src/gs-editor.ui:684
msgid "OS Upgrade"
msgstr "Обновление ОС"

#. TRANSLATORS: separator for a list of items
#: src/gs-extras-page.c:147
msgid " and "
msgstr " и "

#. TRANSLATORS: separator for a list of items
#: src/gs-extras-page.c:150
msgid ", "
msgstr ", "

#. TRANSLATORS: Application window title for fonts installation.
#. %s will be replaced by name of the script we're searching for.
#: src/gs-extras-page.c:176
#, c-format
msgid "Available fonts for the %s script"
msgid_plural "Available fonts for the %s scripts"
msgstr[0] "Доступный шрифт для написания %s"
msgstr[1] "Доступные шрифты для написания %s"
msgstr[2] "Доступные шрифты для написания %s"

#. TRANSLATORS: Application window title for codec installation.
#. %s will be replaced by actual codec name(s)
#: src/gs-extras-page.c:184
#, c-format
msgid "Available software for %s"
msgid_plural "Available software for %s"
msgstr[0] "Доступное ПО для %s"
msgstr[1] "Доступное ПО для %s"
msgstr[2] "Доступное ПО для %s"

#: src/gs-extras-page.c:226
msgid "Unable to Find Requested Software"
msgstr "Не удалось найти заданное приложение"

#. TRANSLATORS: This string is used for codecs that weren't found
#: src/gs-extras-page.c:328
#, c-format
msgid "%s not found"
msgstr "%s не найден"

#. TRANSLATORS: hyperlink title
#: src/gs-extras-page.c:332
msgid "on the website"
msgstr "на веб-сайте"

#. TRANSLATORS: this is when we know about an application or
#. * addon, but it can't be listed for some reason
#: src/gs-extras-page.c:339
#, c-format
msgid "No applications are available that provide the file %s."
msgstr "Не найдено ни одного приложения, которое предоставляло бы файл %s."

#. TRANSLATORS: first %s is the codec name, and second %s is a
#. * hyperlink with the "on the website" text
#: src/gs-extras-page.c:343 src/gs-extras-page.c:354 src/gs-extras-page.c:365
#, c-format
msgid ""
"Information about %s, as well as options for how to get missing applications "
"might be found %s."
msgstr ""
"Сведения о %s, а также параметры для получения отсутствующих приложений, "
"можно найти на %s."

#. TRANSLATORS: this is when we know about an application or
#. * addon, but it can't be listed for some reason
#: src/gs-extras-page.c:350 src/gs-extras-page.c:372
#, c-format
msgid "No applications are available for %s support."
msgstr "Не найдено ни одного приложения для поддержки %s."

#. TRANSLATORS: this is when we know about an application or
#. * addon, but it can't be listed for some reason
#: src/gs-extras-page.c:361
#, c-format
msgid "%s is not available."
msgstr "%s недоступен."

#. TRANSLATORS: first %s is the codec name, and second %s is a
#. * hyperlink with the "on the website" text
#: src/gs-extras-page.c:376
#, c-format
msgid ""
"Information about %s, as well as options for how to get an application that "
"can support this format might be found %s."
msgstr ""
"Сведения о %s, а также параметры для получения приложения, которое "
"поддерживает этот формат, можно найти на %s."

#. TRANSLATORS: this is when we know about an application or
#. * addon, but it can't be listed for some reason
#: src/gs-extras-page.c:383
#, c-format
msgid "No fonts are available for the %s script support."
msgstr "Отсутствуют доступные рукописные шрифты %s."

#. TRANSLATORS: first %s is the codec name, and second %s is a
#. * hyperlink with the "on the website" text
#: src/gs-extras-page.c:387
#, c-format
msgid ""
"Information about %s, as well as options for how to get additional fonts "
"might be found %s."
msgstr ""
"Сведения о %s, а также параметры для получения дополнительных шрифтов можно "
"найти на %s."

#. TRANSLATORS: this is when we know about an application or
#. * addon, but it can't be listed for some reason
<<<<<<< HEAD
#: src/gs-extras-page.c:394 lib/gs-plugin-loader.c:1419
=======
#: src/gs-extras-page.c:394 lib/gs-plugin-loader.c:1445
>>>>>>> 6ce4c5d6
#, c-format
msgid "No addon codecs are available for the %s format."
msgstr "Нет доступных кодеков для формата %s."

#. TRANSLATORS: first %s is the codec name, and second %s is a
#. * hyperlink with the "on the website" text
#: src/gs-extras-page.c:398
#, c-format
msgid ""
"Information about %s, as well as options for how to get a codec that can "
"play this format might be found %s."
msgstr ""
"Сведения о %s, а также параметры для получения кодека, который может "
"воспроизводить этот формат, можно найти на %s."

#. TRANSLATORS: this is when we know about an application or
#. * addon, but it can't be listed for some reason
#: src/gs-extras-page.c:405
#, c-format
msgid "No Plasma resources are available for %s support."
msgstr "Не найдено ни одного ресурса Plasma для поддержки %s."

#. TRANSLATORS: first %s is the codec name, and second %s is a
#. * hyperlink with the "on the website" text
#: src/gs-extras-page.c:409
#, c-format
msgid ""
"Information about %s, as well as options for how to get additional Plasma "
"resources might be found %s."
msgstr ""
"Сведения о %s, а также параметры для получения дополнительных ресурсов "
"Plasma можно найти на %s."

#. TRANSLATORS: this is when we know about an application or
#. * addon, but it can't be listed for some reason
#: src/gs-extras-page.c:416
#, c-format
msgid "No printer drivers are available for %s."
msgstr "Не найдено ни одного драйвера принтера для %s."

#. TRANSLATORS: first %s is the codec name, and second %s is a
#. * hyperlink with the "on the website" text
#: src/gs-extras-page.c:420
#, c-format
msgid ""
"Information about %s, as well as options for how to get a driver that "
"supports this printer might be found %s."
msgstr ""
"Сведения о %s, а также параметры для получения драйвера, который "
"поддерживает этот принтер можно найти на %s."

#. TRANSLATORS: hyperlink title
#: src/gs-extras-page.c:464
msgid "this website"
msgstr "этот веб-сайт"

#. TRANSLATORS: no codecs were found. First %s will be replaced by actual codec name(s), second %s is a link titled "this website"
#: src/gs-extras-page.c:468
#, c-format
msgid ""
"Unfortunately, the %s you were searching for could not be found. Please see "
"%s for more information."
msgid_plural ""
"Unfortunately, the %s you were searching for could not be found. Please see "
"%s for more information."
msgstr[0] ""
"К сожалению, кодек %s не найден. Для получения подробной информации посетите "
"%s."
msgstr[1] ""
"К сожалению, кодеки %s не найдены. Для получения подробной информации "
"посетите %s."
msgstr[2] ""
"К сожалению, кодеки %s не найдены. Для получения подробной информации "
"посетите %s."

#: src/gs-extras-page.c:536 src/gs-extras-page.c:592 src/gs-extras-page.c:631
msgid "Failed to find any search results"
msgstr "Не удалось получить результаты поиска"

<<<<<<< HEAD
#: src/gs-extras-page.c:822
=======
#: src/gs-extras-page.c:825
>>>>>>> 6ce4c5d6
#, c-format
msgid "%s file format"
msgstr "Формат файла %s"

#: src/gs-extras-page.ui:7
msgid "Codecs page"
msgstr "Страница кодеков"

#: src/gs-first-run-dialog.ui:7 src/gs-first-run-dialog.ui:16
msgid "Welcome"
msgstr "Добро пожаловать"

#: src/gs-first-run-dialog.ui:50
msgid "Welcome to Software"
msgstr "Добро пожаловать в менеджер приложений"

#: src/gs-first-run-dialog.ui:66
msgid ""
"Software lets you install all the software you need, all from one place. See "
"our recommendations, browse the categories, or search for the applications "
"you want."
msgstr ""
"Менеджер приложений — это программа для централизованного управления "
"программным обеспечением. Смотрите категории и рекомендации или найдите "
"интересующие вас приложения."

#: src/gs-first-run-dialog.ui:85
msgid "_Let’s Go Shopping"
msgstr "_Отправляемся за покупками"

#. TRANSLATORS: Here are 2 strings the same as in gtk/gtkbox.c
#. in GTK+ project. Please use the same translation.
#: src/gs-hiding-box.c:381
msgid "Spacing"
msgstr "Отступы"

#: src/gs-hiding-box.c:382
msgid "The amount of space between children"
msgstr "Объем пространства между дочерними элементами"

#. TRANSLATORS: this is the status in the history UI,
#. * where we are showing the application was removed
#: src/gs-history-dialog.c:83
msgctxt "app status"
msgid "Removed"
msgstr "Удалено"

#. TRANSLATORS: this is the status in the history UI,
#. * where we are showing the application was installed
#: src/gs-history-dialog.c:89
msgctxt "app status"
msgid "Installed"
msgstr "Установлено"

#. TRANSLATORS: this is the status in the history UI,
#. * where we are showing the application was updated
#: src/gs-history-dialog.c:95
msgctxt "app status"
msgid "Updated"
msgstr "Обновлено"

#. TRANSLATORS: this is the status in the history UI,
#. * where we are showing that something happened to the
#. * application but we don't know what
#: src/gs-history-dialog.c:101
msgctxt "app status"
msgid "Unknown"
msgstr "Неизвестно"

#: src/gs-history-dialog.ui:6
msgid "History"
msgstr "Журнал"

#. TRANSLATORS: This is the header dividing the normal
#. * applications and the system ones
<<<<<<< HEAD
#: src/gs-installed-page.c:482
msgid "System Applications"
msgstr "Системные приложения"

#: src/gs-installed-page.c:614
msgid "Click on items to select them"
msgstr "Нажмите, чтобы выделить"

#: src/gs-installed-page.c:816
=======
#: src/gs-installed-page.c:485
msgid "System Applications"
msgstr "Системные приложения"

#: src/gs-installed-page.c:617
msgid "Click on items to select them"
msgstr "Нажмите, чтобы выделить"

#: src/gs-installed-page.c:819
>>>>>>> 6ce4c5d6
msgid "Select"
msgstr "Выбрать"

#: src/gs-installed-page.ui:7
msgid "Installed page"
msgstr "Страница установленного"

#: src/gs-installed-page.ui:65
msgid "_Add to Folder…"
msgstr "_Добавить в папку…"

#: src/gs-installed-page.ui:73
msgid "_Move to Folder…"
msgstr "_Переместить в папку…"

#: src/gs-installed-page.ui:81
msgid "_Remove from Folder"
msgstr "_Удалить из папки"

#. TRANSLATORS: initial start
#: src/gs-loading-page.c:75
msgid "Software catalog is being downloaded"
msgstr "Загрузка списка приложений"

#. TRANSLATORS: initial start
#: src/gs-loading-page.c:79
msgid "Software catalog is being loaded"
msgstr "Загрузка списка приложений"

#: src/gs-loading-page.ui:7
msgid "Loading page"
msgstr "Загрузка страницы"

#: src/gs-loading-page.ui:53
msgid "Starting up…"
msgstr "Запуск…"

#: src/gs-menus.ui:7
msgid "_Software Repositories"
msgstr "_Репозитории ПО"

#: src/gs-menus.ui:12
msgid "_Update Preferences"
msgstr "_Параметры обновлений"

#: src/gs-menus.ui:18
msgid "_About"
msgstr "_О приложении"

#: src/gs-menus.ui:22
msgid "_Quit"
msgstr "_Завершить"

#: src/gs-moderate-page.ui:7
msgid "Moderate page"
msgstr "Страница модерирования"

#: src/gs-moderate-page.ui:87
msgid "There are no reviews to moderate"
msgstr "Нет отзывов для модерирования"

#. add button
<<<<<<< HEAD
#: src/gs-overview-page.c:332
=======
#: src/gs-overview-page.c:335
>>>>>>> 6ce4c5d6
msgid "More…"
msgstr "Ещё…"

#. TRANSLATORS: this is a heading for audio applications which
#. * have been featured ('recommended') by the distribution
<<<<<<< HEAD
#: src/gs-overview-page.c:610
=======
#: src/gs-overview-page.c:613
>>>>>>> 6ce4c5d6
msgid "Recommended Audio & Video Applications"
msgstr "Рекомендуемые приложения для аудио и видео"

#. TRANSLATORS: this is a heading for games which have been
#. * featured ('recommended') by the distribution
<<<<<<< HEAD
#: src/gs-overview-page.c:615
=======
#: src/gs-overview-page.c:618
>>>>>>> 6ce4c5d6
msgid "Recommended Games"
msgstr "Рекомендуемые игры"

#. TRANSLATORS: this is a heading for graphics applications
#. * which have been featured ('recommended') by the distribution
<<<<<<< HEAD
#: src/gs-overview-page.c:620
=======
#: src/gs-overview-page.c:623
>>>>>>> 6ce4c5d6
msgid "Recommended Graphics Applications"
msgstr "Рекомендуемые графические приложения"

#. TRANSLATORS: this is a heading for office applications which
#. * have been featured ('recommended') by the distribution
<<<<<<< HEAD
#: src/gs-overview-page.c:625
=======
#: src/gs-overview-page.c:628
>>>>>>> 6ce4c5d6
msgid "Recommended Productivity Applications"
msgstr "Рекомендуемые приложения для работы"

#. TRANSLATORS: this is the third party repositories info bar.
<<<<<<< HEAD
#: src/gs-overview-page.c:997 src/gs-repos-dialog.c:838
=======
#: src/gs-overview-page.c:1000 src/gs-repos-dialog.c:838
>>>>>>> 6ce4c5d6
msgid "Access additional software from selected third party sources."
msgstr ""
"Доступ к дополнительному программному обеспечению из выбранных сторонних "
"источников."

#. TRANSLATORS: this is the third party repositories info bar.
<<<<<<< HEAD
#: src/gs-overview-page.c:1001 src/gs-repos-dialog.c:842
=======
#: src/gs-overview-page.c:1004 src/gs-repos-dialog.c:842
>>>>>>> 6ce4c5d6
msgid ""
"Some of this software is proprietary and therefore has restrictions on use, "
"sharing, and access to source code."
msgstr ""
"Некоторые из этих программ являются проприетарными и поэтому имеют "
"ограничения на использование, распространение и доступ к исходному коду."

#. TRANSLATORS: this is the clickable
#. * link on the third party repositories info bar
<<<<<<< HEAD
#: src/gs-overview-page.c:1006 src/gs-repos-dialog.c:847
=======
#: src/gs-overview-page.c:1009 src/gs-repos-dialog.c:847
>>>>>>> 6ce4c5d6
msgid "Find out more…"
msgstr "Узнать больше…"

#. TRANSLATORS: button to turn on third party software repositories
#. TRANSLATORS: button to accept the agreement
<<<<<<< HEAD
#: src/gs-overview-page.c:1014 src/gs-repos-dialog.c:252
=======
#: src/gs-overview-page.c:1017 src/gs-repos-dialog.c:252
>>>>>>> 6ce4c5d6
msgid "Enable"
msgstr "Включить"

#: src/gs-overview-page.ui:7
msgid "Overview page"
msgstr "Главная страница"

#: src/gs-overview-page.ui:49
msgid "Enable Third Party Software Repositories?"
msgstr "Включить репозитории стороннего ПО?"

#: src/gs-overview-page.ui:117
msgid "Featured Applications"
msgstr "Рекомендуемые приложения"

#: src/gs-overview-page.ui:166
msgid "Categories"
msgstr "Категории"

#. Translators: This is a heading for software which has been featured ('picked') by the distribution.
#: src/gs-overview-page.ui:326
msgid "Editor’s Picks"
msgstr "Выбор редакции"

#. Translators: This is a heading for software which has been recently released upstream.
#: src/gs-overview-page.ui:364
msgid "Recent Releases"
msgstr "Недавние релизы"

#: src/gs-overview-page.ui:451
msgid "No Application Data Found"
msgstr "Файлы приложения не найдены"

#. TRANSLATORS: this is a prompt message, and '%s' is an
#. * application summary, e.g. 'GNOME Clocks'
#: src/gs-page.c:496
#, c-format
msgid "Are you sure you want to purchase %s?"
msgstr "Уверены, что хотите купить %s?"

#. TRANSLATORS: longer dialog text
#: src/gs-page.c:500
#, c-format
msgid "%s will be installed, and you will be charged %s."
msgstr "Будет установлено приложение %s, с вашего счёта будет снято %s."

#. TRANSLATORS: this is button text to purchase the application
#: src/gs-page.c:513
msgid "Purchase"
msgstr "Купить"

#. TRANSLATORS: this is a prompt message, and
#. * '%s' is an application summary, e.g. 'GNOME Clocks'
#: src/gs-page.c:587
#, c-format
msgid "Prepare %s"
msgstr "Подготовка %s"

#. TRANSLATORS: this is a prompt message, and '%s' is an
#. * source name, e.g. 'GNOME Nightly'
#: src/gs-page.c:723
#, c-format
msgid "Are you sure you want to remove the %s source?"
msgstr "Уверены, что хотите удалить источник %s?"

#. TRANSLATORS: longer dialog text
#: src/gs-page.c:727
#, c-format
msgid ""
"All applications from %s will be removed, and you will have to re-install "
"the source to use them again."
msgstr ""
"Все приложения из %s будут удалены, и вам придется переустановить источник, "
"чтобы использовать их снова."

#. TRANSLATORS: this is a prompt message, and '%s' is an
#. * application summary, e.g. 'GNOME Clocks'
#: src/gs-page.c:735
#, c-format
msgid "Are you sure you want to remove %s?"
msgstr "Уверены, что хотите удалить %s?"

#. TRANSLATORS: longer dialog text
#: src/gs-page.c:738
#, c-format
msgid "%s will be removed, and you will have to install it to use it again."
msgstr ""
"Приложение %s будет удалено, для повторного использования приложения "
"потребуется его установка."

<<<<<<< HEAD
#: lib/gs-plugin-loader.c:1422
=======
#: lib/gs-plugin-loader.c:1448
>>>>>>> 6ce4c5d6
#, c-format
msgid ""
"Information about %s, as well as options for how to get a codec that can "
"play this format can be found on the website."
msgstr ""
"Сведения о %s, а также параметры для получения кодеков, которые могут "
"воспроизводить этот формат, можно найти на веб-сайте."

#. TRANSLATORS: this refers to an app (by name) that is installed
#: src/gs-popular-tile.c:69 src/gs-summary-tile.c:75
#, c-format
msgid "%s (Installed)"
msgstr "%s (Установлено)"

#. TRANSLATORS: this refers to where the app came from
#: src/gs-popular-tile.c:205 src/gs-shell-search-provider.c:270
#, c-format
msgid "Source: %s"
msgstr "Источник: %s"

#: src/gs-prefs-dialog.ui:6 src/gs-prefs-dialog.ui:18
msgid "Update Preferences"
msgstr "Параметры обновлений"

#: src/gs-prefs-dialog.ui:44
msgid "Automatic Updates"
msgstr "Автоматические обновления"

#: src/gs-prefs-dialog.ui:72
msgid "Automatic updates are disabled when on mobile or metered connections."
msgstr ""
"Автоматические обновления отключены, при мобильных или лимитных соединениях."

#: src/gs-prefs-dialog.ui:90
msgid "Automatic Update Notifications"
<<<<<<< HEAD
msgstr "Уведомления об автоматических обновлениях"
=======
msgstr "Автоматические уведомления об обновлениях"
>>>>>>> 6ce4c5d6

#: src/gs-prefs-dialog.ui:105
msgid "Show notifications when updates have been automatically installed."
msgstr ""
"Показывать уведомления, когда обновления были автоматически установлены."

#: lib/gs-price.c:111
#, c-format
msgid "A$%.2f"
msgstr "A$%.2f"

#: lib/gs-price.c:113
#, c-format
msgid "C$%.2f"
msgstr "C$%.2f"

#: lib/gs-price.c:115
#, c-format
msgid "CN¥%.2f"
msgstr "CN¥%.2f"

#: lib/gs-price.c:117
#, c-format
msgid "€%.2f"
msgstr "€%.2f"

#: lib/gs-price.c:119
#, c-format
msgid "£%.2f"
msgstr "£%.2f"

#: lib/gs-price.c:121
#, c-format
msgid "¥%.2f"
msgstr "¥%.2f"

#: lib/gs-price.c:123
#, c-format
msgid "NZ$%.2f"
msgstr "NZ$%.2f"

#: lib/gs-price.c:125
#, c-format
msgid "₽%.2f"
msgstr "₽%.2f"

#: lib/gs-price.c:127
#, c-format
msgid "US$%.2f"
msgstr "US$%.2f"

#. Translators: %s is the currency, and %f is the amount.
#. * You can switch the order by using “%2$f %1$s” instead.
#: lib/gs-price.c:131
#, c-format
msgid "%s %f"
msgstr "%s %f"

#. TRANSLATORS: This is a text displayed during a distro upgrade. %s
#. will be replaced by the name and version of distro, e.g. 'Fedora 23'.
#: src/gs-removal-dialog.c:127
#, c-format
msgid ""
"Some of the currently installed software is not compatible with %s. If you "
"continue, the following will be automatically removed during the upgrade:"
msgstr ""
"Некоторые из установленных приложений несовместимы с %s. Если вы продолжите, "
"следующие приложения будут автоматически удалены во время обновления:"

#: src/gs-removal-dialog.ui:27
msgid "Incompatible Software"
msgstr "Несовместимое приложение"

#: src/gs-removal-dialog.ui:40
msgid "_Continue"
msgstr "_Продолжить"

#. TRANSLATORS: This string is used to construct the 'X applications
#. installed' sentence, describing a software repository.
#: src/gs-repos-dialog.c:110
#, c-format
msgid "%u application installed"
msgid_plural "%u applications installed"
msgstr[0] "%u приложение установлено"
msgstr[1] "%u приложения установлено"
msgstr[2] "%u приложений установлено"

#. TRANSLATORS: This string is used to construct the 'X add-ons
#. installed' sentence, describing a software repository.
#: src/gs-repos-dialog.c:117
#, c-format
msgid "%u add-on installed"
msgid_plural "%u add-ons installed"
msgstr[0] "%u дополнение установлено"
msgstr[1] "%u дополнения установлено"
msgstr[2] "%u дополнений установлено"

# Приложению требуется …
#. TRANSLATORS: This string is used to construct the 'X applications
#. and y add-ons installed' sentence, describing a software repository.
#. The correct form here depends on the number of applications.
#: src/gs-repos-dialog.c:125
#, c-format
msgid "%u application"
msgid_plural "%u applications"
msgstr[0] "%u приложение"
msgstr[1] "%u приложения"
msgstr[2] "%u приложений"

#. TRANSLATORS: This string is used to construct the 'X applications
#. and y add-ons installed' sentence, describing a software repository.
#. The correct form here depends on the number of add-ons.
#: src/gs-repos-dialog.c:131
#, c-format
msgid "%u add-on"
msgid_plural "%u add-ons"
msgstr[0] "%u дополнение"
msgstr[1] "%u дополнения"
msgstr[2] "%u дополнений"

#. TRANSLATORS: This string is used to construct the 'X applications
#. and y add-ons installed' sentence, describing a software repository.
#. The correct form here depends on the total number of
#. applications and add-ons.
#: src/gs-repos-dialog.c:138
#, c-format
msgid "%s and %s installed"
msgid_plural "%s and %s installed"
msgstr[0] "%s и %s установлено"
msgstr[1] "%s и %s установлено"
msgstr[2] "%s и %s установлено"

#. TRANSLATORS: this is a prompt message, and '%s' is a
#. * repository name, e.g. 'GNOME Nightly'
#: src/gs-repos-dialog.c:312
#, c-format
msgid "Remove “%s”?"
msgstr "Удалить «%s»?"

#. TRANSLATORS: this is a prompt message, and '%s' is a
#. * repository name, e.g. 'GNOME Nightly'
#: src/gs-repos-dialog.c:317
#, c-format
msgid "Disable “%s”?"
msgstr "Отключить «%s»?"

#. TRANSLATORS: longer dialog text
#: src/gs-repos-dialog.c:321
msgid ""
"Software that has been installed from this repository will no longer receive "
"updates, including security fixes."
msgstr ""
"Программное обеспечение, установленное из этого репозитория, больше не будет "
"получать обновления, включая исправления безопасности."

#. TRANSLATORS: this is button text to remove the repo
#: src/gs-repos-dialog.c:339
msgid "Disable"
msgstr "Отключить"

#. TRANSLATORS: this is the fallback text we use if we can't
#. figure out the name of the operating system
#: src/gs-repos-dialog.c:748
msgid "the operating system"
msgstr "операционная система"

#. TRANSLATORS: This is the description text displayed in the Software Repositories dialog.
#. %s gets replaced by the name of the actual distro, e.g. Fedora.
#: src/gs-repos-dialog.c:817 src/gs-repos-dialog.c:853
#, c-format
msgid "These repositories supplement the default software provided by %s."
msgstr ""
"Эти репозитории дополняют программное обеспечение по умолчанию, "
"предоставленное %s."

#. TRANSLATORS: info bar title in the software repositories dialog
#: src/gs-repos-dialog.c:835
msgid "Third Party Repositories"
msgstr "Репозитории стороннего ПО"

#: src/gs-repos-dialog.ui:82
msgid "No Additional Repositories"
msgstr "Нет дополнительных репозиториев"

#. TRANSLATORS: this is a button in the software repositories
#. dialog for enabling a repo
#: src/gs-repo-row.c:110
msgid "_Enable"
msgstr "_Включить"

#. TRANSLATORS: this is a button in the software repositories dialog
#. for removing a repo. The ellipsis indicates that further
#. steps are required
#: src/gs-repo-row.c:119
msgid "_Remove…"
msgstr "_Удалить…"

#. TRANSLATORS: this is a button in the software repositories dialog
#. for disabling a repo. The ellipsis indicates that further
#. steps are required
#: src/gs-repo-row.c:124
msgid "_Disable…"
msgstr "_Отключить…"

#. TRANSLATORS: this is a button in the software repositories dialog
#. that shows the status of a repo being enabled
#: src/gs-repo-row.c:132
msgid "Enabling"
msgstr "Включается"

#. TRANSLATORS: this is a button in the software repositories dialog
#. that shows the status of a repo being disabled
#: src/gs-repo-row.c:144
msgid "Disabling"
msgstr "Отключается"

#. TRANSLATORS: this is a label in the software repositories
#. dialog that indicates that a repo is enabled.
#: src/gs-repo-row.c:158
msgid "Enabled"
msgstr "Включено"

#. TRANSLATORS: this is a label in the software repositories
#. dialog that indicates that a repo is disabled.
#: src/gs-repo-row.c:164
msgid "Disabled"
msgstr "Отключено"

#: src/gs-repo-row.ui:89
msgid "URL"
msgstr "URL"

#. TRANSLATORS: lighthearted star rating description;
#. *		A really bad application
#: src/gs-review-dialog.c:95
msgid "Hate it"
msgstr "Ненавижу"

#. TRANSLATORS: lighthearted star rating description;
#. *		Not a great application
#: src/gs-review-dialog.c:99
msgid "Don’t like it"
msgstr "Не понравилось"

#. TRANSLATORS: lighthearted star rating description;
#. *		A fairly-good application
#: src/gs-review-dialog.c:103
msgid "It’s OK"
msgstr "Нормально"

#. TRANSLATORS: lighthearted star rating description;
#. *		A good application
#: src/gs-review-dialog.c:107
msgid "Like it"
msgstr "Понравилось"

#. TRANSLATORS: lighthearted star rating description;
#. *		A really awesome application
#: src/gs-review-dialog.c:111
msgid "Love it"
msgstr "Обожаю"

#. TRANSLATORS: the review can't just be copied and pasted
#: src/gs-review-dialog.c:133
msgid "Please take more time writing the review"
msgstr "Уделите рецензированию больше времени"

#. TRANSLATORS: the review is not acceptable
#: src/gs-review-dialog.c:137
msgid "Please choose a star rating"
msgstr "Выберите оценку"

#. TRANSLATORS: the review is not acceptable
#: src/gs-review-dialog.c:141
msgid "The summary is too short"
msgstr "Краткое описание должно быть длиннее"

#. TRANSLATORS: the review is not acceptable
#: src/gs-review-dialog.c:145
msgid "The summary is too long"
msgstr "Краткое описание слишком длинное"

#. TRANSLATORS: the review is not acceptable
#: src/gs-review-dialog.c:149
msgid "The description is too short"
msgstr "Описание слишком короткое"

#. TRANSLATORS: the review is not acceptable
#: src/gs-review-dialog.c:153
msgid "The description is too long"
msgstr "Описание слишком длинное"

#. Translators: Title of the dialog box where the users can write and publish their opinions about the apps.
#: src/gs-review-dialog.ui:11
msgid "Post Review"
msgstr "Разместить отзыв"

#. Translators: A button to publish the user's opinion about the app.
#: src/gs-review-dialog.ui:35
msgid "_Post"
msgstr "_Разместить"

#: src/gs-review-dialog.ui:85
msgid "Rating"
msgstr "Рейтинг"

#: src/gs-review-dialog.ui:158
msgid ""
"Give a short summary of your review, for example: “Great app, would "
"recommend”."
msgstr ""
"Напишите краткое описание отзыва, например: «Замечательное приложение, "
"рекомендую»."

#. Translators: This is where the users enter their opinions about the apps.
#: src/gs-review-dialog.ui:199
msgctxt "app review"
msgid "Review"
msgstr "Отзыв"

#: src/gs-review-dialog.ui:215
msgid "What do you think of the app? Try to give reasons for your views."
msgstr "Что вы думаете о приложении? Постарайтесь аргументировать ваше мнение."

#. Translators: A label for the total number of reviews.
#: src/gs-review-histogram.ui:413
msgid "ratings in total"
msgstr "оценок всего"

#. TRANSLATORS: we explain what the action is going to do
#: src/gs-review-row.c:234
msgid "You can report reviews for abusive, rude, or discriminatory behavior."
msgstr ""
"Вы не можете публиковать отзывы из-за оскорбительного и грубого поведения."

#. TRANSLATORS: we ask the user if they really want to do this
#: src/gs-review-row.c:239
msgid ""
"Once reported, a review will be hidden until it has been checked by an "
"administrator."
msgstr "Ваш отзыв будет скрыт до тех пор, пока его не проверит администратор."

#. TRANSLATORS: window title when
#. * reporting a user-submitted review
#. * for moderation
#: src/gs-review-row.c:253
msgid "Report Review?"
msgstr "Отправить отзыв?"

#. TRANSLATORS: button text when
#. * sending a review for moderation
#: src/gs-review-row.c:257
msgid "Report"
msgstr "Отправить"

#. Translators: Users can express their opinions about other users' opinions about the apps.
#: src/gs-review-row.ui:112
msgid "Was this review useful to you?"
msgstr "Был ли этот отзыв полезен для вас?"

#: src/gs-review-row.ui:134
msgid "Yes"
msgstr "Да"

#: src/gs-review-row.ui:148
msgid "No"
msgstr "Нет"

#. Translators: Button text for indifference, only used when moderating
#: src/gs-review-row.ui:162
msgid "Meh"
msgstr "Незначительно"

#: src/gs-review-row.ui:196
msgid "Report…"
msgstr "Сообщить…"

#: src/gs-review-row.ui:211
msgid "Remove…"
msgstr "Удалить…"

#. TRANSLATORS: this is when we try to download a screenshot and
#. * we get back 404
#: src/gs-screenshot-image.c:314
msgid "Screenshot not found"
msgstr "Картинка не найдена"

#. TRANSLATORS: possibly image file corrupt or not an image
#: src/gs-screenshot-image.c:329
msgid "Failed to load image"
msgstr "Не удалось загрузить изображение"

#. TRANSLATORS: this is when we request a screenshot size that
#. * the generator did not create or the parser did not add
#: src/gs-screenshot-image.c:462
msgid "Screenshot size not found"
msgstr "Размер картинки не найден"

#. TRANSLATORS: this is when we try create the cache directory
#. * but we were out of space or permission was denied
#: src/gs-screenshot-image.c:492
msgid "Could not create cache"
msgstr "Не удалось создать кэш"

#. TRANSLATORS: this is when we try to download a screenshot
#. * that was not a valid URL
#: src/gs-screenshot-image.c:553
msgid "Screenshot not valid"
msgstr "Картинка некорректна"

#. TRANSLATORS: this is when networking is not available
#: src/gs-screenshot-image.c:568
msgid "Screenshot not available"
msgstr "Картинка недоступна"

#: src/gs-screenshot-image.c:621
msgid "Screenshot"
msgstr "Картинка"

#. TRANSLATORS: this is when there are too many search results
#. * to show in in the search page
#: src/gs-search-page.c:158
#, c-format
msgid "%u more match"
msgid_plural "%u more matches"
msgstr[0] "ещё %u совпадение"
msgstr[1] "ещё %u совпадения"
msgstr[2] "ещё %u совпадений"

#: src/gs-search-page.ui:7
msgid "Search page"
msgstr "Страница поиска"

#: src/gs-search-page.ui:54
msgid "No Application Found"
msgstr "Приложение не найдено"

<<<<<<< HEAD
#: src/gs-shell.c:705
=======
#: src/gs-shell.c:724
>>>>>>> 6ce4c5d6
#, c-format
msgid "Sign out from %s"
msgstr "Выйти из %s"

<<<<<<< HEAD
#: src/gs-shell.c:708
=======
#: src/gs-shell.c:727
>>>>>>> 6ce4c5d6
#, c-format
msgid "Signed in into %s as %s"
msgstr "Авторизован в %s как %s"

<<<<<<< HEAD
#: src/gs-shell.c:712
=======
#: src/gs-shell.c:731
>>>>>>> 6ce4c5d6
#, c-format
msgid "Sign in to %s…"
msgstr "Войти в %s…"

#. TRANSLATORS: this is part of the in-app notification,
#. * where the %s is the truncated hostname, e.g.
#. * 'alt.fedoraproject.org'
#. TRANSLATORS: this is part of the in-app notification,
#. * where the %s is the origin id, e.g. 'fedora'
#. TRANSLATORS: this is part of the in-app notification,
#. * where the %s is a multi-word localised app name
#. * e.g. 'Getting things GNOME!"
<<<<<<< HEAD
#: src/gs-shell.c:962 src/gs-shell.c:967 src/gs-shell.c:982 src/gs-shell.c:986
=======
#: src/gs-shell.c:981 src/gs-shell.c:986 src/gs-shell.c:1001
#: src/gs-shell.c:1005
>>>>>>> 6ce4c5d6
#, c-format
msgid "“%s”"
msgstr "«%s»"

#. TRANSLATORS: failure text for the in-app notification,
#. * where the %s is the source (e.g. "alt.fedoraproject.org")
<<<<<<< HEAD
#: src/gs-shell.c:1038
=======
#: src/gs-shell.c:1057
>>>>>>> 6ce4c5d6
#, c-format
msgid "Unable to download firmware updates from %s"
msgstr "Не удалось загрузить обновления прошивки из %s"

#. TRANSLATORS: failure text for the in-app notification,
#. * where the %s is the source (e.g. "alt.fedoraproject.org")
<<<<<<< HEAD
#: src/gs-shell.c:1044
=======
#: src/gs-shell.c:1063
>>>>>>> 6ce4c5d6
#, c-format
msgid "Unable to download updates from %s"
msgstr "Не удалось загрузить обновления из %s"

#. TRANSLATORS: failure text for the in-app notification
<<<<<<< HEAD
#: src/gs-shell.c:1051
=======
#: src/gs-shell.c:1070
>>>>>>> 6ce4c5d6
msgid "Unable to download updates"
msgstr "Не удалось загрузить обновления"

#. TRANSLATORS: failure text for the in-app notification
<<<<<<< HEAD
#: src/gs-shell.c:1056
=======
#: src/gs-shell.c:1075
>>>>>>> 6ce4c5d6
msgid ""
"Unable to download updates: internet access was required but wasn’t available"
msgstr "Не удалось загрузить обновления: требуется подключение к Интернету"

#. TRANSLATORS: failure text for the in-app notification,
#. * where the %s is the source (e.g. "alt.fedoraproject.org")
<<<<<<< HEAD
#: src/gs-shell.c:1065
=======
#: src/gs-shell.c:1084
>>>>>>> 6ce4c5d6
#, c-format
msgid "Unable to download updates from %s: not enough disk space"
msgstr "Не удалось загрузить обновления из %s: недостаточно места на диске"

#. TRANSLATORS: failure text for the in-app notification
<<<<<<< HEAD
#: src/gs-shell.c:1070
=======
#: src/gs-shell.c:1089
>>>>>>> 6ce4c5d6
msgid "Unable to download updates: not enough disk space"
msgstr "Не удалось загрузить обновления: недостаточно места на диске"

#. TRANSLATORS: failure text for the in-app notification
<<<<<<< HEAD
#: src/gs-shell.c:1078
=======
#: src/gs-shell.c:1097
>>>>>>> 6ce4c5d6
msgid "Unable to download updates: authentication was required"
msgstr "Не удалось загрузить обновления: требуется аутентификация"

#. TRANSLATORS: failure text for the in-app notification
<<<<<<< HEAD
#: src/gs-shell.c:1083
=======
#: src/gs-shell.c:1102
>>>>>>> 6ce4c5d6
msgid "Unable to download updates: authentication was invalid"
msgstr "Не удалось загрузить обновления: ошибка аутентификации"

#. TRANSLATORS: failure text for the in-app notification
<<<<<<< HEAD
#: src/gs-shell.c:1088
=======
#: src/gs-shell.c:1107
>>>>>>> 6ce4c5d6
msgid ""
"Unable to download updates: you do not have permission to install software"
msgstr "Не удалось загрузить обновления: недостаточно прав для установки"

#. TRANSLATORS: failure text for the in-app notification
<<<<<<< HEAD
#: src/gs-shell.c:1098
=======
#: src/gs-shell.c:1117
>>>>>>> 6ce4c5d6
msgid "Unable to get list of updates"
msgstr "Не удалось получить список обновлений"

#. TRANSLATORS: failure text for the in-app notification,
#. * where the %s is the application name (e.g. "GIMP")
<<<<<<< HEAD
#: src/gs-shell.c:1137
=======
#: src/gs-shell.c:1156
>>>>>>> 6ce4c5d6
#, c-format
msgid "Unable to purchase %s: authentication was required"
msgstr "Не удалось купить %s: требовалась аутентификация"

#. TRANSLATORS: failure text for the in-app notification,
#. * where the %s is the application name (e.g. "GIMP")
<<<<<<< HEAD
#: src/gs-shell.c:1144
=======
#: src/gs-shell.c:1163
>>>>>>> 6ce4c5d6
#, c-format
msgid "Unable to purchase %s: authentication was invalid"
msgstr "Не удалось купить %s: ошибка аутентификации"

#. TRANSLATORS: failure text for the in-app notification,
#. * where the %s is the application name (e.g. "GIMP")
<<<<<<< HEAD
#: src/gs-shell.c:1151
=======
#: src/gs-shell.c:1170
>>>>>>> 6ce4c5d6
#, c-format
msgid "Unable to purchase %s: no payment method setup"
msgstr "Не удалось купить %s: не настроен способ оплаты"

#. TRANSLATORS: failure text for the in-app notification,
#. * where the %s is the application name (e.g. "GIMP")
<<<<<<< HEAD
#: src/gs-shell.c:1158
=======
#: src/gs-shell.c:1177
>>>>>>> 6ce4c5d6
#, c-format
msgid "Unable to purchase %s: payment was declined"
msgstr "Не удалось купить %s: оплата отклонена"

#. TRANSLATORS: failure text for the in-app notification,
#. * where the %s is the application name (e.g. "GIMP")
<<<<<<< HEAD
#: src/gs-shell.c:1165
=======
#: src/gs-shell.c:1184
>>>>>>> 6ce4c5d6
#, c-format
msgid "Unable to purchase %s"
msgstr "Не удалось купить %s"

#. TRANSLATORS: failure text for the in-app notification,
#. * where the first %s is the application name (e.g. "GIMP") and
#. * the second %s is the origin, e.g. "Fedora Project [fedoraproject.org]"
<<<<<<< HEAD
#: src/gs-shell.c:1201
=======
#: src/gs-shell.c:1220
>>>>>>> 6ce4c5d6
#, c-format
msgid "Unable to install %s as download failed from %s"
msgstr "Не удалось установить %s из-за сбоя загрузки из %s"

#. TRANSLATORS: failure text for the in-app notification,
#. * where the %s is the application name (e.g. "GIMP")
<<<<<<< HEAD
#: src/gs-shell.c:1207
=======
#: src/gs-shell.c:1226
>>>>>>> 6ce4c5d6
#, c-format
msgid "Unable to install %s as download failed"
msgstr "Не удалось установить %s из-за сбоя загрузки"

#. TRANSLATORS: failure text for the in-app notification,
#. * where the first %s is the application name (e.g. "GIMP")
#. * and the second %s is the name of the runtime, e.g.
#. * "GNOME SDK [flatpak.gnome.org]"
<<<<<<< HEAD
#: src/gs-shell.c:1219
=======
#: src/gs-shell.c:1238
>>>>>>> 6ce4c5d6
#, c-format
msgid "Unable to install %s as runtime %s not available"
msgstr "Не удалось установить %s, %s не доступен"

#. TRANSLATORS: failure text for the in-app notification,
#. * where the %s is the application name (e.g. "GIMP")
<<<<<<< HEAD
#: src/gs-shell.c:1225
=======
#: src/gs-shell.c:1244
>>>>>>> 6ce4c5d6
#, c-format
msgid "Unable to install %s as not supported"
msgstr "Не удалось установить %s (не поддерживается)"

#. TRANSLATORS: failure text for the in-app notification
<<<<<<< HEAD
#: src/gs-shell.c:1232
=======
#: src/gs-shell.c:1251
>>>>>>> 6ce4c5d6
msgid "Unable to install: internet access was required but wasn’t available"
msgstr ""
"Не удалось установить: необходимо подключение к Интернету, но оно недоступно"

#. TRANSLATORS: failure text for the in-app notification
<<<<<<< HEAD
#: src/gs-shell.c:1238
=======
#: src/gs-shell.c:1257
>>>>>>> 6ce4c5d6
msgid "Unable to install: the application has an invalid format"
msgstr "Не удалось установить: приложение имеет недопустимый формат"

#. TRANSLATORS: failure text for the in-app notification,
#. * where the %s is the application name (e.g. "GIMP")
<<<<<<< HEAD
#: src/gs-shell.c:1243
=======
#: src/gs-shell.c:1262
>>>>>>> 6ce4c5d6
#, c-format
msgid "Unable to install %s: not enough disk space"
msgstr "Не удалось установить %s: недостаточно места на диске"

#. TRANSLATORS: failure text for the in-app notification
<<<<<<< HEAD
#: src/gs-shell.c:1251
=======
#: src/gs-shell.c:1270
>>>>>>> 6ce4c5d6
#, c-format
msgid "Unable to install %s: authentication was required"
msgstr "Не удалось установить %s: аутентификация обязательна"

#. TRANSLATORS: failure text for the in-app notification,
#. * where the %s is the application name (e.g. "GIMP")
<<<<<<< HEAD
#: src/gs-shell.c:1258
=======
#: src/gs-shell.c:1277
>>>>>>> 6ce4c5d6
#, c-format
msgid "Unable to install %s: authentication was invalid"
msgstr "Не удалось установить %s: ошибка аутентификации"

#. TRANSLATORS: failure text for the in-app notification,
#. * where the %s is the application name (e.g. "GIMP")
<<<<<<< HEAD
#: src/gs-shell.c:1265
=======
#: src/gs-shell.c:1284
>>>>>>> 6ce4c5d6
#, c-format
msgid "Unable to install %s: you do not have permission to install software"
msgstr "Не удалось установить %s: недостаточно прав для установки"

#. TRANSLATORS: failure text for the in-app notification,
#. * the %s is the name of the authentication service,
#. * e.g. "Ubuntu One"
<<<<<<< HEAD
#: src/gs-shell.c:1278
=======
#: src/gs-shell.c:1297
>>>>>>> 6ce4c5d6
#, c-format
msgid "Your %s account has been suspended."
msgstr "Работа вашей учетной записи %s была приостановлена."

#. TRANSLATORS: failure text for the in-app notification
<<<<<<< HEAD
#: src/gs-shell.c:1282
=======
#: src/gs-shell.c:1301
>>>>>>> 6ce4c5d6
msgid "It is not possible to install software until this has been resolved."
msgstr "Установка программ недоступна, пока это не будет решено."

#. TRANSLATORS: failure text for the in-app notification,
#. * where the %s is the clickable link (e.g.
#. * "http://example.com/what-did-i-do-wrong/")
<<<<<<< HEAD
#: src/gs-shell.c:1293
=======
#: src/gs-shell.c:1312
>>>>>>> 6ce4c5d6
#, c-format
msgid "For more information, visit %s."
msgstr "Для получения дополнительной информации посетите %s."

#. TRANSLATORS: failure text for the in-app notification,
#. * where the %s is the application name (e.g. "Dell XPS 13")
<<<<<<< HEAD
#: src/gs-shell.c:1302
=======
#: src/gs-shell.c:1321
>>>>>>> 6ce4c5d6
#, c-format
msgid "Unable to install %s: AC power is required"
msgstr "Не удалось установить %s: требуется подключение к электросети"

#. TRANSLATORS: failure text for the in-app notification,
#. * where the %s is the application name (e.g. "GIMP")
<<<<<<< HEAD
#: src/gs-shell.c:1311
=======
#: src/gs-shell.c:1330
>>>>>>> 6ce4c5d6
#, c-format
msgid "Unable to install %s"
msgstr "Не удалось установить %s"

#. TRANSLATORS: failure text for the in-app notification,
#. * where the first %s is the app name (e.g. "GIMP") and
#. * the second %s is the origin, e.g. "Fedora" or
#. * "Fedora Project [fedoraproject.org]"
<<<<<<< HEAD
#: src/gs-shell.c:1357
=======
#: src/gs-shell.c:1376
>>>>>>> 6ce4c5d6
#, c-format
msgid "Unable to update %s from %s"
msgstr "Не удалось обновить %s из %s"

#. TRANSLATORS: failure text for the in-app notification,
#. * where the %s is the application name (e.g. "GIMP")
<<<<<<< HEAD
#: src/gs-shell.c:1363
=======
#: src/gs-shell.c:1382
>>>>>>> 6ce4c5d6
#, c-format
msgid "Unable to update %s as download failed"
msgstr "Не удалось обновить %s из-за сбоя загрузки"

#. TRANSLATORS: failure text for the in-app notification
<<<<<<< HEAD
#: src/gs-shell.c:1369
=======
#: src/gs-shell.c:1388
>>>>>>> 6ce4c5d6
msgid "Unable to update: internet access was required but wasn’t available"
msgstr ""
"Не удалось обновить: необходимо подключение к Интернету, но оно недоступно"

#. TRANSLATORS: failure text for the in-app notification,
#. * where the %s is the application name (e.g. "GIMP")
<<<<<<< HEAD
#: src/gs-shell.c:1377
=======
#: src/gs-shell.c:1396
>>>>>>> 6ce4c5d6
#, c-format
msgid "Unable to update %s: not enough disk space"
msgstr "Не удалось обновить %s: недостаточно места на диске"

#. TRANSLATORS: failure text for the in-app notification,
#. * where the %s is the application name (e.g. "GIMP")
<<<<<<< HEAD
#: src/gs-shell.c:1386
=======
#: src/gs-shell.c:1405
>>>>>>> 6ce4c5d6
#, c-format
msgid "Unable to update %s: authentication was required"
msgstr "Не удалось обновить %s: требуется аутентификация"

#. TRANSLATORS: failure text for the in-app notification,
#. * where the %s is the application name (e.g. "GIMP")
<<<<<<< HEAD
#: src/gs-shell.c:1393
=======
#: src/gs-shell.c:1412
>>>>>>> 6ce4c5d6
#, c-format
msgid "Unable to update %s: authentication was invalid"
msgstr "Не удалось обновить %s: ошибка аутентификации"

#. TRANSLATORS: failure text for the in-app notification,
#. * where the %s is the application name (e.g. "GIMP")
<<<<<<< HEAD
#: src/gs-shell.c:1400
=======
#: src/gs-shell.c:1419
>>>>>>> 6ce4c5d6
#, c-format
msgid "Unable to update %s: you do not have permission to update software"
msgstr "Не удалось обновить %s: недостаточно прав для обновления"

#. TRANSLATORS: failure text for the in-app notification,
#. * where the %s is the application name (e.g. "Dell XPS 13")
<<<<<<< HEAD
#: src/gs-shell.c:1408
=======
#: src/gs-shell.c:1427
>>>>>>> 6ce4c5d6
#, c-format
msgid "Unable to update %s: AC power is required"
msgstr "Не удалось обновить %s: требуется подключение к электросети"

#. TRANSLATORS: failure text for the in-app notification,
#. * where the %s is the application name (e.g. "GIMP")
<<<<<<< HEAD
#: src/gs-shell.c:1417
=======
#: src/gs-shell.c:1436
>>>>>>> 6ce4c5d6
#, c-format
msgid "Unable to update %s"
msgstr "Не удалось обновить %s"

#. TRANSLATORS: failure text for the in-app notification,
#. * where the first %s is the distro name (e.g. "Fedora 25") and
#. * the second %s is the origin, e.g. "Fedora Project [fedoraproject.org]"
<<<<<<< HEAD
#: src/gs-shell.c:1462
=======
#: src/gs-shell.c:1481
>>>>>>> 6ce4c5d6
#, c-format
msgid "Unable to upgrade to %s from %s"
msgstr "Не удалось обновить до %s из %s"

#. TRANSLATORS: failure text for the in-app notification,
#. * where the %s is the app name (e.g. "GIMP")
<<<<<<< HEAD
#: src/gs-shell.c:1467
=======
#: src/gs-shell.c:1486
>>>>>>> 6ce4c5d6
#, c-format
msgid "Unable to upgrade to %s as download failed"
msgstr "Не удалось обновить до %s из-за сбоя загрузки"

#. TRANSLATORS: failure text for the in-app notification
<<<<<<< HEAD
#: src/gs-shell.c:1474
=======
#: src/gs-shell.c:1493
>>>>>>> 6ce4c5d6
msgid "Unable to upgrade: internet access was required but wasn’t available"
msgstr ""
"Не удалось обновить: необходимо подключение к Интернету, но оно недоступно"

#. TRANSLATORS: failure text for the in-app notification,
#. * where the %s is the distro name (e.g. "Fedora 25")
<<<<<<< HEAD
#: src/gs-shell.c:1482
=======
#: src/gs-shell.c:1501
>>>>>>> 6ce4c5d6
#, c-format
msgid "Unable to upgrade to %s: not enough disk space"
msgstr "Не удалось обновить до %s: недостаточно места на диске"

#. TRANSLATORS: failure text for the in-app notification,
#. * where the %s is the distro name (e.g. "Fedora 25")
<<<<<<< HEAD
#: src/gs-shell.c:1491
=======
#: src/gs-shell.c:1510
>>>>>>> 6ce4c5d6
#, c-format
msgid "Unable to upgrade to %s: authentication was required"
msgstr "Не удалось обновить до %s: требуется аутентификация"

#. TRANSLATORS: failure text for the in-app notification,
#. * where the %s is the distro name (e.g. "Fedora 25")
<<<<<<< HEAD
#: src/gs-shell.c:1498
=======
#: src/gs-shell.c:1517
>>>>>>> 6ce4c5d6
#, c-format
msgid "Unable to upgrade to %s: authentication was invalid"
msgstr "Не удалось обновить до %s: ошибка аутентификации"

#. TRANSLATORS: failure text for the in-app notification,
#. * where the %s is the distro name (e.g. "Fedora 25")
<<<<<<< HEAD
#: src/gs-shell.c:1505
=======
#: src/gs-shell.c:1524
>>>>>>> 6ce4c5d6
#, c-format
msgid "Unable to upgrade to %s: you do not have permission to upgrade"
msgstr "Не удалось обновить до %s: недостаточно прав для обновления"

#. TRANSLATORS: failure text for the in-app notification,
#. * where the %s is the distro name (e.g. "Fedora 25")
<<<<<<< HEAD
#: src/gs-shell.c:1512
=======
#: src/gs-shell.c:1531
>>>>>>> 6ce4c5d6
#, c-format
msgid "Unable to upgrade to %s: AC power is required"
msgstr "Не удалось обновить до %s: требуется подключение к электросети"

#. TRANSLATORS: failure text for the in-app notification,
#. * where the %s is the distro name (e.g. "Fedora 25")
<<<<<<< HEAD
#: src/gs-shell.c:1521
=======
#: src/gs-shell.c:1540
>>>>>>> 6ce4c5d6
#, c-format
msgid "Unable to upgrade to %s"
msgstr "Не удалось обновить до %s"

#. TRANSLATORS: failure text for the in-app notification,
#. * where the %s is the application name (e.g. "GIMP")
<<<<<<< HEAD
#: src/gs-shell.c:1563
=======
#: src/gs-shell.c:1582
>>>>>>> 6ce4c5d6
#, c-format
msgid "Unable to remove %s: authentication was required"
msgstr "Не удалось удалить %s: требуется аутентификация"

#. TRANSLATORS: failure text for the in-app notification,
#. * where the %s is the application name (e.g. "GIMP")
<<<<<<< HEAD
#: src/gs-shell.c:1569
=======
#: src/gs-shell.c:1588
>>>>>>> 6ce4c5d6
#, c-format
msgid "Unable to remove %s: authentication was invalid"
msgstr "Не удалось удалить %s: ошибка аутентификации"

#. TRANSLATORS: failure text for the in-app notification,
#. * where the %s is the application name (e.g. "GIMP")
<<<<<<< HEAD
#: src/gs-shell.c:1575
=======
#: src/gs-shell.c:1594
>>>>>>> 6ce4c5d6
#, c-format
msgid "Unable to remove %s: you do not have permission to remove software"
msgstr "Не удалось удалить %s: недостаточно прав для удаления"

#. TRANSLATORS: failure text for the in-app notification,
#. * where the %s is the application name (e.g. "GIMP")
<<<<<<< HEAD
#: src/gs-shell.c:1582
=======
#: src/gs-shell.c:1601
>>>>>>> 6ce4c5d6
#, c-format
msgid "Unable to remove %s: AC power is required"
msgstr "Не удалось удалить %s: требуется подключение к электросети"

#. TRANSLATORS: failure text for the in-app notification,
#. * where the %s is the application name (e.g. "GIMP")
<<<<<<< HEAD
#: src/gs-shell.c:1594
=======
#: src/gs-shell.c:1613
>>>>>>> 6ce4c5d6
#, c-format
msgid "Unable to remove %s"
msgstr "Не удалось удалить %s"

#. TRANSLATORS: failure text for the in-app notification,
#. * where the first %s is the application name (e.g. "GIMP")
#. * and the second %s is the name of the runtime, e.g.
#. * "GNOME SDK [flatpak.gnome.org]"
<<<<<<< HEAD
#: src/gs-shell.c:1640
=======
#: src/gs-shell.c:1659
>>>>>>> 6ce4c5d6
#, c-format
msgid "Unable to launch %s: %s is not installed"
msgstr "Не удалось запустить %s: приложение %s не установлено"

#. TRANSLATORS: failure text for the in-app notification
<<<<<<< HEAD
#: src/gs-shell.c:1647 src/gs-shell.c:1701 src/gs-shell.c:1745
#: src/gs-shell.c:1796
=======
#: src/gs-shell.c:1666 src/gs-shell.c:1720 src/gs-shell.c:1764
#: src/gs-shell.c:1815
>>>>>>> 6ce4c5d6
msgid "Not enough disk space — free up some space and try again"
msgstr "Недостаточно места на диске — освободите место и повторите попытку"

#. TRANSLATORS: we failed to get a proper error code
<<<<<<< HEAD
#: src/gs-shell.c:1658 src/gs-shell.c:1712 src/gs-shell.c:1756
#: src/gs-shell.c:1826
=======
#: src/gs-shell.c:1677 src/gs-shell.c:1731 src/gs-shell.c:1775
#: src/gs-shell.c:1845
>>>>>>> 6ce4c5d6
msgid "Sorry, something went wrong"
msgstr "Извините, что-то пошло не так"

#. TRANSLATORS: failure text for the in-app notification
<<<<<<< HEAD
#: src/gs-shell.c:1693
=======
#: src/gs-shell.c:1712
>>>>>>> 6ce4c5d6
msgid "Failed to install file: not supported"
msgstr "Не удалось установить файл: не поддерживается"

#. TRANSLATORS: failure text for the in-app notification
<<<<<<< HEAD
#: src/gs-shell.c:1697
=======
#: src/gs-shell.c:1716
>>>>>>> 6ce4c5d6
msgid "Failed to install file: authentication failed"
msgstr "Сбой при установке файла: ошибка аутентификации"

#. TRANSLATORS: failure text for the in-app notification
<<<<<<< HEAD
#: src/gs-shell.c:1737
=======
#: src/gs-shell.c:1756
>>>>>>> 6ce4c5d6
msgid "Failed to install: not supported"
msgstr "Не удалось установить: не поддерживается"

#. TRANSLATORS: failure text for the in-app notification
<<<<<<< HEAD
#: src/gs-shell.c:1741
=======
#: src/gs-shell.c:1760
>>>>>>> 6ce4c5d6
msgid "Failed to install: authentication failed"
msgstr "Сбой при установке: ошибка аутентификации"

#. TRANSLATORS: failure text for the in-app notification,
#. * the %s is the origin, e.g. "Fedora" or
#. * "Fedora Project [fedoraproject.org]"
<<<<<<< HEAD
#: src/gs-shell.c:1790
=======
#: src/gs-shell.c:1809
>>>>>>> 6ce4c5d6
#, c-format
msgid "Unable to contact %s"
msgstr "Не удалось связаться с %s"

#. TRANSLATORS: failure text for the in-app notification,
#. * where the %s is the application name (e.g. "GIMP")
<<<<<<< HEAD
#: src/gs-shell.c:1805
=======
#: src/gs-shell.c:1824
>>>>>>> 6ce4c5d6
#, c-format
msgid "%s needs to be restarted to use new plugins."
msgstr "Необходимо перезапустить %s, чтобы использовать новые плагины."

#. TRANSLATORS: failure text for the in-app notification
<<<<<<< HEAD
#: src/gs-shell.c:1810
=======
#: src/gs-shell.c:1829
>>>>>>> 6ce4c5d6
msgid "This application needs to be restarted to use new plugins."
msgstr "Необходимо перезапустить приложение, чтобы использовать новые плагины."

#. TRANSLATORS: need to be connected to the AC power
<<<<<<< HEAD
#: src/gs-shell.c:1817
=======
#: src/gs-shell.c:1836
>>>>>>> 6ce4c5d6
msgid "AC power is required"
msgstr "Требуется подключение к электросети"

#: src/gs-summary-tile.c:80
#, c-format
msgid "%s (Installing)"
msgstr "%s (Устанавливается)"

#: src/gs-summary-tile.c:85
#, c-format
msgid "%s (Removing)"
msgstr "%s (Удаляется)"

#. TRANSLATORS: this is a button in the software repositories
#. dialog for removing multiple repos
#: src/gs-third-party-repo-row.c:106
msgid "_Remove All"
msgstr "У_далить все"

#. TRANSLATORS: this is where the packager did not write
#. * a description for the update
#: src/gs-update-dialog.c:131
msgid "No update description available."
msgstr "Описание обновления отсутствует."

#. TRANSLATORS: this is the subtitle of the installed updates dialog window.
#. %s will be replaced by the date when the updates were installed.
#. The date format is defined by the locale's preferred date representation
#. ("%x" in strftime.)
#: src/gs-update-dialog.c:226
#, c-format
msgid "Installed on %s"
msgstr "Установлено %s"

#. TRANSLATORS: this is the title of the installed updates dialog window
#: src/gs-update-dialog.c:246
msgid "Installed Updates"
msgstr "Установленные обновления"

#. TRANSLATORS: This is the header for package additions during
#. * a system update
#: src/gs-update-dialog.c:451
msgid "Additions"
msgstr "Дополнения"

#. TRANSLATORS: This is the header for package removals during
#. * a system update
#: src/gs-update-dialog.c:455
msgid "Removals"
msgstr "Удаления"

#. TRANSLATORS: This is the header for package updates during
#. * a system update
#: src/gs-update-dialog.c:459
msgid "Updates"
msgstr "Обновления"

#. TRANSLATORS: This is the header for package downgrades during
#. * a system update
#: src/gs-update-dialog.c:463
msgid "Downgrades"
msgstr "Понижение версий"

#: src/gs-update-dialog.ui:111
msgid "No updates have been installed on this system."
msgstr "Обновления не были установлены на этой системе."

#: src/gs-update-monitor.c:93
msgid "Security Updates Pending"
msgstr "Ожидается установка обновлений безопасности"

#: src/gs-update-monitor.c:94
msgid "It is recommended that you install important updates now"
msgstr "Рекомендуется установить важные обновления прямо сейчас"

#: src/gs-update-monitor.c:97
msgid "Restart & Install"
msgstr "Перезапустить и установить"

#: src/gs-update-monitor.c:101
msgid "Software Updates Available"
msgstr "Доступны обновления программного обеспечения"

#: src/gs-update-monitor.c:102
msgid "Important OS and application updates are ready to be installed"
msgstr "Важные обновления ОС и приложений готовы к установке"

#. TRANSLATORS: button text
<<<<<<< HEAD
#: src/gs-update-monitor.c:105 src/gs-updates-section.c:306
=======
#: src/gs-update-monitor.c:105 src/gs-updates-section.c:301
>>>>>>> 6ce4c5d6
msgid "Not Now"
msgstr "Не сейчас"

#: src/gs-update-monitor.c:106
msgid "View"
msgstr "Просмотреть"

#. TRANSLATORS: apps were auto-updated and restart is required
#: src/gs-update-monitor.c:204
#, c-format
msgid "%u Application Updated — Restart Required"
msgid_plural "%u Applications Updated — Restart Required"
msgstr[0] "%u приложение обновлено — требуется перезагрузка"
msgstr[1] "%u приложения обновлено — требуется перезагрузка"
msgstr[2] "%u приложений обновлено — требуется перезагрузка"

#. TRANSLATORS: apps were auto-updated
#: src/gs-update-monitor.c:210
#, c-format
msgid "%u Application Updated"
msgid_plural "%u Applications Updated"
msgstr[0] "%u приложение обновлено"
msgstr[1] "%u приложения обновлено"
msgstr[2] "%u приложений обновлено"

#. TRANSLATORS: %1 is an application name, e.g. Firefox
#: src/gs-update-monitor.c:221
#, c-format
msgid "%s has been updated."
msgstr "%s был обновлён."

#. TRANSLATORS: the app needs restarting
#: src/gs-update-monitor.c:224
msgid "Please restart the application."
msgstr "Перезапустите приложение."

#. TRANSLATORS: %1 and %2 are both application names, e.g. Firefox
#: src/gs-update-monitor.c:232
#, c-format
msgid "%s and %s have been updated."
msgstr "%s и %s были обновлены."

#. TRANSLATORS: at least one application needs restarting
#: src/gs-update-monitor.c:238 src/gs-update-monitor.c:257
#, c-format
msgid "%u application requires a restart."
msgid_plural "%u applications require a restart."
msgstr[0] "%u приложение требует перезапуска."
msgstr[1] "%u приложения требует перезапуска."
msgstr[2] "%u приложений требуют перезапуска."

#. TRANSLATORS: %1, %2 and %3 are all application names, e.g. Firefox
#: src/gs-update-monitor.c:250
#, c-format
msgid "Includes %s, %s and %s."
msgstr "Включая  %s, %s и %s."

#. TRANSLATORS: this is when the current OS version goes end-of-life
#: src/gs-update-monitor.c:465 src/gs-updates-page.ui:46
msgid "Operating System Updates Unavailable"
msgstr "Обновления операционной системы недоступны"

#. TRANSLATORS: this is the message dialog for the distro EOL notice
#: src/gs-update-monitor.c:467
msgid "Upgrade to continue receiving security updates."
msgstr ""
"Выполните обновление, чтобы продолжить получать обновления безопасности."

#. TRANSLATORS: this is a distro upgrade, the replacement would be the
#. * distro name, e.g. 'Fedora'
#: src/gs-update-monitor.c:521
#, c-format
msgid "A new version of %s is available to install"
msgstr "Для установки доступна новая версия %s"

#. TRANSLATORS: this is a distro upgrade
#: src/gs-update-monitor.c:525
msgid "Software Upgrade Available"
msgstr "Доступно обновление на новую версию ОС"

#. TRANSLATORS: title when we offline updates have failed
#: src/gs-update-monitor.c:825
msgid "Software Updates Failed"
msgstr "Не удалось обновить программное обеспечение"

#. TRANSLATORS: message when we offline updates have failed
#: src/gs-update-monitor.c:827
msgid "An important OS update failed to be installed."
msgstr "Не удалось установить важное обновление ОС."

#: src/gs-update-monitor.c:828
msgid "Show Details"
msgstr "Показать подробности"

#. TRANSLATORS: Notification title when we've done a distro upgrade
#: src/gs-update-monitor.c:851
msgid "System Upgrade Complete"
msgstr "Обновление системы завершено"

#. TRANSLATORS: This is the notification body when we've done a
#. * distro upgrade. First %s is the distro name and the 2nd %s
#. * is the version, e.g. "Welcome to Fedora 28!"
#: src/gs-update-monitor.c:856
#, c-format
msgid "Welcome to %s %s!"
msgstr "Добро пожаловать в %s %s!"

#. TRANSLATORS: title when we've done offline updates
#: src/gs-update-monitor.c:862
msgid "Software Update Installed"
msgid_plural "Software Updates Installed"
msgstr[0] "Установлено обновление программного обеспечения"
msgstr[1] "Установлены обновления программного обеспечения"
msgstr[2] "Установлены обновления программного обеспечения"

#. TRANSLATORS: message when we've done offline updates
#: src/gs-update-monitor.c:866
msgid "An important OS update has been installed."
msgid_plural "Important OS updates have been installed."
msgstr[0] "Установлено важное обновление ОС."
msgstr[1] "Установлены важные обновления ОС."
msgstr[2] "Установлены важные обновления ОС."

#. TRANSLATORS: Button to look at the updates that were installed.
#. * Note that it has nothing to do with the application reviews, the
#. * users can't express their opinions here. In some languages
#. * "Review (evaluate) something" is a different translation than
#. * "Review (browse) something."
#: src/gs-update-monitor.c:877
msgctxt "updates"
msgid "Review"
msgstr "Просмотреть"

#. TRANSLATORS: this is when the offline update failed
#: src/gs-update-monitor.c:925
msgid "Failed To Update"
msgstr "Сбой обновления"

#. TRANSLATORS: the user must have updated manually after
#. * the updates were prepared
#: src/gs-update-monitor.c:931
msgid "The system was already up to date."
msgstr "Система уже обновлена."

#. TRANSLATORS: the user aborted the update manually
#: src/gs-update-monitor.c:936
msgid "The update was cancelled."
msgstr "Обновление отменено."

#. TRANSLATORS: the package manager needed to download
#. * something with no network available
#: src/gs-update-monitor.c:942
msgid ""
"Internet access was required but wasn’t available. Please make sure that you "
"have internet access and try again."
msgstr ""
"Доступ в Интернет требуется, но не был доступен. Убедитесь, что у вас есть "
"доступ в Интернет и попробуйте ещё раз."

#. TRANSLATORS: if the package is not signed correctly
#: src/gs-update-monitor.c:948
msgid ""
"There were security issues with the update. Please consult your software "
"provider for more details."
msgstr ""
"Возникли проблемы безопасности с обновлением. Обратитесь к поставщику "
"программного обеспечения для получения более подробной информации."

#. TRANSLATORS: we ran out of disk space
#: src/gs-update-monitor.c:954
msgid ""
"There wasn’t enough disk space. Please free up some space and try again."
msgstr "Недостаточно места на диске. Освободите место и повторите попытку."

#. TRANSLATORS: We didn't handle the error type
#: src/gs-update-monitor.c:959
msgid ""
"We’re sorry: the update failed to install. Please wait for another update "
"and try again. If the problem persists, contact your software provider."
msgstr ""
"К сожалению обновление не удалось установить. Подождите других обновлений и "
"повторите попытку. Если проблема не устраняется, обратитесь к поставщику "
"программного обеспечения."

#. TRANSLATORS: Time in 24h format
#: src/gs-updates-page.c:241
msgid "%R"
msgstr "%R"

#. TRANSLATORS: Time in 12h format
#: src/gs-updates-page.c:244
msgid "%l:%M %p"
msgstr "%l:%M %p"

#. TRANSLATORS: This is the word "Yesterday" followed by a
#. time string in 24h format. i.e. "Yesterday, 14:30"
#: src/gs-updates-page.c:250
msgid "Yesterday, %R"
msgstr "Вчера, %R"

#. TRANSLATORS: This is the word "Yesterday" followed by a
#. time string in 12h format. i.e. "Yesterday, 2:30 PM"
#: src/gs-updates-page.c:254
msgid "Yesterday, %l:%M %p"
msgstr "Вчера, %l:%M %p"

#: src/gs-updates-page.c:257
msgid "Two days ago"
msgstr "Два дня назад"

#: src/gs-updates-page.c:259
msgid "Three days ago"
msgstr "Три дня назад"

#: src/gs-updates-page.c:261
msgid "Four days ago"
msgstr "Четыре дня назад"

#: src/gs-updates-page.c:263
msgid "Five days ago"
msgstr "Пять дней назад"

#: src/gs-updates-page.c:265
msgid "Six days ago"
msgstr "Шесть дней назад"

#: src/gs-updates-page.c:267
msgid "One week ago"
msgstr "Неделю назад"

#: src/gs-updates-page.c:269
msgid "Two weeks ago"
msgstr "Две недели назад"

# fix даты
#. TRANSLATORS: This is the date string with: day number, month name, year.
#. i.e. "25 May 2012"
#: src/gs-updates-page.c:273
msgid "%e %B %Y"
msgstr "%e %b., %Y"

#. TRANSLATORS: the updates are being downloaded
#: src/gs-updates-page.c:286
msgid "Downloading new updates…"
msgstr "Загрузка обновлений…"

#. TRANSLATORS: the update panel is doing *something* vague
#: src/gs-updates-page.c:290
msgid "Looking for new updates…"
msgstr "Поиск обновлений…"

#. TRANSLATORS: the updates panel is starting up
#: src/gs-updates-page.c:359
msgid "Setting up updates…"
msgstr "Подготовка обновлений…"

#. TRANSLATORS: the updates panel is starting up
#: src/gs-updates-page.c:360 src/gs-updates-page.c:367
msgid "(This could take a while)"
msgstr "(Это может занять некоторое время)"

#. TRANSLATORS: This is the time when we last checked for updates
#: src/gs-updates-page.c:466
#, c-format
msgid "Last checked: %s"
msgstr "Последняя проверка: %s"

#. TRANSLATORS:  the first %s is the distro name, e.g. 'Fedora'
#. * and the second %s is the distro version, e.g. '25'
<<<<<<< HEAD
#: src/gs-updates-page.c:636
=======
#: src/gs-updates-page.c:639
>>>>>>> 6ce4c5d6
#, c-format
msgid "%s %s is no longer supported."
msgstr "%s %s больше не поддерживается."

#. TRANSLATORS: OS refers to operating system, e.g. Fedora
<<<<<<< HEAD
#: src/gs-updates-page.c:641
=======
#: src/gs-updates-page.c:644
>>>>>>> 6ce4c5d6
msgid "Your OS is no longer supported."
msgstr "Ваша ОС больше не поддерживается."

#. TRANSLATORS: EOL distros do not get important updates
<<<<<<< HEAD
#: src/gs-updates-page.c:646
=======
#: src/gs-updates-page.c:649
>>>>>>> 6ce4c5d6
msgid "This means that it does not receive security updates."
msgstr ""
"Это означает, что система больше не будет получать обновления безопасности."

#. TRANSLATORS: upgrade refers to a major update, e.g. Fedora 25 to 26
<<<<<<< HEAD
#: src/gs-updates-page.c:650
=======
#: src/gs-updates-page.c:653
>>>>>>> 6ce4c5d6
msgid "It is recommended that you upgrade to a more recent version."
msgstr "Рекомендуется выполнить обновление до более новой версии."

#. TRANSLATORS: this is to explain that downloading updates may cost money
<<<<<<< HEAD
#: src/gs-updates-page.c:899
=======
#: src/gs-updates-page.c:902
>>>>>>> 6ce4c5d6
msgid "Charges may apply"
msgstr "Возможны дополнительные расходы"

#. TRANSLATORS: we need network
#. * to do the updates check
<<<<<<< HEAD
#: src/gs-updates-page.c:903
=======
#: src/gs-updates-page.c:906
>>>>>>> 6ce4c5d6
msgid ""
"Checking for updates while using mobile broadband could cause you to incur "
"charges."
msgstr ""
"Проверка обновлений при использовании мобильного широкополосного доступа "
"может привести к перерасходу мобильного трафика и взиманию оператором "
"дополнительной платы."

#. TRANSLATORS: this is a link to the
#. * control-center network panel
<<<<<<< HEAD
#: src/gs-updates-page.c:907
=======
#: src/gs-updates-page.c:910
>>>>>>> 6ce4c5d6
msgid "Check Anyway"
msgstr "Всё равно проверить"

#. TRANSLATORS: can't do updates check
<<<<<<< HEAD
#: src/gs-updates-page.c:923
=======
#: src/gs-updates-page.c:926
>>>>>>> 6ce4c5d6
msgid "No Network"
msgstr "Нет сети"

#. TRANSLATORS: we need network
#. * to do the updates check
<<<<<<< HEAD
#: src/gs-updates-page.c:927
=======
#: src/gs-updates-page.c:930
>>>>>>> 6ce4c5d6
msgid "Internet access is required to check for updates."
msgstr "Для проверки обновлений требуется подключение к Интернету."

#. This label indicates that the update check is in progress
<<<<<<< HEAD
#: src/gs-updates-page.c:1351
msgid "Checking…"
msgstr "Проверка…"

#: src/gs-updates-page.c:1360
=======
#: src/gs-updates-page.c:1354
msgid "Checking…"
msgstr "Проверка…"

#: src/gs-updates-page.c:1363
>>>>>>> 6ce4c5d6
msgid "Check for updates"
msgstr "Проверить наличие обновлений"

#: src/gs-updates-page.ui:7
msgid "Updates page"
msgstr "Страница обновлений"

#: src/gs-updates-page.ui:194
msgid "Software is up to date"
msgstr "Программное обеспечение в актуальном состоянии"

#: src/gs-updates-page.ui:245
msgid ""
"Checking for updates when using mobile broadband could cause you to incur "
"charges"
msgstr ""
"Проверка обновлений при использовании мобильного широкополосного доступа "
"может привести к перерасходу мобильного трафика и взиманию оператором "
"дополнительной платы"

#: src/gs-updates-page.ui:257
msgid "_Check Anyway"
msgstr "В_се равно проверить"

#: src/gs-updates-page.ui:300
msgid "Go online to check for updates"
msgstr "Чтобы проверить обновления, подключитесь к Интернету"

#: src/gs-updates-page.ui:311
msgid "_Network Settings"
msgstr "Параметры с_ети"

#: src/gs-updates-page.ui:393
msgid "Updates are automatically managed"
msgstr "Обновления выполняются автоматически"

#. TRANSLATORS: This is the button for upgrading all
#. * offline updates
<<<<<<< HEAD
#: src/gs-updates-section.c:257
=======
#: src/gs-updates-section.c:249
>>>>>>> 6ce4c5d6
msgid "Restart & Update"
msgstr "Перезапустить и обновить"

#. TRANSLATORS: This is the button for upgrading all
#. * online-updatable applications
<<<<<<< HEAD
#: src/gs-updates-section.c:263
=======
#: src/gs-updates-section.c:255
>>>>>>> 6ce4c5d6
msgid "Update All"
msgstr "Обновить всё"

#. TRANSLATORS: we've just live-updated some apps
<<<<<<< HEAD
#: src/gs-updates-section.c:302
=======
#: src/gs-updates-section.c:297
>>>>>>> 6ce4c5d6
msgid "Updates have been installed"
msgstr "Обновления были установлены"

#. TRANSLATORS: the new apps will not be run until we restart
<<<<<<< HEAD
#: src/gs-updates-section.c:304
=======
#: src/gs-updates-section.c:299
>>>>>>> 6ce4c5d6
msgid "A restart is required for them to take effect."
msgstr "Необходима перезагрузка, чтобы изменения вступили в силу."

#. TRANSLATORS: button text
<<<<<<< HEAD
#: src/gs-updates-section.c:308
=======
#: src/gs-updates-section.c:303
>>>>>>> 6ce4c5d6
msgid "Restart"
msgstr "Перезапустить"

#. TRANSLATORS: This is the header for system firmware that
#. * requires a reboot to apply
<<<<<<< HEAD
#: src/gs-updates-section.c:366
=======
#: src/gs-updates-section.c:361
>>>>>>> 6ce4c5d6
msgid "Integrated Firmware"
msgstr "Встроенная прошивка"

#. TRANSLATORS: This is the header for offline OS and offline
#. * app updates that require a reboot to apply
<<<<<<< HEAD
#: src/gs-updates-section.c:370
=======
#: src/gs-updates-section.c:365
>>>>>>> 6ce4c5d6
msgid "Requires Restart"
msgstr "Требуется перезапуск"

#. TRANSLATORS: This is the header for online runtime and
#. * app updates, typically flatpaks or snaps
<<<<<<< HEAD
#: src/gs-updates-section.c:374
=======
#: src/gs-updates-section.c:369
>>>>>>> 6ce4c5d6
msgid "Application Updates"
msgstr "Обновления приложения"

#. TRANSLATORS: This is the header for device firmware that can
#. * be installed online
<<<<<<< HEAD
#: src/gs-updates-section.c:378
=======
#: src/gs-updates-section.c:373
>>>>>>> 6ce4c5d6
msgid "Device Firmware"
msgstr "Прошивка устройства"

#. TRANSLATORS: This is the text displayed when a distro
#. * upgrade is available. First %s is the distro name and the
#. * 2nd %s is the version, e.g. "Fedora 23 Now Available"
#: src/gs-upgrade-banner.c:85
#, c-format
msgid "%s %s Now Available"
msgstr "%s %s уже доступна"

#. TRANSLATORS: This is the text displayed while downloading a
#. * distro upgrade. First %s is the distro name and the 2nd %s
#. * is the version, e.g. "Downloading Fedora 23"
#: src/gs-upgrade-banner.c:95
#, c-format
msgid "Downloading %s %s"
msgstr "Загрузка %s %s"

#. TRANSLATORS: This is the text displayed when a distro
#. * upgrade has been downloaded and is ready to be installed.
#. * First %s is the distro name and the 2nd %s is the version,
#. * e.g. "Fedora 23 Ready to be Installed"
#: src/gs-upgrade-banner.c:106
#, c-format
msgid "%s %s Ready to be Installed"
msgstr "%s %s готова к установке"

#: src/gs-upgrade-banner.ui:32
msgid "A major upgrade, with new features and added polish."
msgstr "Крупное обновление, с новыми возможностями и улучшенным дизайном."

#: src/gs-upgrade-banner.ui:52
msgid "_Learn More"
msgstr "_Подробнее"

#: src/gs-upgrade-banner.ui:98
msgid ""
"It is recommended that you back up your data and files before upgrading."
msgstr ""
"Рекомендуется создать резервную копию данных и файлов перед обновлением."

#: src/gs-upgrade-banner.ui:116
msgid "_Download"
msgstr "_Загрузить"

#: src/org.gnome.Software.desktop.in:4
msgid "Add, remove or update software on this computer"
msgstr ""
"Установка, удаление и обновление программного обеспечения на компьютере"

#  перевод по аналогии с ubuntu software - центр приложений ubuntu
#. Translators: Do NOT translate or transliterate this text (this is an icon file name)!
#: src/org.gnome.Software.desktop.in:6
#: src/org.gnome.Software.Editor.desktop.in:6
msgid "org.gnome.Software"
msgstr "org.gnome.Software"

#. Translators: Search terms to find this application. Do NOT translate or localize the semicolons! The list MUST also end with a semicolon!
#: src/org.gnome.Software.desktop.in:12
msgid ""
"Updates;Upgrade;Sources;Repositories;Preferences;Install;Uninstall;Program;"
"Software;App;Store;"
msgstr ""
"Обновления;Источники;Репозитории;Параметры;Установить;Удалить;Программа;"
"Приложение;Магазин;"

#: src/org.gnome.Software.Editor.desktop.in:4
msgid "Design the featured banners for GNOME Software"
msgstr "Проектировка баннеров для центра приложений GNOME"

#. Translators: Search terms to find this application. Do NOT translate or localize the semicolons! The list MUST also end with a semicolon!
#: src/org.gnome.Software.Editor.desktop.in:13
msgid "AppStream;Software;App;"
msgstr "AppStream;Программа;Приложение;"

#: plugins/core/gs-desktop-common.c:30
msgctxt "Menu of Audio & Video"
msgid "All"
msgstr "Все"

#: plugins/core/gs-desktop-common.c:33
msgctxt "Menu of Audio & Video"
msgid "Featured"
msgstr "Рекомендуемые"

#: plugins/core/gs-desktop-common.c:36
msgctxt "Menu of Audio & Video"
msgid "Audio Creation & Editing"
msgstr "Звуковые редакторы и рекордеры"

#: plugins/core/gs-desktop-common.c:42
msgctxt "Menu of Audio & Video"
msgid "Music Players"
msgstr "Музыкальные проигрыватели"

#: plugins/core/gs-desktop-common.c:51
msgctxt "Menu of Developer Tools"
msgid "All"
msgstr "Все"

#: plugins/core/gs-desktop-common.c:54
msgctxt "Menu of Developer Tools"
msgid "Featured"
msgstr "Рекомендуемые"

#: plugins/core/gs-desktop-common.c:57
msgctxt "Menu of Developer Tools"
msgid "Debuggers"
msgstr "Отладчики"

#: plugins/core/gs-desktop-common.c:60
msgctxt "Menu of Developer Tools"
msgid "IDEs"
msgstr "Среды разработки"

#: plugins/core/gs-desktop-common.c:69
msgctxt "Menu of Education & Science"
msgid "All"
msgstr "Все"

#: plugins/core/gs-desktop-common.c:73
msgctxt "Menu of Education & Science"
msgid "Featured"
msgstr "Рекомендуемые"

#: plugins/core/gs-desktop-common.c:77
msgctxt "Menu of Education & Science"
msgid "Artificial Intelligence"
msgstr "Искусственный интеллект"

#: plugins/core/gs-desktop-common.c:80
msgctxt "Menu of Education & Science"
msgid "Astronomy"
msgstr "Астрономия"

#: plugins/core/gs-desktop-common.c:84
msgctxt "Menu of Education & Science"
msgid "Chemistry"
msgstr "Химия"

#: plugins/core/gs-desktop-common.c:88
msgctxt "Menu of Education & Science"
msgid "Languages"
msgstr "Языки"

#: plugins/core/gs-desktop-common.c:92
msgctxt "Menu of Education & Science"
msgid "Math"
msgstr "Математика"

#: plugins/core/gs-desktop-common.c:99
msgctxt "Menu of Education & Science"
msgid "Robotics"
msgstr "Робототехника"

#: plugins/core/gs-desktop-common.c:108
msgctxt "Menu of Games"
msgid "All"
msgstr "Все"

#: plugins/core/gs-desktop-common.c:111
msgctxt "Menu of Games"
msgid "Featured"
msgstr "Рекомендуемые"

#: plugins/core/gs-desktop-common.c:114
msgctxt "Menu of Games"
msgid "Action"
msgstr "Экшен"

#: plugins/core/gs-desktop-common.c:117
msgctxt "Menu of Games"
msgid "Adventure"
msgstr "Приключения"

#: plugins/core/gs-desktop-common.c:120
msgctxt "Menu of Games"
msgid "Arcade"
msgstr "Аркады"

#: plugins/core/gs-desktop-common.c:123
msgctxt "Menu of Games"
msgid "Blocks"
msgstr "Блоки"

#: plugins/core/gs-desktop-common.c:126
msgctxt "Menu of Games"
msgid "Board"
msgstr "Настольные"

#: plugins/core/gs-desktop-common.c:129
msgctxt "Menu of Games"
msgid "Card"
msgstr "Карточные"

#: plugins/core/gs-desktop-common.c:132
msgctxt "Menu of Games"
msgid "Emulators"
msgstr "Эмуляторы"

#: plugins/core/gs-desktop-common.c:135
msgctxt "Menu of Games"
msgid "Kids"
msgstr "Детские"

#: plugins/core/gs-desktop-common.c:138
msgctxt "Menu of Games"
msgid "Logic"
msgstr "Логические"

#: plugins/core/gs-desktop-common.c:141
msgctxt "Menu of Games"
msgid "Role Playing"
msgstr "Ролевые"

#: plugins/core/gs-desktop-common.c:144
msgctxt "Menu of Games"
msgid "Sports"
msgstr "Спортивные"

#: plugins/core/gs-desktop-common.c:148
msgctxt "Menu of Games"
msgid "Strategy"
msgstr "Стратегии"

#: plugins/core/gs-desktop-common.c:156
msgctxt "Menu of Graphics & Photography"
msgid "All"
msgstr "Все"

#: plugins/core/gs-desktop-common.c:159
msgctxt "Menu of Graphics & Photography"
msgid "Featured"
msgstr "Рекомендуемые"

#: plugins/core/gs-desktop-common.c:162
msgctxt "Menu of Graphics & Photography"
msgid "3D Graphics"
msgstr "Трёхмерная графика"

#: plugins/core/gs-desktop-common.c:165
msgctxt "Menu of Graphics & Photography"
msgid "Photography"
msgstr "Фотография"

#: plugins/core/gs-desktop-common.c:168
msgctxt "Menu of Graphics & Photography"
msgid "Scanning"
msgstr "Сканирование"

#: plugins/core/gs-desktop-common.c:171
msgctxt "Menu of Graphics & Photography"
msgid "Vector Graphics"
msgstr "Векторная графика"

#: plugins/core/gs-desktop-common.c:174
msgctxt "Menu of Graphics & Photography"
msgid "Viewers"
msgstr "Программы просмотра"

#: plugins/core/gs-desktop-common.c:182
msgctxt "Menu of Productivity"
msgid "All"
msgstr "Все"

#: plugins/core/gs-desktop-common.c:185
msgctxt "Menu of Productivity"
msgid "Featured"
msgstr "Рекомендуемые"

#: plugins/core/gs-desktop-common.c:188
msgctxt "Menu of Productivity"
msgid "Calendar"
msgstr "Календарь"

#: plugins/core/gs-desktop-common.c:192
msgctxt "Menu of Productivity"
msgid "Database"
msgstr "Базы данных"

#: plugins/core/gs-desktop-common.c:195
msgctxt "Menu of Productivity"
msgid "Finance"
msgstr "Финансы"

#: plugins/core/gs-desktop-common.c:199
msgctxt "Menu of Productivity"
msgid "Word Processor"
msgstr "Текстовые процессоры"

#: plugins/core/gs-desktop-common.c:208
msgctxt "Menu of Add-ons"
msgid "Fonts"
msgstr "Шрифты"

#: plugins/core/gs-desktop-common.c:211
msgctxt "Menu of Add-ons"
msgid "Codecs"
msgstr "Кодеки"

#: plugins/core/gs-desktop-common.c:214
msgctxt "Menu of Add-ons"
msgid "Input Sources"
msgstr "Источники ввода"

#: plugins/core/gs-desktop-common.c:217
msgctxt "Menu of Add-ons"
msgid "Language Packs"
msgstr "Языковые пакеты"

#: plugins/core/gs-desktop-common.c:220
msgctxt "Menu of Add-ons"
msgid "Shell Extensions"
msgstr "Расширения GNOME Shell"

# Приложению требуется …
#: plugins/core/gs-desktop-common.c:223
msgctxt "Menu of Add-ons"
msgid "Localization"
msgstr "Локализация"

#: plugins/core/gs-desktop-common.c:226
msgctxt "Menu of Add-ons"
msgid "Hardware Drivers"
msgstr "Драйверы"

#: plugins/core/gs-desktop-common.c:234
msgctxt "Menu of Communication & News"
msgid "All"
msgstr "Все"

#: plugins/core/gs-desktop-common.c:237
msgctxt "Menu of Communication & News"
msgid "Featured"
msgstr "Рекомендуемые"

#: plugins/core/gs-desktop-common.c:240
msgctxt "Menu of Communication & News"
msgid "Chat"
msgstr "Обмен сообщениями"

#: plugins/core/gs-desktop-common.c:247
msgctxt "Menu of Communication & News"
msgid "News"
msgstr "Новости"

#: plugins/core/gs-desktop-common.c:251
msgctxt "Menu of Communication & News"
msgid "Web Browsers"
msgstr "Веб-браузеры"

#: plugins/core/gs-desktop-common.c:259
msgctxt "Menu of Utilities"
msgid "All"
msgstr "Все"

#: plugins/core/gs-desktop-common.c:262
msgctxt "Menu of Utilities"
msgid "Featured"
msgstr "Рекомендуемые"

#: plugins/core/gs-desktop-common.c:265
msgctxt "Menu of Utilities"
msgid "Text Editors"
msgstr "Текстовые редакторы"

#: plugins/core/gs-desktop-common.c:273
msgctxt "Menu of Reference"
msgid "All"
msgstr "Все"

#: plugins/core/gs-desktop-common.c:276
msgctxt "Menu of Reference"
msgid "Featured"
msgstr "Рекомендуемые"

#: plugins/core/gs-desktop-common.c:279
msgctxt "Menu of Art"
msgid "Art"
msgstr "Искусство"

#: plugins/core/gs-desktop-common.c:282
msgctxt "Menu of Reference"
msgid "Biography"
msgstr "Биография"

#: plugins/core/gs-desktop-common.c:285
msgctxt "Menu of Reference"
msgid "Comics"
msgstr "Комиксы"

#: plugins/core/gs-desktop-common.c:288
msgctxt "Menu of Reference"
msgid "Fiction"
msgstr "Фантастика"

#: plugins/core/gs-desktop-common.c:291
msgctxt "Menu of Reference"
msgid "Health"
msgstr "Здоровье"

#: plugins/core/gs-desktop-common.c:294
msgctxt "Menu of Reference"
msgid "History"
msgstr "История"

#: plugins/core/gs-desktop-common.c:297
msgctxt "Menu of Reference"
msgid "Lifestyle"
msgstr "Стиль жизни"

#: plugins/core/gs-desktop-common.c:300
msgctxt "Menu of Reference"
msgid "Politics"
msgstr "Политика"

#: plugins/core/gs-desktop-common.c:303
msgctxt "Menu of Reference"
msgid "Sports"
msgstr "Спорт"

#. TRANSLATORS: this is the menu spec main category for Audio & Video
#: plugins/core/gs-desktop-common.c:313
msgid "Audio & Video"
msgstr "Аудио и видео"

#. TRANSLATORS: this is the menu spec main category for Development
#: plugins/core/gs-desktop-common.c:316
msgid "Developer Tools"
msgstr "Инструменты разработки"

#. TRANSLATORS: this is the menu spec main category for Education & Science
#: plugins/core/gs-desktop-common.c:319
msgid "Education & Science"
msgstr "Образование и наука"

#. TRANSLATORS: this is the menu spec main category for Game
#: plugins/core/gs-desktop-common.c:322
msgid "Games"
msgstr "Игры"

#. TRANSLATORS: this is the menu spec main category for Graphics
#: plugins/core/gs-desktop-common.c:325
msgid "Graphics & Photography"
msgstr "Графика и фотография"

#. TRANSLATORS: this is the menu spec main category for Office
#: plugins/core/gs-desktop-common.c:328
msgid "Productivity"
msgstr "Работа"

#. TRANSLATORS: this is the menu spec main category for Communication
#: plugins/core/gs-desktop-common.c:334
msgid "Communication & News"
msgstr "Общение и новости"

#. TRANSLATORS: this is the menu spec main category for Reference
#: plugins/core/gs-desktop-common.c:337
msgid "Reference"
msgstr "Справка"

#. TRANSLATORS: this is the menu spec main category for Utilities
#: plugins/core/gs-desktop-common.c:340
msgid "Utilities"
msgstr "Утилиты"

#. TRANSLATORS: this is a group of updates that are not
#. * packages and are not shown in the main list
#: plugins/core/gs-plugin-generic-updates.c:73
msgid "OS Updates"
msgstr "Обновления ОС"

#. TRANSLATORS: this is a longer description of the
#. * "OS Updates" string
#: plugins/core/gs-plugin-generic-updates.c:78
msgid "Includes performance, stability and security improvements."
msgstr ""
"Включает в себя улучшения производительности, стабильности и безопасности."

#. TRANSLATORS: status text when downloading
#: plugins/core/gs-plugin-rewrite-resource.c:55
msgid "Downloading featured images…"
msgstr "Загрузка изображений рекомендуемых приложений…"

#: plugins/epiphany/org.gnome.Software.Plugin.Epiphany.metainfo.xml.in:6
msgid "Web Apps Support"
msgstr "Поддержка веб-приложений"

#: plugins/epiphany/org.gnome.Software.Plugin.Epiphany.metainfo.xml.in:7
msgid "Run popular web applications in a browser"
msgstr "Запуск популярных веб-приложений в браузере"

#. TRANSLATORS: tool that is used when copying profiles system-wide
#: plugins/external-appstream/gs-install-appstream.c:112
msgid "GNOME Software AppStream system-wide installer"
msgstr "Общесистемный установщик AppStream центра приложений GNOME"

#: plugins/external-appstream/gs-install-appstream.c:114
msgid "Failed to parse command line arguments"
msgstr "Не удалось разобрать аргументы командной строки"

#. TRANSLATORS: user did not specify a valid filename
#: plugins/external-appstream/gs-install-appstream.c:121
msgid "You need to specify exactly one filename"
msgstr "Необходимо указать только одно имя файла"

#. TRANSLATORS: only able to install files as root
#: plugins/external-appstream/gs-install-appstream.c:128
msgid "This program can only be used by the root user"
msgstr "Эта программа может быть использована только администратором"

#. TRANSLATORS: error details
#: plugins/external-appstream/gs-install-appstream.c:136
msgid "Failed to validate content type"
msgstr "Не удалось проверить тип содержимого"

#. TRANSLATORS: error details
#: plugins/external-appstream/gs-install-appstream.c:143
msgid "Failed to copy"
msgstr "Сбой копирования"

#. TRANSLATORS: status text when downloading
#: plugins/external-appstream/gs-plugin-external-appstream.c:243
msgid "Downloading extra metadata files…"
msgstr "Загрузка дополнительных файлов с метаданными…"

#. TRANSLATORS: status text when downloading
#: plugins/fedora-pkgdb-collections/gs-plugin-fedora-pkgdb-collections.c:217
msgid "Downloading upgrade information…"
msgstr "Загрузка сведений об обновлениях…"

#. TRANSLATORS: this is a title for Fedora distro upgrades
#: plugins/fedora-pkgdb-collections/gs-plugin-fedora-pkgdb-collections.c:306
msgid "Upgrade your Fedora system to the latest features and improvements."
msgstr "Обновите Fedora для получения последних возможностей и улучшений."

#: plugins/flatpak/org.gnome.Software.Plugin.Flatpak.metainfo.xml.in:6
msgid "Flatpak Support"
msgstr "Поддержка Flatpak"

#: plugins/flatpak/org.gnome.Software.Plugin.Flatpak.metainfo.xml.in:7
msgid "Flatpak is a framework for desktop applications on Linux"
msgstr "Flatpak — это платформа для настольных приложений, запускаемых в Linux"

#. TRANSLATORS: status text when downloading new metadata
<<<<<<< HEAD
#: plugins/flatpak/gs-flatpak.c:571
=======
#: plugins/flatpak/gs-flatpak.c:600
>>>>>>> 6ce4c5d6
#, c-format
msgid "Getting flatpak metadata for %s…"
msgstr "Получение метаданных flatpak для %s…"

#. TRANSLATORS: status text when downloading
#: plugins/fwupd/gs-plugin-fwupd.c:672
msgid "Downloading firmware update signature…"
msgstr "Загрузка подписей обновлений прошивок…"

#. TRANSLATORS: status text when downloading
#: plugins/fwupd/gs-plugin-fwupd.c:713
msgid "Downloading firmware update metadata…"
msgstr "Загрузка метаданных обновлений прошивок…"

#: plugins/fwupd/org.gnome.Software.Plugin.Fwupd.metainfo.xml.in:6
msgid "Firmware Upgrade Support"
msgstr "Поддержка обновления прошивок"

#: plugins/fwupd/org.gnome.Software.Plugin.Fwupd.metainfo.xml.in:7
msgid "Provides support for firmware upgrades"
msgstr "Предоставляет поддержку обновления прошивок"

#. TRANSLATORS: status text when downloading
#: plugins/odrs/gs-plugin-odrs.c:205
msgid "Downloading application ratings…"
msgstr "Загрузка рейтинга приложений…"

#: plugins/odrs/org.gnome.Software.Plugin.Odrs.metainfo.xml.in:6
msgid "Open Desktop Ratings Support"
msgstr "Поддержка оценок Open Desktop"

#: plugins/odrs/org.gnome.Software.Plugin.Odrs.metainfo.xml.in:7
msgid "ODRS is a service providing user reviews of applications"
msgstr "Служба, предоставляющая отзывы пользователей о приложениях"

#: plugins/shell-extensions/gs-plugin-shell-extensions.c:392
msgid "GNOME Shell Extensions Repository"
msgstr "Репозиторий расширений GNOME Shell"

#. TRANSLATORS: status text when downloading
#: plugins/shell-extensions/gs-plugin-shell-extensions.c:704
msgid "Downloading shell extension metadata…"
msgstr "Загрузка метаданных расширений GNOME Shell…"

#. TRANSLATORS: default snap store name
#: plugins/snap/gs-plugin-snap.c:206
msgid "Snap Store"
msgstr "Магазин Snappy"

#: plugins/snap/org.gnome.Software.Plugin.Snap.metainfo.xml.in:6
msgid "Snappy Support"
msgstr "Поддержка Snappy"

#: plugins/snap/org.gnome.Software.Plugin.Snap.metainfo.xml.in:7
msgid "A snap is a universal Linux package"
msgstr "Snap — универсальный формат пакетов для Linux"

#. TRANSLATORS: status text when downloading
#: plugins/steam/gs-plugin-steam.c:600
msgid "Downloading application page…"
msgstr "Загрузка страницы приложения…"

#: plugins/steam/org.gnome.Software.Plugin.Steam.metainfo.xml.in:6
msgid "Steam Support"
msgstr "Поддержка Steam"

#: plugins/steam/org.gnome.Software.Plugin.Steam.metainfo.xml.in:7
msgid "The ultimate entertainment platform from Valve"
msgstr "Мощная развлекательная платформа от Valve"
<<<<<<< HEAD

#~ msgid "Show profiling information for the service"
#~ msgstr "Показывать профилировочную информацию для службы"

#~ msgid "_Restart & Update"
#~ msgstr "Перезапустить и установить"

#~ msgid "U_pdate All"
#~ msgstr "_Обновить всё"

=======

#~ msgid "_Restart & Update"
#~ msgstr "Перезапустить и установить"

#~ msgid "U_pdate All"
#~ msgstr "_Обновить всё"

>>>>>>> 6ce4c5d6
#~ msgid "Restart & _Install"
#~ msgstr "Перезапустить и _установить"

#~ msgid "Getting runtime source…"
#~ msgstr "Получение источника исполняемой библиотеки…"

#~ msgid "Downloading firmware update…"
#~ msgstr "Загрузка обновлений прошивок…"

#~ msgid "The list of extra sources that have been previously enabled"
#~ msgstr "Список включённых ранее дополнительных источников"

#~ msgid ""
#~ "The list of sources that have been previously enabled when installing "
#~ "third-party applications."
#~ msgstr ""
#~ "Список источников, включённых ранее при установке сторонних приложений."

#~ msgid "Show non-free software in search results"
#~ msgstr "Показывать несвободное программное обеспечение в результатах поиска"

#~ msgid "A list of non-free sources that can be optionally enabled"
#~ msgstr "Список несвободных источников, которые могут быть включены"

#~ msgid "Player-to-player preset interactions without chat functionality"
#~ msgstr "Встроенные взаимодействия между игроками без использования чата"

#~ msgid ""
#~ "Provides access to additional software, including web browsers and games."
#~ msgstr ""
#~ "Предоставляет доступ к дополнительному программному обеспечению, включая "
#~ "веб-браузеры и игры."

#~ msgid "Enable Proprietary Software Sources?"
#~ msgstr "Включить источник с несвободным ПО?"

#~ msgid "No applications or addons installed; other software might still be"
#~ msgstr ""
#~ "Приложения или модули не установлены; другое программное обеспечение все "
#~ "же может быть установлено"

#~ msgid "Typically has restrictions on use and access to source code."
#~ msgstr ""
#~ "Как правило, имеет ограничения на использование и доступ к исходному коду."

#~ msgid "Proprietary Software Sources"
#~ msgstr "Источники несвободного ПО"

#~ msgid "Remove Source"
#~ msgstr "Удалить источник"

#~ msgid ""
#~ "Software sources can be downloaded from the internet. They give you "
#~ "access to additional software that is not provided by %s."
#~ msgstr ""
#~ "Источники программного обеспечения могут быть загружены из Интернета. Они "
#~ "дают вам доступ к дополнительному программному обеспечению, которое не "
#~ "предусмотрено %s."

#~ msgid ""
#~ "Removing a source will also remove any software you have installed from "
#~ "it."
#~ msgstr ""
#~ "При удалении источника будут удалены все приложения, установленные из "
#~ "этого источника."

#~ msgid "No software installed from this source"
#~ msgstr "Нет установленных приложений из этого источника"

#~ msgid "Installed from this Source"
#~ msgstr "Установлено из этого источника"

#~ msgid "Source Details"
#~ msgstr "Информация об источнике"

#~ msgid "Last Checked"
#~ msgstr "Последняя проверка"

#~ msgid "Added"
#~ msgstr "Добавлено"

#~ msgid "Website"
#~ msgstr "Веб-сайт"

#~ msgid "Limba Support"
#~ msgstr "Поддержка Limba"

#~ msgid "Limba provides developers a way to easily create software bundles"
#~ msgstr ""
#~ "Limba предоставляет разработчикам простой способ создания пакетов с "
#~ "программным обеспечением"

#~ msgid "page1"
#~ msgstr "page1"

#~ msgid "page2"
#~ msgstr "page2"

#~ msgctxt "Menu of AudioVideo"
#~ msgid "All"
#~ msgstr "Все"

#~ msgctxt "Menu of AudioVideo"
#~ msgid "Featured"
#~ msgstr "Рекомендуемые"

#~ msgctxt "Menu of Development"
#~ msgid "All"
#~ msgstr "Все"

#~ msgctxt "Menu of Development"
#~ msgid "Featured"
#~ msgstr "Рекомендуемые"

#~ msgctxt "Menu of Education and Science"
#~ msgid "All"
#~ msgstr "Все"

#~ msgctxt "Menu of Education and Science"
#~ msgid "Featured"
#~ msgstr "Рекомендуемые"

#~ msgctxt "Menu of Graphics"
#~ msgid "All"
#~ msgstr "Все"

#~ msgctxt "Menu of Graphics"
#~ msgid "Featured"
#~ msgstr "Рекомендуемые"

#~ msgctxt "Menu of Office"
#~ msgid "All"
#~ msgstr "Все"

#~ msgctxt "Menu of Office"
#~ msgid "Featured"
#~ msgstr "Рекомендуемые"

#~ msgctxt "Menu of Communication"
#~ msgid "All"
#~ msgstr "Все"

#~ msgctxt "Menu of Communication"
#~ msgid "Featured"
#~ msgstr "Рекомендуемые"

#~ msgctxt "Menu of Utility"
#~ msgid "All"
#~ msgstr "Все"

#~ msgctxt "Menu of Utility"
#~ msgid "Featured"
#~ msgstr "Рекомендуемые"<|MERGE_RESOLUTION|>--- conflicted
+++ resolved
@@ -11,13 +11,8 @@
 msgstr ""
 "Project-Id-Version: gnome-software master\n"
 "Report-Msgid-Bugs-To: https://gitlab.gnome.org/GNOME/gnome-software/issues\n"
-<<<<<<< HEAD
-"POT-Creation-Date: 2018-10-03 07:35+0000\n"
-"PO-Revision-Date: 2018-10-10 00:08+0300\n"
-=======
 "POT-Creation-Date: 2018-09-14 16:49+0000\n"
 "PO-Revision-Date: 2018-09-17 20:59+0300\n"
->>>>>>> 6ce4c5d6
 "Last-Translator: Stas Solovey <whats_up@tut.by>\n"
 "Language-Team: Русский <gnome-cyr@gnome.org>\n"
 "Language: ru\n"
@@ -77,11 +72,7 @@
 msgid "The update details"
 msgstr "Подробности об обновлении"
 
-<<<<<<< HEAD
-#: data/appdata/org.gnome.Software.appdata.xml.in:1154
-=======
 #: data/appdata/org.gnome.Software.appdata.xml.in:1135
->>>>>>> 6ce4c5d6
 msgid "The GNOME Project"
 msgstr "Проект GNOME"
 
@@ -373,11 +364,7 @@
 #. button in the info bar
 #. TRANSLATORS: this is a link to the
 #. * control-center network panel
-<<<<<<< HEAD
-#: src/gnome-software.ui:403 src/gs-updates-page.c:931
-=======
 #: src/gnome-software.ui:403 src/gs-updates-page.c:934
->>>>>>> 6ce4c5d6
 msgid "Network Settings"
 msgstr "Параметры сети"
 
@@ -424,11 +411,7 @@
 
 #: src/gs-app-folder-dialog.c:320 src/gs-app-folder-dialog.ui:16
 #: src/gs-details-page.ui:329 src/gs-editor.c:623 src/gs-editor.c:655
-<<<<<<< HEAD
-#: src/gs-installed-page.c:606 src/gs-removal-dialog.ui:33
-=======
 #: src/gs-installed-page.c:609 src/gs-removal-dialog.ui:33
->>>>>>> 6ce4c5d6
 #: src/gs-review-dialog.ui:23 src/gs-upgrade-banner.ui:131
 msgid "_Cancel"
 msgstr "О_тменить"
@@ -442,53 +425,53 @@
 msgstr "Добавить в папку приложения"
 
 #. TRANSLATORS: this is a command line option
-#: src/gs-application.c:123
+#: src/gs-application.c:124
 msgid "Start up mode: either ‘updates’, ‘updated’, ‘installed’ or ‘overview’"
 msgstr ""
 "Режим при запуске: «updates» (обновления), «updated» (обновлённые), "
 "«installed» (установленные) или «overview» (обзор)"
 
-#: src/gs-application.c:123
+#: src/gs-application.c:124
 msgid "MODE"
 msgstr "РЕЖИМ"
 
-#: src/gs-application.c:125
+#: src/gs-application.c:126
 msgid "Search for applications"
 msgstr "Поиск приложений"
 
-#: src/gs-application.c:125
+#: src/gs-application.c:126
 msgid "SEARCH"
 msgstr "ПОИСК"
 
-#: src/gs-application.c:127
+#: src/gs-application.c:128
 msgid "Show application details (using application ID)"
 msgstr "Показать информацию о приложении (используя ID приложения)"
 
-#: src/gs-application.c:127 src/gs-application.c:131
+#: src/gs-application.c:128 src/gs-application.c:132
 msgid "ID"
 msgstr "ID"
 
-#: src/gs-application.c:129
+#: src/gs-application.c:130
 msgid "Show application details (using package name)"
 msgstr "Показать информацию о приложении (используя имя пакета)"
 
-#: src/gs-application.c:129
+#: src/gs-application.c:130
 msgid "PKGNAME"
 msgstr "PKGNAME"
 
-#: src/gs-application.c:131
+#: src/gs-application.c:132
 msgid "Install the application (using application ID)"
 msgstr "Установить приложение (используя ID приложения)"
 
-#: src/gs-application.c:133
+#: src/gs-application.c:134
 msgid "Open a local package file"
 msgstr "Открыть локальный файл пакета"
 
-#: src/gs-application.c:133
+#: src/gs-application.c:134
 msgid "FILENAME"
 msgstr "ИМЯ_ФАЙЛА"
 
-#: src/gs-application.c:135
+#: src/gs-application.c:136
 msgid ""
 "The kind of interaction expected for this action: either ‘none’, ‘notify’, "
 "or ‘full’"
@@ -496,33 +479,14 @@
 "Какое взаимодействие ожидается для этого действия: «none» (отсутствует), "
 "«notify» (уведомление), «full» (полное)"
 
-#: src/gs-application.c:138
+#: src/gs-application.c:139
 msgid "Show verbose debugging information"
 msgstr "Показывать подробную отладочную информацию"
 
-#: src/gs-application.c:140
-msgid "Installs any pending updates in the background"
-msgstr "Устанавливать любые ожидающие обновления в фоновом режиме"
-
-<<<<<<< HEAD
-#: src/gs-application.c:142
-msgid "Show update preferences"
-msgstr "Показывать параметры обновлений"
-
-#: src/gs-application.c:144
-msgid "Quit the running instance"
-msgstr "Закрыть запущенную копию"
-
-#: src/gs-application.c:146
-msgid "Prefer local file sources to AppStream"
-msgstr "Предпочитать локальные источники вместо AppStream"
-
-#: src/gs-application.c:148
-msgid "Show version number"
-msgstr "Показать номер версии"
-
-#: src/gs-application.c:346
-=======
+#: src/gs-application.c:141
+msgid "Show profiling information for the service"
+msgstr "Показывать профилировочную информацию для службы"
+
 #: src/gs-application.c:143
 msgid "Installs any pending updates in the background"
 msgstr "Устанавливать любые ожидающие обновления в фоновом режиме"
@@ -544,7 +508,6 @@
 msgstr "Показать номер версии"
 
 #: src/gs-application.c:353
->>>>>>> 6ce4c5d6
 msgid "translator-credits"
 msgstr ""
 "Станислав Соловей <whats_up@tut.by>, 2013-2018.\n"
@@ -553,21 +516,13 @@
 #. TRANSLATORS: this is the title of the about window, e.g.
 #. * 'About Software' or 'About Application Installer' where the %s is
 #. * the application name chosen by the distro
-<<<<<<< HEAD
-#: src/gs-application.c:353
-=======
 #: src/gs-application.c:360
->>>>>>> 6ce4c5d6
 #, c-format
 msgid "About %s"
 msgstr "О приложении %s"
 
 #. TRANSLATORS: well, we seem to think so, anyway
-<<<<<<< HEAD
-#: src/gs-application.c:357
-=======
 #: src/gs-application.c:364
->>>>>>> 6ce4c5d6
 msgid "A nice way to manage the software on your system."
 msgstr "Удобная программа управления программным обеспечением в системе."
 
@@ -586,11 +541,7 @@
 
 #. TRANSLATORS: this is a button next to the search results that
 #. * allows to cancel a queued install of the application
-<<<<<<< HEAD
-#: src/gs-app-row.c:182 src/gs-updates-section.c:416
-=======
 #: src/gs-app-row.c:182 src/gs-updates-section.c:411
->>>>>>> 6ce4c5d6
 msgid "Cancel"
 msgstr "Отменить"
 
@@ -698,11 +649,7 @@
 
 #. TRANSLATORS: This is a heading on the categories page. %s gets
 #. replaced by the category name, e.g. 'Graphics & Photography'
-<<<<<<< HEAD
-#: src/gs-category-page.c:497
-=======
 #: src/gs-category-page.c:500
->>>>>>> 6ce4c5d6
 #, c-format
 msgid "Featured %s"
 msgstr "Рекомендуемые %s"
@@ -1516,71 +1463,43 @@
 msgid "You need internet access to write a review"
 msgstr "Для написания отзыва необходимо подключение к Интернету"
 
-<<<<<<< HEAD
-#: src/gs-details-page.c:1562
-=======
 #: src/gs-details-page.c:1565
->>>>>>> 6ce4c5d6
 #, c-format
 msgid "Unable to find “%s”"
 msgstr "Не удалось найти «%s»"
 
 #. TRANSLATORS: see the wikipedia page
-<<<<<<< HEAD
-#: src/gs-details-page.c:2167
-=======
 #: src/gs-details-page.c:2164
->>>>>>> 6ce4c5d6
 msgid "Public domain"
 msgstr "Общественное достояние"
 
 #. TRANSLATORS: Replace the link with a version in your language,
 #. * e.g. https://de.wikipedia.org/wiki/Gemeinfreiheit
-<<<<<<< HEAD
-#: src/gs-details-page.c:2170
-=======
 #: src/gs-details-page.c:2167
->>>>>>> 6ce4c5d6
 msgid "https://en.wikipedia.org/wiki/Public_domain"
 msgstr "https://en.wikipedia.org/wiki/Общественное_достояние"
 
 #. TRANSLATORS: Replace the link with a version in your language,
 #. * e.g. https://www.gnu.org/philosophy/free-sw.de
-<<<<<<< HEAD
-#: src/gs-details-page.c:2177
-=======
 #: src/gs-details-page.c:2174
->>>>>>> 6ce4c5d6
 msgid "https://www.gnu.org/philosophy/free-sw"
 msgstr "https://www.gnu.org/philosophy/free-sw.ru"
 
 #  перевод по аналогии с ubuntu software - центр приложений ubuntu
 #. TRANSLATORS: see GNU page
-<<<<<<< HEAD
-#: src/gs-details-page.c:2187 src/gs-details-page.ui:1392
-=======
 #: src/gs-details-page.c:2184 src/gs-details-page.ui:1392
->>>>>>> 6ce4c5d6
 msgid "Free Software"
 msgstr "Свободное ПО"
 
 #. TRANSLATORS: for the free software popover
-<<<<<<< HEAD
-#: src/gs-details-page.c:2244
-=======
 #: src/gs-details-page.c:2241
->>>>>>> 6ce4c5d6
 msgid "Users are bound by the following license:"
 msgid_plural "Users are bound by the following licenses:"
 msgstr[0] "Пользователи ограничены следующей лицензией:"
 msgstr[1] "Пользователи ограничены следующими лицензиями:"
 msgstr[2] "Пользователи ограничены следующими лицензиями:"
 
-<<<<<<< HEAD
-#: src/gs-details-page.c:2271 src/gs-details-page.ui:1501
-=======
 #: src/gs-details-page.c:2268 src/gs-details-page.ui:1501
->>>>>>> 6ce4c5d6
 msgid "More information"
 msgstr "Больше информации"
 
@@ -1733,11 +1652,7 @@
 #. TRANSLATORS: This is the header dividing the normal
 #. * applications and the addons
 #. TRANSLATORS: this is the menu spec main category for Add-ons
-<<<<<<< HEAD
-#: src/gs-details-page.ui:1172 src/gs-installed-page.c:486
-=======
 #: src/gs-details-page.ui:1172 src/gs-installed-page.c:489
->>>>>>> 6ce4c5d6
 #: plugins/core/gs-desktop-common.c:331
 msgid "Add-ons"
 msgstr "Дополнения"
@@ -2037,11 +1952,7 @@
 
 #. TRANSLATORS: this is when we know about an application or
 #. * addon, but it can't be listed for some reason
-<<<<<<< HEAD
-#: src/gs-extras-page.c:394 lib/gs-plugin-loader.c:1419
-=======
 #: src/gs-extras-page.c:394 lib/gs-plugin-loader.c:1445
->>>>>>> 6ce4c5d6
 #, c-format
 msgid "No addon codecs are available for the %s format."
 msgstr "Нет доступных кодеков для формата %s."
@@ -2117,15 +2028,11 @@
 "К сожалению, кодеки %s не найдены. Для получения подробной информации "
 "посетите %s."
 
-#: src/gs-extras-page.c:536 src/gs-extras-page.c:592 src/gs-extras-page.c:631
+#: src/gs-extras-page.c:539 src/gs-extras-page.c:595 src/gs-extras-page.c:634
 msgid "Failed to find any search results"
 msgstr "Не удалось получить результаты поиска"
 
-<<<<<<< HEAD
-#: src/gs-extras-page.c:822
-=======
 #: src/gs-extras-page.c:825
->>>>>>> 6ce4c5d6
 #, c-format
 msgid "%s file format"
 msgstr "Формат файла %s"
@@ -2201,17 +2108,6 @@
 
 #. TRANSLATORS: This is the header dividing the normal
 #. * applications and the system ones
-<<<<<<< HEAD
-#: src/gs-installed-page.c:482
-msgid "System Applications"
-msgstr "Системные приложения"
-
-#: src/gs-installed-page.c:614
-msgid "Click on items to select them"
-msgstr "Нажмите, чтобы выделить"
-
-#: src/gs-installed-page.c:816
-=======
 #: src/gs-installed-page.c:485
 msgid "System Applications"
 msgstr "Системные приложения"
@@ -2221,7 +2117,6 @@
 msgstr "Нажмите, чтобы выделить"
 
 #: src/gs-installed-page.c:819
->>>>>>> 6ce4c5d6
 msgid "Select"
 msgstr "Выбрать"
 
@@ -2284,71 +2179,43 @@
 msgstr "Нет отзывов для модерирования"
 
 #. add button
-<<<<<<< HEAD
-#: src/gs-overview-page.c:332
-=======
 #: src/gs-overview-page.c:335
->>>>>>> 6ce4c5d6
 msgid "More…"
 msgstr "Ещё…"
 
 #. TRANSLATORS: this is a heading for audio applications which
 #. * have been featured ('recommended') by the distribution
-<<<<<<< HEAD
-#: src/gs-overview-page.c:610
-=======
 #: src/gs-overview-page.c:613
->>>>>>> 6ce4c5d6
 msgid "Recommended Audio & Video Applications"
 msgstr "Рекомендуемые приложения для аудио и видео"
 
 #. TRANSLATORS: this is a heading for games which have been
 #. * featured ('recommended') by the distribution
-<<<<<<< HEAD
-#: src/gs-overview-page.c:615
-=======
 #: src/gs-overview-page.c:618
->>>>>>> 6ce4c5d6
 msgid "Recommended Games"
 msgstr "Рекомендуемые игры"
 
 #. TRANSLATORS: this is a heading for graphics applications
 #. * which have been featured ('recommended') by the distribution
-<<<<<<< HEAD
-#: src/gs-overview-page.c:620
-=======
 #: src/gs-overview-page.c:623
->>>>>>> 6ce4c5d6
 msgid "Recommended Graphics Applications"
 msgstr "Рекомендуемые графические приложения"
 
 #. TRANSLATORS: this is a heading for office applications which
 #. * have been featured ('recommended') by the distribution
-<<<<<<< HEAD
-#: src/gs-overview-page.c:625
-=======
 #: src/gs-overview-page.c:628
->>>>>>> 6ce4c5d6
 msgid "Recommended Productivity Applications"
 msgstr "Рекомендуемые приложения для работы"
 
 #. TRANSLATORS: this is the third party repositories info bar.
-<<<<<<< HEAD
-#: src/gs-overview-page.c:997 src/gs-repos-dialog.c:838
-=======
 #: src/gs-overview-page.c:1000 src/gs-repos-dialog.c:838
->>>>>>> 6ce4c5d6
 msgid "Access additional software from selected third party sources."
 msgstr ""
 "Доступ к дополнительному программному обеспечению из выбранных сторонних "
 "источников."
 
 #. TRANSLATORS: this is the third party repositories info bar.
-<<<<<<< HEAD
-#: src/gs-overview-page.c:1001 src/gs-repos-dialog.c:842
-=======
 #: src/gs-overview-page.c:1004 src/gs-repos-dialog.c:842
->>>>>>> 6ce4c5d6
 msgid ""
 "Some of this software is proprietary and therefore has restrictions on use, "
 "sharing, and access to source code."
@@ -2358,21 +2225,13 @@
 
 #. TRANSLATORS: this is the clickable
 #. * link on the third party repositories info bar
-<<<<<<< HEAD
-#: src/gs-overview-page.c:1006 src/gs-repos-dialog.c:847
-=======
 #: src/gs-overview-page.c:1009 src/gs-repos-dialog.c:847
->>>>>>> 6ce4c5d6
 msgid "Find out more…"
 msgstr "Узнать больше…"
 
 #. TRANSLATORS: button to turn on third party software repositories
 #. TRANSLATORS: button to accept the agreement
-<<<<<<< HEAD
-#: src/gs-overview-page.c:1014 src/gs-repos-dialog.c:252
-=======
 #: src/gs-overview-page.c:1017 src/gs-repos-dialog.c:252
->>>>>>> 6ce4c5d6
 msgid "Enable"
 msgstr "Включить"
 
@@ -2463,11 +2322,7 @@
 "Приложение %s будет удалено, для повторного использования приложения "
 "потребуется его установка."
 
-<<<<<<< HEAD
-#: lib/gs-plugin-loader.c:1422
-=======
 #: lib/gs-plugin-loader.c:1448
->>>>>>> 6ce4c5d6
 #, c-format
 msgid ""
 "Information about %s, as well as options for how to get a codec that can "
@@ -2503,11 +2358,7 @@
 
 #: src/gs-prefs-dialog.ui:90
 msgid "Automatic Update Notifications"
-<<<<<<< HEAD
-msgstr "Уведомления об автоматических обновлениях"
-=======
 msgstr "Автоматические уведомления об обновлениях"
->>>>>>> 6ce4c5d6
 
 #: src/gs-prefs-dialog.ui:105
 msgid "Show notifications when updates have been automatically installed."
@@ -2945,29 +2796,17 @@
 msgid "No Application Found"
 msgstr "Приложение не найдено"
 
-<<<<<<< HEAD
-#: src/gs-shell.c:705
-=======
 #: src/gs-shell.c:724
->>>>>>> 6ce4c5d6
 #, c-format
 msgid "Sign out from %s"
 msgstr "Выйти из %s"
 
-<<<<<<< HEAD
-#: src/gs-shell.c:708
-=======
 #: src/gs-shell.c:727
->>>>>>> 6ce4c5d6
 #, c-format
 msgid "Signed in into %s as %s"
 msgstr "Авторизован в %s как %s"
 
-<<<<<<< HEAD
-#: src/gs-shell.c:712
-=======
 #: src/gs-shell.c:731
->>>>>>> 6ce4c5d6
 #, c-format
 msgid "Sign in to %s…"
 msgstr "Войти в %s…"
@@ -2980,165 +2819,101 @@
 #. TRANSLATORS: this is part of the in-app notification,
 #. * where the %s is a multi-word localised app name
 #. * e.g. 'Getting things GNOME!"
-<<<<<<< HEAD
-#: src/gs-shell.c:962 src/gs-shell.c:967 src/gs-shell.c:982 src/gs-shell.c:986
-=======
 #: src/gs-shell.c:981 src/gs-shell.c:986 src/gs-shell.c:1001
 #: src/gs-shell.c:1005
->>>>>>> 6ce4c5d6
 #, c-format
 msgid "“%s”"
 msgstr "«%s»"
 
 #. TRANSLATORS: failure text for the in-app notification,
 #. * where the %s is the source (e.g. "alt.fedoraproject.org")
-<<<<<<< HEAD
-#: src/gs-shell.c:1038
-=======
 #: src/gs-shell.c:1057
->>>>>>> 6ce4c5d6
 #, c-format
 msgid "Unable to download firmware updates from %s"
 msgstr "Не удалось загрузить обновления прошивки из %s"
 
 #. TRANSLATORS: failure text for the in-app notification,
 #. * where the %s is the source (e.g. "alt.fedoraproject.org")
-<<<<<<< HEAD
-#: src/gs-shell.c:1044
-=======
 #: src/gs-shell.c:1063
->>>>>>> 6ce4c5d6
 #, c-format
 msgid "Unable to download updates from %s"
 msgstr "Не удалось загрузить обновления из %s"
 
 #. TRANSLATORS: failure text for the in-app notification
-<<<<<<< HEAD
-#: src/gs-shell.c:1051
-=======
 #: src/gs-shell.c:1070
->>>>>>> 6ce4c5d6
 msgid "Unable to download updates"
 msgstr "Не удалось загрузить обновления"
 
 #. TRANSLATORS: failure text for the in-app notification
-<<<<<<< HEAD
-#: src/gs-shell.c:1056
-=======
 #: src/gs-shell.c:1075
->>>>>>> 6ce4c5d6
 msgid ""
 "Unable to download updates: internet access was required but wasn’t available"
 msgstr "Не удалось загрузить обновления: требуется подключение к Интернету"
 
 #. TRANSLATORS: failure text for the in-app notification,
 #. * where the %s is the source (e.g. "alt.fedoraproject.org")
-<<<<<<< HEAD
-#: src/gs-shell.c:1065
-=======
 #: src/gs-shell.c:1084
->>>>>>> 6ce4c5d6
 #, c-format
 msgid "Unable to download updates from %s: not enough disk space"
 msgstr "Не удалось загрузить обновления из %s: недостаточно места на диске"
 
 #. TRANSLATORS: failure text for the in-app notification
-<<<<<<< HEAD
-#: src/gs-shell.c:1070
-=======
 #: src/gs-shell.c:1089
->>>>>>> 6ce4c5d6
 msgid "Unable to download updates: not enough disk space"
 msgstr "Не удалось загрузить обновления: недостаточно места на диске"
 
 #. TRANSLATORS: failure text for the in-app notification
-<<<<<<< HEAD
-#: src/gs-shell.c:1078
-=======
 #: src/gs-shell.c:1097
->>>>>>> 6ce4c5d6
 msgid "Unable to download updates: authentication was required"
 msgstr "Не удалось загрузить обновления: требуется аутентификация"
 
 #. TRANSLATORS: failure text for the in-app notification
-<<<<<<< HEAD
-#: src/gs-shell.c:1083
-=======
 #: src/gs-shell.c:1102
->>>>>>> 6ce4c5d6
 msgid "Unable to download updates: authentication was invalid"
 msgstr "Не удалось загрузить обновления: ошибка аутентификации"
 
 #. TRANSLATORS: failure text for the in-app notification
-<<<<<<< HEAD
-#: src/gs-shell.c:1088
-=======
 #: src/gs-shell.c:1107
->>>>>>> 6ce4c5d6
 msgid ""
 "Unable to download updates: you do not have permission to install software"
 msgstr "Не удалось загрузить обновления: недостаточно прав для установки"
 
 #. TRANSLATORS: failure text for the in-app notification
-<<<<<<< HEAD
-#: src/gs-shell.c:1098
-=======
 #: src/gs-shell.c:1117
->>>>>>> 6ce4c5d6
 msgid "Unable to get list of updates"
 msgstr "Не удалось получить список обновлений"
 
 #. TRANSLATORS: failure text for the in-app notification,
 #. * where the %s is the application name (e.g. "GIMP")
-<<<<<<< HEAD
-#: src/gs-shell.c:1137
-=======
 #: src/gs-shell.c:1156
->>>>>>> 6ce4c5d6
 #, c-format
 msgid "Unable to purchase %s: authentication was required"
 msgstr "Не удалось купить %s: требовалась аутентификация"
 
 #. TRANSLATORS: failure text for the in-app notification,
 #. * where the %s is the application name (e.g. "GIMP")
-<<<<<<< HEAD
-#: src/gs-shell.c:1144
-=======
 #: src/gs-shell.c:1163
->>>>>>> 6ce4c5d6
 #, c-format
 msgid "Unable to purchase %s: authentication was invalid"
 msgstr "Не удалось купить %s: ошибка аутентификации"
 
 #. TRANSLATORS: failure text for the in-app notification,
 #. * where the %s is the application name (e.g. "GIMP")
-<<<<<<< HEAD
-#: src/gs-shell.c:1151
-=======
 #: src/gs-shell.c:1170
->>>>>>> 6ce4c5d6
 #, c-format
 msgid "Unable to purchase %s: no payment method setup"
 msgstr "Не удалось купить %s: не настроен способ оплаты"
 
 #. TRANSLATORS: failure text for the in-app notification,
 #. * where the %s is the application name (e.g. "GIMP")
-<<<<<<< HEAD
-#: src/gs-shell.c:1158
-=======
 #: src/gs-shell.c:1177
->>>>>>> 6ce4c5d6
 #, c-format
 msgid "Unable to purchase %s: payment was declined"
 msgstr "Не удалось купить %s: оплата отклонена"
 
 #. TRANSLATORS: failure text for the in-app notification,
 #. * where the %s is the application name (e.g. "GIMP")
-<<<<<<< HEAD
-#: src/gs-shell.c:1165
-=======
 #: src/gs-shell.c:1184
->>>>>>> 6ce4c5d6
 #, c-format
 msgid "Unable to purchase %s"
 msgstr "Не удалось купить %s"
@@ -3146,22 +2921,14 @@
 #. TRANSLATORS: failure text for the in-app notification,
 #. * where the first %s is the application name (e.g. "GIMP") and
 #. * the second %s is the origin, e.g. "Fedora Project [fedoraproject.org]"
-<<<<<<< HEAD
-#: src/gs-shell.c:1201
-=======
 #: src/gs-shell.c:1220
->>>>>>> 6ce4c5d6
 #, c-format
 msgid "Unable to install %s as download failed from %s"
 msgstr "Не удалось установить %s из-за сбоя загрузки из %s"
 
 #. TRANSLATORS: failure text for the in-app notification,
 #. * where the %s is the application name (e.g. "GIMP")
-<<<<<<< HEAD
-#: src/gs-shell.c:1207
-=======
 #: src/gs-shell.c:1226
->>>>>>> 6ce4c5d6
 #, c-format
 msgid "Unable to install %s as download failed"
 msgstr "Не удалось установить %s из-за сбоя загрузки"
@@ -3170,84 +2937,52 @@
 #. * where the first %s is the application name (e.g. "GIMP")
 #. * and the second %s is the name of the runtime, e.g.
 #. * "GNOME SDK [flatpak.gnome.org]"
-<<<<<<< HEAD
-#: src/gs-shell.c:1219
-=======
 #: src/gs-shell.c:1238
->>>>>>> 6ce4c5d6
 #, c-format
 msgid "Unable to install %s as runtime %s not available"
 msgstr "Не удалось установить %s, %s не доступен"
 
 #. TRANSLATORS: failure text for the in-app notification,
 #. * where the %s is the application name (e.g. "GIMP")
-<<<<<<< HEAD
-#: src/gs-shell.c:1225
-=======
 #: src/gs-shell.c:1244
->>>>>>> 6ce4c5d6
 #, c-format
 msgid "Unable to install %s as not supported"
 msgstr "Не удалось установить %s (не поддерживается)"
 
 #. TRANSLATORS: failure text for the in-app notification
-<<<<<<< HEAD
-#: src/gs-shell.c:1232
-=======
 #: src/gs-shell.c:1251
->>>>>>> 6ce4c5d6
 msgid "Unable to install: internet access was required but wasn’t available"
 msgstr ""
 "Не удалось установить: необходимо подключение к Интернету, но оно недоступно"
 
 #. TRANSLATORS: failure text for the in-app notification
-<<<<<<< HEAD
-#: src/gs-shell.c:1238
-=======
 #: src/gs-shell.c:1257
->>>>>>> 6ce4c5d6
 msgid "Unable to install: the application has an invalid format"
 msgstr "Не удалось установить: приложение имеет недопустимый формат"
 
 #. TRANSLATORS: failure text for the in-app notification,
 #. * where the %s is the application name (e.g. "GIMP")
-<<<<<<< HEAD
-#: src/gs-shell.c:1243
-=======
 #: src/gs-shell.c:1262
->>>>>>> 6ce4c5d6
 #, c-format
 msgid "Unable to install %s: not enough disk space"
 msgstr "Не удалось установить %s: недостаточно места на диске"
 
 #. TRANSLATORS: failure text for the in-app notification
-<<<<<<< HEAD
-#: src/gs-shell.c:1251
-=======
 #: src/gs-shell.c:1270
->>>>>>> 6ce4c5d6
 #, c-format
 msgid "Unable to install %s: authentication was required"
 msgstr "Не удалось установить %s: аутентификация обязательна"
 
 #. TRANSLATORS: failure text for the in-app notification,
 #. * where the %s is the application name (e.g. "GIMP")
-<<<<<<< HEAD
-#: src/gs-shell.c:1258
-=======
 #: src/gs-shell.c:1277
->>>>>>> 6ce4c5d6
 #, c-format
 msgid "Unable to install %s: authentication was invalid"
 msgstr "Не удалось установить %s: ошибка аутентификации"
 
 #. TRANSLATORS: failure text for the in-app notification,
 #. * where the %s is the application name (e.g. "GIMP")
-<<<<<<< HEAD
-#: src/gs-shell.c:1265
-=======
 #: src/gs-shell.c:1284
->>>>>>> 6ce4c5d6
 #, c-format
 msgid "Unable to install %s: you do not have permission to install software"
 msgstr "Не удалось установить %s: недостаточно прав для установки"
@@ -3255,54 +2990,34 @@
 #. TRANSLATORS: failure text for the in-app notification,
 #. * the %s is the name of the authentication service,
 #. * e.g. "Ubuntu One"
-<<<<<<< HEAD
-#: src/gs-shell.c:1278
-=======
 #: src/gs-shell.c:1297
->>>>>>> 6ce4c5d6
 #, c-format
 msgid "Your %s account has been suspended."
 msgstr "Работа вашей учетной записи %s была приостановлена."
 
 #. TRANSLATORS: failure text for the in-app notification
-<<<<<<< HEAD
-#: src/gs-shell.c:1282
-=======
 #: src/gs-shell.c:1301
->>>>>>> 6ce4c5d6
 msgid "It is not possible to install software until this has been resolved."
 msgstr "Установка программ недоступна, пока это не будет решено."
 
 #. TRANSLATORS: failure text for the in-app notification,
 #. * where the %s is the clickable link (e.g.
 #. * "http://example.com/what-did-i-do-wrong/")
-<<<<<<< HEAD
-#: src/gs-shell.c:1293
-=======
 #: src/gs-shell.c:1312
->>>>>>> 6ce4c5d6
 #, c-format
 msgid "For more information, visit %s."
 msgstr "Для получения дополнительной информации посетите %s."
 
 #. TRANSLATORS: failure text for the in-app notification,
 #. * where the %s is the application name (e.g. "Dell XPS 13")
-<<<<<<< HEAD
-#: src/gs-shell.c:1302
-=======
 #: src/gs-shell.c:1321
->>>>>>> 6ce4c5d6
 #, c-format
 msgid "Unable to install %s: AC power is required"
 msgstr "Не удалось установить %s: требуется подключение к электросети"
 
 #. TRANSLATORS: failure text for the in-app notification,
 #. * where the %s is the application name (e.g. "GIMP")
-<<<<<<< HEAD
-#: src/gs-shell.c:1311
-=======
 #: src/gs-shell.c:1330
->>>>>>> 6ce4c5d6
 #, c-format
 msgid "Unable to install %s"
 msgstr "Не удалось установить %s"
@@ -3311,98 +3026,62 @@
 #. * where the first %s is the app name (e.g. "GIMP") and
 #. * the second %s is the origin, e.g. "Fedora" or
 #. * "Fedora Project [fedoraproject.org]"
-<<<<<<< HEAD
-#: src/gs-shell.c:1357
-=======
 #: src/gs-shell.c:1376
->>>>>>> 6ce4c5d6
 #, c-format
 msgid "Unable to update %s from %s"
 msgstr "Не удалось обновить %s из %s"
 
 #. TRANSLATORS: failure text for the in-app notification,
 #. * where the %s is the application name (e.g. "GIMP")
-<<<<<<< HEAD
-#: src/gs-shell.c:1363
-=======
 #: src/gs-shell.c:1382
->>>>>>> 6ce4c5d6
 #, c-format
 msgid "Unable to update %s as download failed"
 msgstr "Не удалось обновить %s из-за сбоя загрузки"
 
 #. TRANSLATORS: failure text for the in-app notification
-<<<<<<< HEAD
-#: src/gs-shell.c:1369
-=======
 #: src/gs-shell.c:1388
->>>>>>> 6ce4c5d6
 msgid "Unable to update: internet access was required but wasn’t available"
 msgstr ""
 "Не удалось обновить: необходимо подключение к Интернету, но оно недоступно"
 
 #. TRANSLATORS: failure text for the in-app notification,
 #. * where the %s is the application name (e.g. "GIMP")
-<<<<<<< HEAD
-#: src/gs-shell.c:1377
-=======
 #: src/gs-shell.c:1396
->>>>>>> 6ce4c5d6
 #, c-format
 msgid "Unable to update %s: not enough disk space"
 msgstr "Не удалось обновить %s: недостаточно места на диске"
 
 #. TRANSLATORS: failure text for the in-app notification,
 #. * where the %s is the application name (e.g. "GIMP")
-<<<<<<< HEAD
-#: src/gs-shell.c:1386
-=======
 #: src/gs-shell.c:1405
->>>>>>> 6ce4c5d6
 #, c-format
 msgid "Unable to update %s: authentication was required"
 msgstr "Не удалось обновить %s: требуется аутентификация"
 
 #. TRANSLATORS: failure text for the in-app notification,
 #. * where the %s is the application name (e.g. "GIMP")
-<<<<<<< HEAD
-#: src/gs-shell.c:1393
-=======
 #: src/gs-shell.c:1412
->>>>>>> 6ce4c5d6
 #, c-format
 msgid "Unable to update %s: authentication was invalid"
 msgstr "Не удалось обновить %s: ошибка аутентификации"
 
 #. TRANSLATORS: failure text for the in-app notification,
 #. * where the %s is the application name (e.g. "GIMP")
-<<<<<<< HEAD
-#: src/gs-shell.c:1400
-=======
 #: src/gs-shell.c:1419
->>>>>>> 6ce4c5d6
 #, c-format
 msgid "Unable to update %s: you do not have permission to update software"
 msgstr "Не удалось обновить %s: недостаточно прав для обновления"
 
 #. TRANSLATORS: failure text for the in-app notification,
 #. * where the %s is the application name (e.g. "Dell XPS 13")
-<<<<<<< HEAD
-#: src/gs-shell.c:1408
-=======
 #: src/gs-shell.c:1427
->>>>>>> 6ce4c5d6
 #, c-format
 msgid "Unable to update %s: AC power is required"
 msgstr "Не удалось обновить %s: требуется подключение к электросети"
 
 #. TRANSLATORS: failure text for the in-app notification,
 #. * where the %s is the application name (e.g. "GIMP")
-<<<<<<< HEAD
-#: src/gs-shell.c:1417
-=======
 #: src/gs-shell.c:1436
->>>>>>> 6ce4c5d6
 #, c-format
 msgid "Unable to update %s"
 msgstr "Не удалось обновить %s"
@@ -3410,153 +3089,97 @@
 #. TRANSLATORS: failure text for the in-app notification,
 #. * where the first %s is the distro name (e.g. "Fedora 25") and
 #. * the second %s is the origin, e.g. "Fedora Project [fedoraproject.org]"
-<<<<<<< HEAD
-#: src/gs-shell.c:1462
-=======
 #: src/gs-shell.c:1481
->>>>>>> 6ce4c5d6
 #, c-format
 msgid "Unable to upgrade to %s from %s"
 msgstr "Не удалось обновить до %s из %s"
 
 #. TRANSLATORS: failure text for the in-app notification,
 #. * where the %s is the app name (e.g. "GIMP")
-<<<<<<< HEAD
-#: src/gs-shell.c:1467
-=======
 #: src/gs-shell.c:1486
->>>>>>> 6ce4c5d6
 #, c-format
 msgid "Unable to upgrade to %s as download failed"
 msgstr "Не удалось обновить до %s из-за сбоя загрузки"
 
 #. TRANSLATORS: failure text for the in-app notification
-<<<<<<< HEAD
-#: src/gs-shell.c:1474
-=======
 #: src/gs-shell.c:1493
->>>>>>> 6ce4c5d6
 msgid "Unable to upgrade: internet access was required but wasn’t available"
 msgstr ""
 "Не удалось обновить: необходимо подключение к Интернету, но оно недоступно"
 
 #. TRANSLATORS: failure text for the in-app notification,
 #. * where the %s is the distro name (e.g. "Fedora 25")
-<<<<<<< HEAD
-#: src/gs-shell.c:1482
-=======
 #: src/gs-shell.c:1501
->>>>>>> 6ce4c5d6
 #, c-format
 msgid "Unable to upgrade to %s: not enough disk space"
 msgstr "Не удалось обновить до %s: недостаточно места на диске"
 
 #. TRANSLATORS: failure text for the in-app notification,
 #. * where the %s is the distro name (e.g. "Fedora 25")
-<<<<<<< HEAD
-#: src/gs-shell.c:1491
-=======
 #: src/gs-shell.c:1510
->>>>>>> 6ce4c5d6
 #, c-format
 msgid "Unable to upgrade to %s: authentication was required"
 msgstr "Не удалось обновить до %s: требуется аутентификация"
 
 #. TRANSLATORS: failure text for the in-app notification,
 #. * where the %s is the distro name (e.g. "Fedora 25")
-<<<<<<< HEAD
-#: src/gs-shell.c:1498
-=======
 #: src/gs-shell.c:1517
->>>>>>> 6ce4c5d6
 #, c-format
 msgid "Unable to upgrade to %s: authentication was invalid"
 msgstr "Не удалось обновить до %s: ошибка аутентификации"
 
 #. TRANSLATORS: failure text for the in-app notification,
 #. * where the %s is the distro name (e.g. "Fedora 25")
-<<<<<<< HEAD
-#: src/gs-shell.c:1505
-=======
 #: src/gs-shell.c:1524
->>>>>>> 6ce4c5d6
 #, c-format
 msgid "Unable to upgrade to %s: you do not have permission to upgrade"
 msgstr "Не удалось обновить до %s: недостаточно прав для обновления"
 
 #. TRANSLATORS: failure text for the in-app notification,
 #. * where the %s is the distro name (e.g. "Fedora 25")
-<<<<<<< HEAD
-#: src/gs-shell.c:1512
-=======
 #: src/gs-shell.c:1531
->>>>>>> 6ce4c5d6
 #, c-format
 msgid "Unable to upgrade to %s: AC power is required"
 msgstr "Не удалось обновить до %s: требуется подключение к электросети"
 
 #. TRANSLATORS: failure text for the in-app notification,
 #. * where the %s is the distro name (e.g. "Fedora 25")
-<<<<<<< HEAD
-#: src/gs-shell.c:1521
-=======
 #: src/gs-shell.c:1540
->>>>>>> 6ce4c5d6
 #, c-format
 msgid "Unable to upgrade to %s"
 msgstr "Не удалось обновить до %s"
 
 #. TRANSLATORS: failure text for the in-app notification,
 #. * where the %s is the application name (e.g. "GIMP")
-<<<<<<< HEAD
-#: src/gs-shell.c:1563
-=======
 #: src/gs-shell.c:1582
->>>>>>> 6ce4c5d6
 #, c-format
 msgid "Unable to remove %s: authentication was required"
 msgstr "Не удалось удалить %s: требуется аутентификация"
 
 #. TRANSLATORS: failure text for the in-app notification,
 #. * where the %s is the application name (e.g. "GIMP")
-<<<<<<< HEAD
-#: src/gs-shell.c:1569
-=======
 #: src/gs-shell.c:1588
->>>>>>> 6ce4c5d6
 #, c-format
 msgid "Unable to remove %s: authentication was invalid"
 msgstr "Не удалось удалить %s: ошибка аутентификации"
 
 #. TRANSLATORS: failure text for the in-app notification,
 #. * where the %s is the application name (e.g. "GIMP")
-<<<<<<< HEAD
-#: src/gs-shell.c:1575
-=======
 #: src/gs-shell.c:1594
->>>>>>> 6ce4c5d6
 #, c-format
 msgid "Unable to remove %s: you do not have permission to remove software"
 msgstr "Не удалось удалить %s: недостаточно прав для удаления"
 
 #. TRANSLATORS: failure text for the in-app notification,
 #. * where the %s is the application name (e.g. "GIMP")
-<<<<<<< HEAD
-#: src/gs-shell.c:1582
-=======
 #: src/gs-shell.c:1601
->>>>>>> 6ce4c5d6
 #, c-format
 msgid "Unable to remove %s: AC power is required"
 msgstr "Не удалось удалить %s: требуется подключение к электросети"
 
 #. TRANSLATORS: failure text for the in-app notification,
 #. * where the %s is the application name (e.g. "GIMP")
-<<<<<<< HEAD
-#: src/gs-shell.c:1594
-=======
 #: src/gs-shell.c:1613
->>>>>>> 6ce4c5d6
 #, c-format
 msgid "Unable to remove %s"
 msgstr "Не удалось удалить %s"
@@ -3565,111 +3188,65 @@
 #. * where the first %s is the application name (e.g. "GIMP")
 #. * and the second %s is the name of the runtime, e.g.
 #. * "GNOME SDK [flatpak.gnome.org]"
-<<<<<<< HEAD
-#: src/gs-shell.c:1640
-=======
 #: src/gs-shell.c:1659
->>>>>>> 6ce4c5d6
 #, c-format
 msgid "Unable to launch %s: %s is not installed"
 msgstr "Не удалось запустить %s: приложение %s не установлено"
 
 #. TRANSLATORS: failure text for the in-app notification
-<<<<<<< HEAD
-#: src/gs-shell.c:1647 src/gs-shell.c:1701 src/gs-shell.c:1745
-#: src/gs-shell.c:1796
-=======
 #: src/gs-shell.c:1666 src/gs-shell.c:1720 src/gs-shell.c:1764
 #: src/gs-shell.c:1815
->>>>>>> 6ce4c5d6
 msgid "Not enough disk space — free up some space and try again"
 msgstr "Недостаточно места на диске — освободите место и повторите попытку"
 
 #. TRANSLATORS: we failed to get a proper error code
-<<<<<<< HEAD
-#: src/gs-shell.c:1658 src/gs-shell.c:1712 src/gs-shell.c:1756
-#: src/gs-shell.c:1826
-=======
 #: src/gs-shell.c:1677 src/gs-shell.c:1731 src/gs-shell.c:1775
 #: src/gs-shell.c:1845
->>>>>>> 6ce4c5d6
 msgid "Sorry, something went wrong"
 msgstr "Извините, что-то пошло не так"
 
 #. TRANSLATORS: failure text for the in-app notification
-<<<<<<< HEAD
-#: src/gs-shell.c:1693
-=======
 #: src/gs-shell.c:1712
->>>>>>> 6ce4c5d6
 msgid "Failed to install file: not supported"
 msgstr "Не удалось установить файл: не поддерживается"
 
 #. TRANSLATORS: failure text for the in-app notification
-<<<<<<< HEAD
-#: src/gs-shell.c:1697
-=======
 #: src/gs-shell.c:1716
->>>>>>> 6ce4c5d6
 msgid "Failed to install file: authentication failed"
 msgstr "Сбой при установке файла: ошибка аутентификации"
 
 #. TRANSLATORS: failure text for the in-app notification
-<<<<<<< HEAD
-#: src/gs-shell.c:1737
-=======
 #: src/gs-shell.c:1756
->>>>>>> 6ce4c5d6
 msgid "Failed to install: not supported"
 msgstr "Не удалось установить: не поддерживается"
 
 #. TRANSLATORS: failure text for the in-app notification
-<<<<<<< HEAD
-#: src/gs-shell.c:1741
-=======
 #: src/gs-shell.c:1760
->>>>>>> 6ce4c5d6
 msgid "Failed to install: authentication failed"
 msgstr "Сбой при установке: ошибка аутентификации"
 
 #. TRANSLATORS: failure text for the in-app notification,
 #. * the %s is the origin, e.g. "Fedora" or
 #. * "Fedora Project [fedoraproject.org]"
-<<<<<<< HEAD
-#: src/gs-shell.c:1790
-=======
 #: src/gs-shell.c:1809
->>>>>>> 6ce4c5d6
 #, c-format
 msgid "Unable to contact %s"
 msgstr "Не удалось связаться с %s"
 
 #. TRANSLATORS: failure text for the in-app notification,
 #. * where the %s is the application name (e.g. "GIMP")
-<<<<<<< HEAD
-#: src/gs-shell.c:1805
-=======
 #: src/gs-shell.c:1824
->>>>>>> 6ce4c5d6
 #, c-format
 msgid "%s needs to be restarted to use new plugins."
 msgstr "Необходимо перезапустить %s, чтобы использовать новые плагины."
 
 #. TRANSLATORS: failure text for the in-app notification
-<<<<<<< HEAD
-#: src/gs-shell.c:1810
-=======
 #: src/gs-shell.c:1829
->>>>>>> 6ce4c5d6
 msgid "This application needs to be restarted to use new plugins."
 msgstr "Необходимо перезапустить приложение, чтобы использовать новые плагины."
 
 #. TRANSLATORS: need to be connected to the AC power
-<<<<<<< HEAD
-#: src/gs-shell.c:1817
-=======
 #: src/gs-shell.c:1836
->>>>>>> 6ce4c5d6
 msgid "AC power is required"
 msgstr "Требуется подключение к электросети"
 
@@ -3758,11 +3335,7 @@
 msgstr "Важные обновления ОС и приложений готовы к установке"
 
 #. TRANSLATORS: button text
-<<<<<<< HEAD
-#: src/gs-update-monitor.c:105 src/gs-updates-section.c:306
-=======
 #: src/gs-update-monitor.c:105 src/gs-updates-section.c:301
->>>>>>> 6ce4c5d6
 msgid "Not Now"
 msgstr "Не сейчас"
 
@@ -4032,59 +3605,35 @@
 
 #. TRANSLATORS:  the first %s is the distro name, e.g. 'Fedora'
 #. * and the second %s is the distro version, e.g. '25'
-<<<<<<< HEAD
-#: src/gs-updates-page.c:636
-=======
 #: src/gs-updates-page.c:639
->>>>>>> 6ce4c5d6
 #, c-format
 msgid "%s %s is no longer supported."
 msgstr "%s %s больше не поддерживается."
 
 #. TRANSLATORS: OS refers to operating system, e.g. Fedora
-<<<<<<< HEAD
-#: src/gs-updates-page.c:641
-=======
 #: src/gs-updates-page.c:644
->>>>>>> 6ce4c5d6
 msgid "Your OS is no longer supported."
 msgstr "Ваша ОС больше не поддерживается."
 
 #. TRANSLATORS: EOL distros do not get important updates
-<<<<<<< HEAD
-#: src/gs-updates-page.c:646
-=======
 #: src/gs-updates-page.c:649
->>>>>>> 6ce4c5d6
 msgid "This means that it does not receive security updates."
 msgstr ""
 "Это означает, что система больше не будет получать обновления безопасности."
 
 #. TRANSLATORS: upgrade refers to a major update, e.g. Fedora 25 to 26
-<<<<<<< HEAD
-#: src/gs-updates-page.c:650
-=======
 #: src/gs-updates-page.c:653
->>>>>>> 6ce4c5d6
 msgid "It is recommended that you upgrade to a more recent version."
 msgstr "Рекомендуется выполнить обновление до более новой версии."
 
 #. TRANSLATORS: this is to explain that downloading updates may cost money
-<<<<<<< HEAD
-#: src/gs-updates-page.c:899
-=======
 #: src/gs-updates-page.c:902
->>>>>>> 6ce4c5d6
 msgid "Charges may apply"
 msgstr "Возможны дополнительные расходы"
 
 #. TRANSLATORS: we need network
 #. * to do the updates check
-<<<<<<< HEAD
-#: src/gs-updates-page.c:903
-=======
 #: src/gs-updates-page.c:906
->>>>>>> 6ce4c5d6
 msgid ""
 "Checking for updates while using mobile broadband could cause you to incur "
 "charges."
@@ -4095,47 +3644,27 @@
 
 #. TRANSLATORS: this is a link to the
 #. * control-center network panel
-<<<<<<< HEAD
-#: src/gs-updates-page.c:907
-=======
 #: src/gs-updates-page.c:910
->>>>>>> 6ce4c5d6
 msgid "Check Anyway"
 msgstr "Всё равно проверить"
 
 #. TRANSLATORS: can't do updates check
-<<<<<<< HEAD
-#: src/gs-updates-page.c:923
-=======
 #: src/gs-updates-page.c:926
->>>>>>> 6ce4c5d6
 msgid "No Network"
 msgstr "Нет сети"
 
 #. TRANSLATORS: we need network
 #. * to do the updates check
-<<<<<<< HEAD
-#: src/gs-updates-page.c:927
-=======
 #: src/gs-updates-page.c:930
->>>>>>> 6ce4c5d6
 msgid "Internet access is required to check for updates."
 msgstr "Для проверки обновлений требуется подключение к Интернету."
 
 #. This label indicates that the update check is in progress
-<<<<<<< HEAD
-#: src/gs-updates-page.c:1351
-msgid "Checking…"
-msgstr "Проверка…"
-
-#: src/gs-updates-page.c:1360
-=======
 #: src/gs-updates-page.c:1354
 msgid "Checking…"
 msgstr "Проверка…"
 
 #: src/gs-updates-page.c:1363
->>>>>>> 6ce4c5d6
 msgid "Check for updates"
 msgstr "Проверить наличие обновлений"
 
@@ -4174,88 +3703,52 @@
 
 #. TRANSLATORS: This is the button for upgrading all
 #. * offline updates
-<<<<<<< HEAD
-#: src/gs-updates-section.c:257
-=======
 #: src/gs-updates-section.c:249
->>>>>>> 6ce4c5d6
 msgid "Restart & Update"
 msgstr "Перезапустить и обновить"
 
 #. TRANSLATORS: This is the button for upgrading all
 #. * online-updatable applications
-<<<<<<< HEAD
-#: src/gs-updates-section.c:263
-=======
 #: src/gs-updates-section.c:255
->>>>>>> 6ce4c5d6
 msgid "Update All"
 msgstr "Обновить всё"
 
 #. TRANSLATORS: we've just live-updated some apps
-<<<<<<< HEAD
-#: src/gs-updates-section.c:302
-=======
 #: src/gs-updates-section.c:297
->>>>>>> 6ce4c5d6
 msgid "Updates have been installed"
 msgstr "Обновления были установлены"
 
 #. TRANSLATORS: the new apps will not be run until we restart
-<<<<<<< HEAD
-#: src/gs-updates-section.c:304
-=======
 #: src/gs-updates-section.c:299
->>>>>>> 6ce4c5d6
 msgid "A restart is required for them to take effect."
 msgstr "Необходима перезагрузка, чтобы изменения вступили в силу."
 
 #. TRANSLATORS: button text
-<<<<<<< HEAD
-#: src/gs-updates-section.c:308
-=======
 #: src/gs-updates-section.c:303
->>>>>>> 6ce4c5d6
 msgid "Restart"
 msgstr "Перезапустить"
 
 #. TRANSLATORS: This is the header for system firmware that
 #. * requires a reboot to apply
-<<<<<<< HEAD
-#: src/gs-updates-section.c:366
-=======
 #: src/gs-updates-section.c:361
->>>>>>> 6ce4c5d6
 msgid "Integrated Firmware"
 msgstr "Встроенная прошивка"
 
 #. TRANSLATORS: This is the header for offline OS and offline
 #. * app updates that require a reboot to apply
-<<<<<<< HEAD
-#: src/gs-updates-section.c:370
-=======
 #: src/gs-updates-section.c:365
->>>>>>> 6ce4c5d6
 msgid "Requires Restart"
 msgstr "Требуется перезапуск"
 
 #. TRANSLATORS: This is the header for online runtime and
 #. * app updates, typically flatpaks or snaps
-<<<<<<< HEAD
-#: src/gs-updates-section.c:374
-=======
 #: src/gs-updates-section.c:369
->>>>>>> 6ce4c5d6
 msgid "Application Updates"
 msgstr "Обновления приложения"
 
 #. TRANSLATORS: This is the header for device firmware that can
 #. * be installed online
-<<<<<<< HEAD
-#: src/gs-updates-section.c:378
-=======
 #: src/gs-updates-section.c:373
->>>>>>> 6ce4c5d6
 msgid "Device Firmware"
 msgstr "Прошивка устройства"
 
@@ -4802,11 +4295,7 @@
 msgstr "Flatpak — это платформа для настольных приложений, запускаемых в Linux"
 
 #. TRANSLATORS: status text when downloading new metadata
-<<<<<<< HEAD
-#: plugins/flatpak/gs-flatpak.c:571
-=======
 #: plugins/flatpak/gs-flatpak.c:600
->>>>>>> 6ce4c5d6
 #, c-format
 msgid "Getting flatpak metadata for %s…"
 msgstr "Получение метаданных flatpak для %s…"
@@ -4876,10 +4365,6 @@
 #: plugins/steam/org.gnome.Software.Plugin.Steam.metainfo.xml.in:7
 msgid "The ultimate entertainment platform from Valve"
 msgstr "Мощная развлекательная платформа от Valve"
-<<<<<<< HEAD
-
-#~ msgid "Show profiling information for the service"
-#~ msgstr "Показывать профилировочную информацию для службы"
 
 #~ msgid "_Restart & Update"
 #~ msgstr "Перезапустить и установить"
@@ -4887,15 +4372,6 @@
 #~ msgid "U_pdate All"
 #~ msgstr "_Обновить всё"
 
-=======
-
-#~ msgid "_Restart & Update"
-#~ msgstr "Перезапустить и установить"
-
-#~ msgid "U_pdate All"
-#~ msgstr "_Обновить всё"
-
->>>>>>> 6ce4c5d6
 #~ msgid "Restart & _Install"
 #~ msgstr "Перезапустить и _установить"
 
