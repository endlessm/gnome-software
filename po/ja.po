--- conflicted
+++ resolved
@@ -15,11 +15,7 @@
 "Project-Id-Version: gnome-software master\n"
 "Report-Msgid-Bugs-To: https://gitlab.gnome.org/GNOME/gnome-software/issues\n"
 "POT-Creation-Date: 2021-09-28 14:50+0000\n"
-<<<<<<< HEAD
-"PO-Revision-Date: 2022-01-20 22:00+0900\n"
-=======
 "PO-Revision-Date: 2022-03-14 20:30+0900\n"
->>>>>>> efa81961
 "Last-Translator: sicklylife <translation@sicklylife.jp>\n"
 "Language-Team: Japanese <gnome-translation@gnome.gr.jp>\n"
 "Language: ja\n"
@@ -334,15 +330,12 @@
 msgid "Failed to copy: %s"
 msgstr "コピーに失敗しました: %s"
 
-<<<<<<< HEAD
-=======
 #. TRANSLATORS: error details
 #: gs-install-appstream/gs-install-appstream.c:178
 #, c-format
 msgid "Failed to move: %s"
 msgstr "移動に失敗しました: %s"
 
->>>>>>> efa81961
 #: src/gnome-software-local-file.desktop.in:3
 msgid "Software Install"
 msgstr "ソフトウェアのインストール"
@@ -355,7 +348,6 @@
 #: src/gs-age-rating-context-dialog.c:78
 msgid "Cartoon Violence"
 msgstr ""
-<<<<<<< HEAD
 
 #. TRANSLATORS: content rating title, see https://hughsie.github.io/oars/
 #: src/gs-age-rating-context-dialog.c:85
@@ -443,95 +435,6 @@
 msgstr ""
 
 #. TRANSLATORS: content rating title, see https://hughsie.github.io/oars/
-=======
-
-#. TRANSLATORS: content rating title, see https://hughsie.github.io/oars/
-#: src/gs-age-rating-context-dialog.c:85
-msgid "Fantasy Violence"
-msgstr ""
-
-#. TRANSLATORS: content rating title, see https://hughsie.github.io/oars/
-#: src/gs-age-rating-context-dialog.c:92
-msgid "Realistic Violence"
-msgstr ""
-
-#. TRANSLATORS: content rating title, see https://hughsie.github.io/oars/
-#: src/gs-age-rating-context-dialog.c:99
-msgid "Violence Depicting Bloodshed"
-msgstr ""
-
-#. TRANSLATORS: content rating title, see https://hughsie.github.io/oars/
-#: src/gs-age-rating-context-dialog.c:106
-msgid "Sexual Violence"
-msgstr ""
-
-#. TRANSLATORS: content rating title, see https://hughsie.github.io/oars/
-#: src/gs-age-rating-context-dialog.c:113
-msgid "Alcohol"
-msgstr ""
-
-#. TRANSLATORS: content rating title, see https://hughsie.github.io/oars/
-#: src/gs-age-rating-context-dialog.c:120
-msgid "Narcotics"
-msgstr ""
-
-#. TRANSLATORS: content rating title, see https://hughsie.github.io/oars/
-#: src/gs-age-rating-context-dialog.c:127
-msgid "Tobacco"
-msgstr ""
-
-#. TRANSLATORS: content rating title, see https://hughsie.github.io/oars/
-#: src/gs-age-rating-context-dialog.c:134
-msgid "Nudity"
-msgstr ""
-
-#. TRANSLATORS: content rating title, see https://hughsie.github.io/oars/
-#: src/gs-age-rating-context-dialog.c:141
-msgid "Sexual Themes"
-msgstr ""
-
-#. TRANSLATORS: content rating title, see https://hughsie.github.io/oars/
-#: src/gs-age-rating-context-dialog.c:148
-msgid "Profanity"
-msgstr ""
-
-#. TRANSLATORS: content rating title, see https://hughsie.github.io/oars/
-#: src/gs-age-rating-context-dialog.c:155
-msgid "Inappropriate Humor"
-msgstr ""
-
-#. TRANSLATORS: content rating title, see https://hughsie.github.io/oars/
-#: src/gs-age-rating-context-dialog.c:162
-msgid "Discrimination"
-msgstr ""
-
-#. TRANSLATORS: content rating title, see https://hughsie.github.io/oars/
-#: src/gs-age-rating-context-dialog.c:169
-msgid "Advertising"
-msgstr ""
-
-#. TRANSLATORS: content rating title, see https://hughsie.github.io/oars/
-#: src/gs-age-rating-context-dialog.c:176
-msgid "Gambling"
-msgstr ""
-
-#. TRANSLATORS: content rating title, see https://hughsie.github.io/oars/
-#: src/gs-age-rating-context-dialog.c:183
-msgid "Purchasing"
-msgstr ""
-
-#. TRANSLATORS: content rating title, see https://hughsie.github.io/oars/
-#: src/gs-age-rating-context-dialog.c:190
-msgid "Chat Between Users"
-msgstr ""
-
-#. TRANSLATORS: content rating title, see https://hughsie.github.io/oars/
-#: src/gs-age-rating-context-dialog.c:197
-msgid "Audio Chat Between Users"
-msgstr ""
-
-#. TRANSLATORS: content rating title, see https://hughsie.github.io/oars/
->>>>>>> efa81961
 #: src/gs-age-rating-context-dialog.c:204
 msgid "Contact Details"
 msgstr ""
@@ -550,7 +453,6 @@
 #: src/gs-age-rating-context-dialog.c:241
 msgid "Homosexuality"
 msgstr ""
-<<<<<<< HEAD
 
 #. TRANSLATORS: content rating title, see https://hughsie.github.io/oars/
 #: src/gs-age-rating-context-dialog.c:248
@@ -657,114 +559,6 @@
 msgid "Age Rating"
 msgstr "推奨年齢レーティング"
 
-=======
-
-#. TRANSLATORS: content rating title, see https://hughsie.github.io/oars/
-#: src/gs-age-rating-context-dialog.c:248
-msgid "Prostitution"
-msgstr ""
-
-#. TRANSLATORS: content rating title, see https://hughsie.github.io/oars/
-#: src/gs-age-rating-context-dialog.c:255
-msgid "Adultery"
-msgstr ""
-
-#. TRANSLATORS: content rating title, see https://hughsie.github.io/oars/
-#: src/gs-age-rating-context-dialog.c:262
-msgid "Sexualized Characters"
-msgstr ""
-
-#. TRANSLATORS: content rating title, see https://hughsie.github.io/oars/
-#: src/gs-age-rating-context-dialog.c:269
-msgid "Desecration"
-msgstr ""
-
-#. TRANSLATORS: content rating title, see https://hughsie.github.io/oars/
-#: src/gs-age-rating-context-dialog.c:276
-msgid "Human Remains"
-msgstr ""
-
-#. TRANSLATORS: content rating title, see https://hughsie.github.io/oars/
-#: src/gs-age-rating-context-dialog.c:283
-msgid "Slavery"
-msgstr ""
-
-#. Translators: This refers to a content rating attribute which
-#. * has an unknown value. For example, the amount of violence in
-#. * an app is ‘Unknown’.
-#: src/gs-age-rating-context-dialog.c:338
-msgid "Unknown"
-msgstr "不明"
-
-#. Translators: The app is considered suitable to be run by all ages of people.
-#. * This is displayed in a context tile, so the string should be short.
-#. TRANSLATORS: this is a subcategory matching all the
-#. * different apps in the parent category, e.g. "Games"
-#: src/gs-age-rating-context-dialog.c:605 lib/gs-category.c:214
-msgid "All"
-msgstr "すべて"
-
-#. Translators: This is displayed for the download size in an
-#. * app’s context tile if the size is unknown. It should be short
-#. * (at most a couple of characters wide).
-#. Translators: This is shown in a bubble if the storage
-#. * size of an application is not known. The bubble is small,
-#. * so the string should be as short as possible.
-#: src/gs-age-rating-context-dialog.c:618 src/gs-app-context-bar.c:187
-#: src/gs-storage-context-dialog.c:87
-msgid "?"
-msgstr ""
-
-#. Translators: This is a dialogue title which indicates that an app is suitable
-#. * for all ages. The placeholder is the app name.
-#: src/gs-age-rating-context-dialog.c:684
-#, c-format
-msgid "%s is suitable for everyone"
-msgstr ""
-
-#. Translators: This is a dialogue title which indicates that an app is suitable
-#. * for children up to around age 3. The placeholder is the app name.
-#: src/gs-age-rating-context-dialog.c:688
-#, c-format
-msgid "%s is suitable for toddlers"
-msgstr ""
-
-#. Translators: This is a dialogue title which indicates that an app is suitable
-#. * for children up to around age 5. The placeholder is the app name.
-#: src/gs-age-rating-context-dialog.c:692
-#, c-format
-msgid "%s is suitable for young children"
-msgstr ""
-
-#. Translators: This is a dialogue title which indicates that an app is suitable
-#. * for people up to around age 18. The placeholder is the app name.
-#: src/gs-age-rating-context-dialog.c:700
-#, c-format
-msgid "%s is suitable for teenagers"
-msgstr ""
-
-#. Translators: This is a dialogue title which indicates that an app is suitable
-#. * for people aged up to and over 18. The placeholder is the app name.
-#: src/gs-age-rating-context-dialog.c:704
-#, c-format
-msgid "%s is suitable for adults"
-msgstr ""
-
-#. Translators: This is a dialogue title which indicates that an app is suitable
-#. * for a specified age group. The first placeholder is the app name, the second
-#. * is the age group.
-#: src/gs-age-rating-context-dialog.c:709
-#, c-format
-msgid "%s is suitable for %s"
-msgstr ""
-
-#. Translators: This is the title of the dialog which contains information about the suitability of an app for different ages.
-#. this one’s not a placeholder
-#: src/gs-age-rating-context-dialog.ui:9 src/gs-app-context-bar.ui:302
-msgid "Age Rating"
-msgstr "推奨年齢レーティング"
-
->>>>>>> efa81961
 #: src/gs-age-rating-context-dialog.ui:116
 #: src/gs-hardware-support-context-dialog.ui:115
 #: src/gs-safety-context-dialog.ui:264
@@ -1001,13 +795,10 @@
 "or ‘full’"
 msgstr ""
 
-<<<<<<< HEAD
-=======
 #: src/gs-application.c:143
 msgid "Show a local metainfo or appdata file"
 msgstr ""
 
->>>>>>> efa81961
 #: src/gs-application.c:154
 msgid "Show verbose debugging information"
 msgstr "詳細なデバッグ情報を表示する"
@@ -1033,13 +824,8 @@
 msgstr "バージョン情報を表示する"
 
 #: src/gs-application.c:358
-<<<<<<< HEAD
-msgid "Copyright © 2016–2021 GNOME Software contributors"
-msgstr "Copyright © 2016–2021 GNOME Software contributors"
-=======
 msgid "Copyright © 2016–2022 GNOME Software contributors"
 msgstr "Copyright © 2016–2022 GNOME Software contributors"
->>>>>>> efa81961
 
 #: src/gs-application.c:361
 msgid "translator-credits"
@@ -1226,15 +1012,12 @@
 msgid "Software developer is verified"
 msgstr "ソフトウェア開発者は認証済み"
 
-<<<<<<< HEAD
-=======
 #. Translators: This indicates an app or its runtime reached its end of life.
 #. * It’s used in a context tile, so should be short.
 #: src/gs-app-context-bar.c:422
 msgid "Software no longer supported"
 msgstr "サポートが終了したソフトウェア"
 
->>>>>>> efa81961
 #. Translators: This string is used to join various other translated
 #. * strings into an inline list of reasons why an app has been marked as
 #. * ‘safe’, ‘potentially safe’ or ‘unsafe’. For example:
@@ -1516,7 +1299,6 @@
 msgctxt "Menu of Graphics & Photography"
 msgid "All"
 msgstr "すべて"
-<<<<<<< HEAD
 
 #: lib/gs-desktop-data.c:20
 msgctxt "Menu of Graphics & Photography"
@@ -1583,74 +1365,6 @@
 msgid "Finance"
 msgstr "ファイナンス"
 
-=======
-
-#: lib/gs-desktop-data.c:20
-msgctxt "Menu of Graphics & Photography"
-msgid "Featured"
-msgstr "注目のソフト"
-
-#: lib/gs-desktop-data.c:24
-msgctxt "Menu of Graphics & Photography"
-msgid "3D Graphics"
-msgstr "3D グラフィック"
-
-#: lib/gs-desktop-data.c:27
-msgctxt "Menu of Graphics & Photography"
-msgid "Photography"
-msgstr "写真"
-
-#: lib/gs-desktop-data.c:30
-msgctxt "Menu of Graphics & Photography"
-msgid "Scanning"
-msgstr "スキャニング"
-
-#: lib/gs-desktop-data.c:33
-msgctxt "Menu of Graphics & Photography"
-msgid "Vector Graphics"
-msgstr "ベクターグラフィック"
-
-#: lib/gs-desktop-data.c:36
-msgctxt "Menu of Graphics & Photography"
-msgid "Viewers"
-msgstr "ビューアー"
-
-#: lib/gs-desktop-data.c:39
-msgctxt "Menu of Audio & Video"
-msgid "Audio Creation & Editing"
-msgstr "オーディオ作成 & 編集"
-
-#: lib/gs-desktop-data.c:45
-msgctxt "Menu of Audio & Video"
-msgid "Music Players"
-msgstr "音楽プレーヤー"
-
-#: lib/gs-desktop-data.c:53
-msgctxt "Menu of Productivity"
-msgid "All"
-msgstr "すべて"
-
-#: lib/gs-desktop-data.c:58
-msgctxt "Menu of Productivity"
-msgid "Featured"
-msgstr "注目のソフト"
-
-#: lib/gs-desktop-data.c:62
-msgctxt "Menu of Productivity"
-msgid "Calendar"
-msgstr "カレンダー"
-
-#: lib/gs-desktop-data.c:66
-msgctxt "Menu of Productivity"
-msgid "Database"
-msgstr "データベース"
-
-#: lib/gs-desktop-data.c:69
-msgctxt "Menu of Productivity"
-msgid "Finance"
-msgstr "ファイナンス"
-
->>>>>>> efa81961
 #: lib/gs-desktop-data.c:73
 msgctxt "Menu of Productivity"
 msgid "Word Processor"
@@ -1975,11 +1689,6 @@
 #. TRANSLATORS: this is the summary of a notification that OS updates
 #. * have been successfully installed
 #: src/gs-common.c:146
-<<<<<<< HEAD
-msgid "OS updates are now installed"
-msgstr "OS のアップデートをインストールしました"
-
-=======
 msgid "System updates are now installed"
 msgstr "システムアップデートをインストールしました"
 
@@ -1989,13 +1698,11 @@
 msgid "OS updates are now installed"
 msgstr "OS アップデートをインストールしました"
 
->>>>>>> efa81961
 #. TRANSLATORS: this is the body of a notification that OS updates
 #. * have been successfully installed
 #: src/gs-common.c:149
 msgid "Recently installed updates are available to review"
 msgstr "最近インストールしたアップデートの内容を確認できます"
-<<<<<<< HEAD
 
 #. TRANSLATORS: button text
 #: src/gs-common.c:168 src/gs-common.c:720
@@ -2016,47 +1723,10 @@
 #: src/gs-common.c:235 src/gs-repos-dialog.c:193
 msgid "Enable Third-Party Software Repository?"
 msgstr "サードパーティーのソフトウェアリポジトリを有効にしますか?"
-=======
-
-#. TRANSLATORS: button text
-#: src/gs-common.c:168 src/gs-common.c:720
-msgid "Restart"
-msgstr "再起動"
-
-#. TRANSLATORS: this is button that opens the newly installed application
-#: src/gs-common.c:172
-msgid "Launch"
-msgstr "起動"
-
-#. TRANSLATORS: window title
-#: src/gs-common.c:231
-msgid "Install Third-Party Software?"
-msgstr "サードパーティーのソフトウェアをインストールしますか?"
-
-#. TRANSLATORS: window title
-#: src/gs-common.c:235 src/gs-repos-dialog.c:193
-msgid "Enable Third-Party Software Repository?"
-msgstr "サードパーティーのソフトウェアリポジトリを有効にしますか?"
 
 #. TRANSLATORS: the replacements are as follows:
 #. * 1. Application name, e.g. "Firefox"
 #. * 2. Software repository name, e.g. fedora-optional
-#.
-#: src/gs-common.c:251
-#, c-format
-msgid ""
-"%s is not <a href=\"https://en.wikipedia.org/wiki/Free_and_open-"
-"source_software\">free and open source software</a>, and is provided by “%s”."
-msgstr ""
-"%s は<a href=\"https://en.wikipedia.org/wiki/Free_and_open-source_software\">"
-"自由でオープンソースのソフトウェア</a>ではなく、“%s”によって提供されていま"
-"す。"
->>>>>>> efa81961
-
-#. TRANSLATORS: the replacements are as follows:
-#. * 1. Application name, e.g. "Firefox"
-#. * 2. Software repository name, e.g. fedora-optional
-<<<<<<< HEAD
 #.
 #: src/gs-common.c:251
 #, c-format
@@ -2113,56 +1783,12 @@
 #: src/gs-common.c:513 src/gs-safety-context-dialog.ui:116
 msgid "Details"
 msgstr "詳細"
-=======
-#: src/gs-common.c:261
-#, c-format
-msgid "%s is provided by “%s”."
-msgstr "%s は“%s”によって提供されています。"
-
-#: src/gs-common.c:270
-msgid "This software repository must be enabled to continue installation."
-msgstr ""
-"インストールを続行するには、このソフトウェアリポジトリを有効にする必要があり"
-"ます。"
-
-#. TRANSLATORS: Laws are geographical, urgh...
-#: src/gs-common.c:280
-#, c-format
-msgid "It may be illegal to install or use %s in some countries."
-msgstr "国や地域によっては %s のインストールや使用は違法となります。"
-
-#. TRANSLATORS: Laws are geographical, urgh...
-#: src/gs-common.c:286
-msgid "It may be illegal to install or use this codec in some countries."
-msgstr "国や地域によってはこのコーデックのインストールや使用は違法となります。"
-
-#. TRANSLATORS: this is button text to not ask about non-free content again
-#: src/gs-common.c:293
-msgid "Don’t Warn Again"
-msgstr "今後警告しない"
-
-#. TRANSLATORS: button text
-#: src/gs-common.c:302
-msgid "Enable and Install"
-msgstr "有効にしてインストール"
-
-#. TRANSLATORS: these are show_detailed_error messages from the
-#. * package manager no mortal is supposed to understand,
-#. * but google might know what they mean
-#: src/gs-common.c:494
-msgid "Detailed errors from the package manager follow:"
-msgstr "パッケージマネージャーからのエラーの詳細:"
-
-#: src/gs-common.c:513 src/gs-safety-context-dialog.ui:116
-msgid "Details"
-msgstr "詳細"
 
 # 署名なしソフトウェアのインストール/アップデート時に表示されるボタンだと思われる。gnome-bluetooth と同じように「承認」と訳しておく。
 #. Translators: an accept button label, in a Cancel/Accept dialog
 #: src/gs-common.c:655
 msgid "_Accept"
 msgstr "承認(_A)"
->>>>>>> efa81961
 
 #. TRANSLATORS: we've just live-updated some apps
 #: src/gs-common.c:695
@@ -2492,28 +2118,6 @@
 msgstr ""
 "このソフトウェアはウェブサイト、コードリポジトリ、課題管理システム (Issue "
 "Tracker) へのリンクを提供していません。"
-<<<<<<< HEAD
-
-#: src/gs-details-page.ui:769
-msgid "Project _Website"
-msgstr "プロジェクトのウェブサイト(_W)"
-
-#: src/gs-details-page.ui:795
-msgid "_Donate"
-msgstr "寄付(_D)"
-
-#: src/gs-details-page.ui:821
-msgid "Contribute _Translations"
-msgstr "翻訳で貢献(_T)"
-
-#: src/gs-details-page.ui:847
-msgid "_Report an Issue"
-msgstr "問題を報告(_R)"
-
-#: src/gs-details-page.ui:873
-msgid "_Help"
-msgstr "ヘルプ(_H)"
-=======
 
 #: src/gs-details-page.ui:769
 msgid "Project _Website"
@@ -2544,7 +2148,6 @@
 #: src/gs-details-page.ui:881
 msgid "All Reviews"
 msgstr "すべてのレビュー"
->>>>>>> efa81961
 
 #. Translators: Header of the section with other users' opinions about the app.
 #: src/gs-details-page.ui:926
@@ -2739,7 +2342,6 @@
 #: src/gs-extras-page.c:477
 msgid "the documentation"
 msgstr "ドキュメント"
-<<<<<<< HEAD
 
 #. TRANSLATORS: no codecs were found. The first %s will be replaced by actual codec name(s),
 #. the second %s is the application name, which requested the codecs, the third %s is a link titled "the documentation"
@@ -2769,37 +2371,6 @@
 msgid "Failed to find any search results: %s"
 msgstr "何も見つかりませんでした: %s"
 
-=======
-
-#. TRANSLATORS: no codecs were found. The first %s will be replaced by actual codec name(s),
-#. the second %s is the application name, which requested the codecs, the third %s is a link titled "the documentation"
-#: src/gs-extras-page.c:483
-#, c-format
-msgid ""
-"Unable to find the %s requested by %s. Please see %s for more information."
-msgid_plural ""
-"Unable to find the %s requested by %s. Please see %s for more information."
-msgstr[0] ""
-"%2$s が要求している %1$s が見つかりません。詳しくは %3$s を参照してください。"
-
-#. TRANSLATORS: no codecs were found. First %s will be replaced by actual codec name(s), second %s is a link titled "the documentation"
-#: src/gs-extras-page.c:492
-#, c-format
-msgid ""
-"Unable to find the %s you were searching for. Please see %s for more "
-"information."
-msgid_plural ""
-"Unable to find the %s you were searching for. Please see %s for more "
-"information."
-msgstr[0] ""
-"お探しの %s が見つかりません。詳しくは %s を参照してください。"
-
-#: src/gs-extras-page.c:562 src/gs-extras-page.c:618 src/gs-extras-page.c:657
-#, c-format
-msgid "Failed to find any search results: %s"
-msgstr "何も見つかりませんでした: %s"
-
->>>>>>> efa81961
 #: src/gs-extras-page.c:848
 #, c-format
 msgid "%s file format"
@@ -3384,11 +2955,7 @@
 #. TRANSLATORS: The '%s' is replaced with a repository name, like "Fedora Modular - x86_64"
 #: src/gs-repos-dialog.c:265
 #, c-format
-<<<<<<< HEAD
-msgid "Software that has been installed from “%s” will cease receive updates."
-=======
 msgid "Software that has been installed from “%s” will cease to receive updates."
->>>>>>> efa81961
 msgstr ""
 "“%s”からインストールされたソフトウェアはアップデートの受け取りを停止します。"
 
@@ -3886,8 +3453,6 @@
 msgid "The developer of this app has been verified to be who they say they are"
 msgstr "このアプリの開発者の身元は確認済み"
 
-<<<<<<< HEAD
-=======
 #. Translators: This indicates an app uses an outdated SDK.
 #. * It’s used in a context tile, so should be short.
 #: src/gs-safety-context-dialog.c:333
@@ -3901,7 +3466,6 @@
 "ソフトウェア自身または依存関係にあるもののサポートが終了しているため"
 "安全でない可能性あり"
 
->>>>>>> efa81961
 #. Translators: The app is considered safe to install and run.
 #. * The placeholder is the app name.
 #: src/gs-safety-context-dialog.c:330
@@ -3936,13 +3500,10 @@
 msgid "SDK"
 msgstr "SDK"
 
-<<<<<<< HEAD
-=======
 #: src/gs-safety-context-dialog.ui:212
 msgid "Outdated SDK version"
 msgstr "古い SDK のバージョン"
 
->>>>>>> efa81961
 #. Translators: This is the accessible description for a button to go to the previous screenshot in the screenshot carousel.
 #: src/gs-screenshot-carousel.ui:41
 msgid "Previous Screenshot"
@@ -4758,13 +4319,8 @@
 
 #. TRANSLATORS: message when we offline updates have failed
 #: src/gs-update-monitor.c:1116
-<<<<<<< HEAD
-msgid "An important OS update failed to be installed."
-msgstr "重要な OS アップデートのインストールに失敗しました。"
-=======
 msgid "An important operating system update failed to be installed."
 msgstr "重要なオペレーティングシステムアップデートのインストールに失敗しました。"
->>>>>>> efa81961
 
 #: src/gs-update-monitor.c:1117
 msgid "Show Details"
@@ -4791,15 +4347,9 @@
 
 #. TRANSLATORS: message when we've done offline updates
 #: src/gs-update-monitor.c:1155
-<<<<<<< HEAD
-msgid "An important OS update has been installed."
-msgid_plural "Important OS updates have been installed."
-msgstr[0] "重要な OS アップデートをインストールしました。"
-=======
 msgid "An important operating system update has been installed."
 msgid_plural "Important operating system updates have been installed."
 msgstr[0] "重要なオペレーティングシステムアップデートをインストールしました。"
->>>>>>> efa81961
 
 #. TRANSLATORS: Button to look at the updates that were installed.
 #. * Note that it has nothing to do with the application reviews, the
@@ -4878,13 +4428,8 @@
 
 #. TRANSLATORS: OS refers to operating system, e.g. Fedora
 #: src/gs-updates-page.c:581
-<<<<<<< HEAD
-msgid "Your OS is no longer supported."
-msgstr "お使いの OS はサポートが終了しています。"
-=======
 msgid "Your operating system is no longer supported."
 msgstr "お使いのオペレーティングシステムはサポートが終了しています。"
->>>>>>> efa81961
 
 #. TRANSLATORS: EOL distros do not get important updates
 #: src/gs-updates-page.c:586
@@ -4999,7 +4544,6 @@
 #: src/gs-updates-section.c:340
 msgid "Update All"
 msgstr "すべてアップデート"
-<<<<<<< HEAD
 
 #. TRANSLATORS: This is the header for system firmware that
 #. * requires a reboot to apply
@@ -5037,94 +4581,6 @@
 msgid "%s %s Available"
 msgstr "%s %s が利用可能です"
 
-#: src/gs-upgrade-banner.c:131
-msgid "Learn about the new version"
-msgstr "新しいバージョンについて確認する"
-
-#: src/gs-upgrade-banner.c:151
-msgid "Downloading…"
-msgstr "ダウンロード中…"
-
-#. Translators: the first '%s' is replaced with the downloaded size, the second '%s'
-#. with the total download size, forming text like "135 MB of 2 GB downloaded"
-#: src/gs-upgrade-banner.c:169
-#, c-format
-msgid "%s of %s downloaded"
-msgstr "%s / %s ダウンロード"
-
-#. Translators: the '%u' is replaced with the actual percentage being already
-#. downloaded, forming text like "13% downloaded"
-#: src/gs-upgrade-banner.c:173
-#, c-format
-msgid "%u%% downloaded"
-msgstr "%u%% ダウンロード"
-
-#: src/gs-upgrade-banner.ui:43
-msgid "A major upgrade, with new features and added polish."
-msgstr "メジャーアップグレード。新機能や改良が提供されます。"
-
-#: src/gs-upgrade-banner.ui:213
-msgid "_Restart & Upgrade"
-msgstr "再起動してアップグレード(_R)"
-
-#: src/gs-upgrade-banner.ui:230
-msgid "Remember to back up data and files before upgrading."
-msgstr ""
-"アップグレードの前に必要なデータやファイルのバックアップを取っておくことを忘"
-"れないでください。"
-
-#: src/org.gnome.Software.desktop.in:4
-msgid "Add, remove or update software on this computer"
-msgstr "このコンピューターでソフトウェアの追加、削除、更新を行います"
-
-#. Translators: Search terms to find this application. Do NOT translate or localize the semicolons! The list MUST also end with a semicolon!
-#: src/org.gnome.Software.desktop.in:12
-msgid ""
-"Updates;Upgrade;Sources;Repositories;Preferences;Install;Uninstall;Program;"
-"Software;App;Store;"
-msgstr ""
-"Updates;Upgrade;Sources;Repositories;Preferences;Install;Uninstall;Program;"
-"Software;App;Store;更新;アップデート;アップグレード;ソース;リポジトリ;レポジ"
-"トリ;設定;インストール;アンインストール;プログラム;ソフトウェア;アプリケー"
-"ション;ストア;"
-=======
-
-#. TRANSLATORS: This is the header for system firmware that
-#. * requires a reboot to apply
-#: src/gs-updates-section.c:481
-msgid "Integrated Firmware"
-msgstr "統合ファームウェア"
-
-#. TRANSLATORS: This is the header for offline OS and offline
-#. * app updates that require a reboot to apply
-#: src/gs-updates-section.c:486
-msgid "Requires Restart"
-msgstr "再起動が必要です"
-
-#. TRANSLATORS: This is the header for online runtime and
-#. * app updates, typically flatpaks or snaps
-#: src/gs-updates-section.c:491
-msgid "Application Updates"
-msgstr "アプリケーションのアップデート"
-
-#. TRANSLATORS: This is the header for device firmware that can
-#. * be installed online
-#: src/gs-updates-section.c:496
-msgid "Device Firmware"
-msgstr "デバイスファームウェア"
-
-#: src/gs-updates-section.ui:36 src/gs-upgrade-banner.ui:78
-msgid "_Download"
-msgstr "ダウンロード(_D)"
-
-#. TRANSLATORS: This is the text displayed when a distro
-#. * upgrade is available. The first %s is the distro name
-#. * and the 2nd %s is the version, e.g. "Fedora 35 Available"
-#: src/gs-upgrade-banner.c:86
-#, c-format
-msgid "%s %s Available"
-msgstr "%s %s が利用可能です"
-
 #. TRANSLATORS: This is the text displayed when a distro
 #. * upgrade is available. The %s is the distro name,
 #. * e.g. "GNOME OS Available"
@@ -5199,7 +4655,6 @@
 msgstr ""
 "バグの修正、セキュリティホールの修正、パフォーマンスの向上といった一般的な"
 "システムアップデートです。"
->>>>>>> efa81961
 
 #. TRANSLATORS: this is a group of updates that are not
 #. * packages and are not shown in the main list
@@ -5391,8 +4846,6 @@
 msgid "%s Keyboard Update"
 msgstr "%s キーボードのアップデート"
 
-<<<<<<< HEAD
-=======
 #. TRANSLATORS: Storage Controller is typically a RAID or SAS adapter
 #: plugins/fwupd/gs-fwupd-app.c:210
 #, c-format
@@ -5420,7 +4873,6 @@
 msgid "%s BMC Update"
 msgstr "%s BMC のアップデート"
 
->>>>>>> efa81961
 #. TRANSLATORS: status text when downloading
 #: plugins/fwupd/gs-plugin-fwupd.c:716
 msgid "Downloading firmware update signature…"
@@ -5443,8 +4895,6 @@
 msgid "Provides support for firmware upgrades"
 msgstr "ファームウェアのアップグレード機能を提供します"
 
-<<<<<<< HEAD
-=======
 #: plugins/packagekit/gs-packagekit-task.c:146
 msgid "Install Unsigned Software?"
 msgstr "署名なしのソフトウェアをインストールしますか?"
@@ -5488,7 +4938,6 @@
 "はできません。署名されていないアップデートが削除されるか更新されるまで、ソフ"
 "トウェアアップデートは無効になります。"
 
->>>>>>> efa81961
 #: plugins/packagekit/gs-plugin-packagekit.c:301
 msgid "Packages"
 msgstr "パッケージ"
