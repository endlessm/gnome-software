/* -*- Mode: C; tab-width: 8; indent-tabs-mode: t; c-basic-offset: 8 -*-
 *
 * Copyright (C) 2013-2016 Richard Hughes <richard@hughsie.com>
 * Copyright (C) 2017-2018 Kalev Lember <klember@redhat.com>
 *
 * SPDX-License-Identifier: GPL-2.0+
 */

/**
 * SECTION:gs-app-list
 * @title: GsAppList
 * @include: gnome-software.h
 * @stability: Unstable
 * @short_description: An application list
 *
 * These functions provide a refcounted list of #GsApp objects.
 */

#include "config.h"

#include <glib.h>

#include "gs-app-private.h"
#include "gs-app-list-private.h"
#include "gs-app-collation.h"

struct _GsAppList
{
	GObject			 parent_instance;
	GPtrArray		*array;
	GHashTable		*hash_by_id;		/* app-id : app */
	GMutex			 mutex;
	guint			 size_peak;
	GsAppListFlags		 flags;
	AsAppState		 state;
	guint			 progress;
};

G_DEFINE_TYPE (GsAppList, gs_app_list, G_TYPE_OBJECT)

enum {
	PROP_0,
	PROP_STATE,
	PROP_PROGRESS,
	PROP_LAST
};

/**
 * gs_app_list_get_state:
 * @list: A #GsAppList
 *
 * Gets the state of the list.
 *
 * This method will only return a valid result if gs_app_list_add_flag() has
 * been called with %GS_APP_LIST_FLAG_WATCH_APPS.
 *
 * Returns: the #AsAppState, e.g. %AS_APP_STATE_INSTALLED
 *
 * Since: 3.30
 **/
AsAppState
gs_app_list_get_state (GsAppList *list)
{
	g_return_val_if_fail (GS_IS_APP_LIST (list), AS_APP_STATE_UNKNOWN);
	return list->state;
}

/**
 * gs_app_list_get_progress:
 * @list: A #GsAppList
 *
 * Gets the average percentage completion of all apps in the list.
 *
 * This method will only return a valid result if gs_app_list_add_flag() has
 * been called with %GS_APP_LIST_FLAG_WATCH_APPS.
 *
 * Returns: the percentage completion, or 0 for unknown
 *
 * Since: 3.30
 **/
guint
gs_app_list_get_progress (GsAppList *list)
{
	g_return_val_if_fail (GS_IS_APP_LIST (list), 0);
	return list->progress;
}

static void
gs_app_list_add_watched_for_app (GsAppList *list, GPtrArray *apps, GsApp *app)
{
	if (list->flags & GS_APP_LIST_FLAG_WATCH_APPS)
		g_ptr_array_add (apps, app);
	if (list->flags & GS_APP_LIST_FLAG_WATCH_APPS_ADDONS) {
		GsAppList *list2 = gs_app_get_addons (app);
		for (guint i = 0; i < gs_app_list_length (list2); i++) {
			GsApp *app2 = gs_app_list_index (list2, i);
			g_ptr_array_add (apps, app2);
		}
	}
	if (list->flags & GS_APP_LIST_FLAG_WATCH_APPS_RELATED) {
		GsAppList *list2 = gs_app_get_related (app);
		for (guint i = 0; i < gs_app_list_length (list2); i++) {
			GsApp *app2 = gs_app_list_index (list2, i);
			g_ptr_array_add (apps, app2);
		}
	}
}

static GPtrArray *
gs_app_list_get_watched_for_app (GsAppList *list, GsApp *app)
{
	GPtrArray *apps = g_ptr_array_new ();
	gs_app_list_add_watched_for_app (list, apps, app);
	return apps;
}

static GPtrArray *
gs_app_list_get_watched (GsAppList *list)
{
	GPtrArray *apps = g_ptr_array_new ();
	for (guint i = 0; i < list->array->len; i++) {
		GsApp *app_tmp = g_ptr_array_index (list->array, i);
		gs_app_list_add_watched_for_app (list, apps, app_tmp);
	}
	return apps;
}

static void
gs_app_list_invalidate_progress (GsAppList *self)
{
	guint progress = 0;
	g_autoptr(GPtrArray) apps = gs_app_list_get_watched (self);

	/* find the average percentage complete of the list */
	if (apps->len > 0) {
		guint64 pc_cnt = 0;
		for (guint i = 0; i < apps->len; i++) {
			GsApp *app_tmp = g_ptr_array_index (apps, i);
			pc_cnt += gs_app_get_progress (app_tmp);
		}
		progress = pc_cnt / apps->len;
	}
	if (self->progress != progress) {
		self->progress = progress;
		g_object_notify (G_OBJECT (self), "progress");
	}
}

static void
gs_app_list_invalidate_state (GsAppList *self)
{
	AsAppState state = AS_APP_STATE_UNKNOWN;
	g_autoptr(GPtrArray) apps = gs_app_list_get_watched (self);

	/* find any action state of the list */
	for (guint i = 0; i < apps->len; i++) {
		GsApp *app_tmp = g_ptr_array_index (apps, i);
		AsAppState state_tmp = gs_app_get_state (app_tmp);
		if (state_tmp == AS_APP_STATE_INSTALLING ||
		    state_tmp == AS_APP_STATE_REMOVING ||
		    state_tmp == AS_APP_STATE_PURCHASING) {
			state = state_tmp;
			break;
		}
	}
	if (self->state != state) {
		self->state = state;
		g_object_notify (G_OBJECT (self), "state");
	}
}

static void
gs_app_list_progress_notify_cb (GsApp *app, GParamSpec *pspec, GsAppList *self)
{
	gs_app_list_invalidate_progress (self);
}

static void
gs_app_list_state_notify_cb (GsApp *app, GParamSpec *pspec, GsAppList *self)
{
	gs_app_list_invalidate_state (self);
}

static void
gs_app_list_maybe_watch_app (GsAppList *list, GsApp *app)
{
	g_autoptr(GPtrArray) apps = gs_app_list_get_watched_for_app (list, app);
	for (guint i = 0; i < apps->len; i++) {
		GsApp *app_tmp = g_ptr_array_index (apps, i);
		g_signal_connect_object (app_tmp, "notify::progress",
					 G_CALLBACK (gs_app_list_progress_notify_cb),
					 list, 0);
		g_signal_connect_object (app_tmp, "notify::state",
					 G_CALLBACK (gs_app_list_state_notify_cb),
					 list, 0);
	}
}

static void
gs_app_list_maybe_unwatch_app (GsAppList *list, GsApp *app)
{
	g_autoptr(GPtrArray) apps = gs_app_list_get_watched_for_app (list, app);
	for (guint i = 0; i < apps->len; i++) {
		GsApp *app_tmp = g_ptr_array_index (apps, i);
		g_signal_handlers_disconnect_by_data (app_tmp, list);
	}
}

/**
 * gs_app_list_get_size_peak:
 * @list: A #GsAppList
 *
 * Returns the largest size the list has ever been.
 *
 * Returns: integer
 *
 * Since: 3.24
 **/
guint
gs_app_list_get_size_peak (GsAppList *list)
{
	return list->size_peak;
}

/**
 * gs_app_list_lookup:
 * @list: A #GsAppList
 * @unique_id: A unique_id
 *
 * Finds the first matching application in the list using the usual wildcard
 * rules allowed in unique_ids.
 *
 * Returns: (transfer none): a #GsApp, or %NULL if not found
 *
 * Since: 3.22
 **/
GsApp *
gs_app_list_lookup (GsAppList *list, const gchar *unique_id)
{
	g_autoptr(GMutexLocker) locker = g_mutex_locker_new (&list->mutex);
	return g_hash_table_lookup (list->hash_by_id, unique_id);
}

/**
 * gs_app_list_has_flag:
 * @list: A #GsAppList
 * @flag: A flag to test, e.g. %GS_APP_LIST_FLAG_IS_TRUNCATED
 *
 * Gets if a specific flag is set.
 *
 * Returns: %TRUE if the flag is set
 *
 * Since: 3.24
 **/
gboolean
gs_app_list_has_flag (GsAppList *list, GsAppListFlags flag)
{
	return (list->flags & flag) > 0;
}

/**
 * gs_app_list_add_flag:
 * @list: A #GsAppList
 * @flag: A flag to test, e.g. %GS_APP_LIST_FLAG_IS_TRUNCATED
 *
 * Gets if a specific flag is set.
 *
 * Returns: %TRUE if the flag is set
 *
 * Since: 3.30
 **/
void
gs_app_list_add_flag (GsAppList *list, GsAppListFlags flag)
{
	if (list->flags & flag)
		return;
	list->flags |= flag;

	/* turn this on for existing apps */
	for (guint i = 0; i < list->array->len; i++) {
		GsApp *app = g_ptr_array_index (list->array, i);
		gs_app_list_maybe_watch_app (list, app);
	}
}

static gboolean
gs_app_list_check_for_duplicate (GsAppList *list, GsApp *app)
{
	GsApp *app_old;
	const gchar *id;
	const gchar *id_old = NULL;

	/* adding a wildcard */
	if (gs_app_has_quirk (app, GS_APP_QUIRK_IS_WILDCARD)) {
		for (guint i = 0; i < list->array->len; i++) {
			GsApp *app_tmp = g_ptr_array_index (list->array, i);
			if (!gs_app_has_quirk (app, GS_APP_QUIRK_IS_WILDCARD))
				continue;
			/* not adding exactly the same wildcard */
			if (g_strcmp0 (gs_app_get_unique_id (app_tmp),
				       gs_app_get_unique_id (app)) == 0)
				return FALSE;
		}
		return TRUE;
	}

	/* does not exist */
	id = gs_app_get_unique_id (app);
	if (id == NULL) {
		for (guint i = 0; i < list->array->len; i++) {
			GsApp *app_tmp = g_ptr_array_index (list->array, i);
			if (app_tmp == app)
				return FALSE;
		}
		/* not much else we can do... */
		return TRUE;
	}

	app_old = g_hash_table_lookup (list->hash_by_id, id);
	if (app_old == NULL)
		return TRUE;

	/* existing app is a wildcard */
	id_old = gs_app_get_unique_id (app_old);
	if (gs_app_has_quirk (app_old, GS_APP_QUIRK_IS_WILDCARD))
		return TRUE;

	/* do a sanity check */
	if (!as_utils_unique_id_equal (id, id_old)) {
		g_debug ("unique-id non-equal %s as %s but hash matched!",
			 id, id_old);
		return TRUE;
	}

	/* already exists */
	return FALSE;
}

typedef enum {
	GS_APP_LIST_ADD_FLAG_NONE		= 0,
	GS_APP_LIST_ADD_FLAG_CHECK_FOR_DUPE	= 1 << 0,
	GS_APP_LIST_ADD_FLAG_LAST
} GsAppListAddFlag;

static void
gs_app_list_add_safe (GsAppList *list, GsApp *app, GsAppListAddFlag flag)
{
	const gchar *id;

	/* check for duplicate */
<<<<<<< HEAD
	if (!gs_app_list_check_for_duplicate (list, app))
=======
	if ((flag & GS_APP_LIST_ADD_FLAG_CHECK_FOR_DUPE) > 0 &&
	    !gs_app_list_check_for_duplicate (list, app))
>>>>>>> 6ce4c5d6
		return;

	/* if we're lazy-loading the ID then we can't use the ID hash */
	id = gs_app_get_unique_id (app);
	if (id == NULL) {
		gs_app_list_maybe_watch_app (list, app);
		g_ptr_array_add (list->array, g_object_ref (app));
		return;
	}

	/* just use the ref */
	gs_app_list_maybe_watch_app (list, app);
	g_ptr_array_add (list->array, g_object_ref (app));
	g_hash_table_insert (list->hash_by_id, g_strdup (id), g_object_ref (app));

	/* update the historical max */
	if (list->array->len > list->size_peak)
		list->size_peak = list->array->len;
}

/**
 * gs_app_list_add:
 * @list: A #GsAppList
 * @app: A #GsApp
 *
 * If the application does not already exist in the list then it is added,
 * incrementing the reference count.
 * If the application already exists then a warning is printed to the console.
 *
 * Applications that have the application ID lazy-loaded will always be added
 * to the list, and to clean these up the plugin loader will also call the
 * gs_app_list_filter_duplicates() method when all plugins have run.
 *
 * Since: 3.22
 **/
void
gs_app_list_add (GsAppList *list, GsApp *app)
{
	g_autoptr(GMutexLocker) locker = NULL;
	g_return_if_fail (GS_IS_APP_LIST (list));
	g_return_if_fail (GS_IS_APP (app));
	locker = g_mutex_locker_new (&list->mutex);
<<<<<<< HEAD
	gs_app_list_add_safe (list, app);
=======
	gs_app_list_add_safe (list, app, GS_APP_LIST_ADD_FLAG_CHECK_FOR_DUPE);
>>>>>>> 6ce4c5d6

	/* recalculate global state */
	gs_app_list_invalidate_state (list);
	gs_app_list_invalidate_progress (list);
}

/**
 * gs_app_list_remove:
 * @list: A #GsAppList
 * @app: A #GsApp
 *
 * Removes an application from the list. If the application does not exist the
 * request is ignored.
 *
 * Since: 3.22
 **/
void
gs_app_list_remove (GsAppList *list, GsApp *app)
{
	GsApp *app_tmp;
	const gchar *unique_id;
	g_autoptr(GMutexLocker) locker = NULL;

	g_return_if_fail (GS_IS_APP_LIST (list));
	g_return_if_fail (GS_IS_APP (app));

	locker = g_mutex_locker_new (&list->mutex);

	/* remove, or ignore if not found */
	unique_id = gs_app_get_unique_id (app);
	if (unique_id != NULL) {
		app_tmp = g_hash_table_lookup (list->hash_by_id, unique_id);
		if (app_tmp == NULL)
			return;
		g_hash_table_remove (list->hash_by_id, unique_id);
		g_ptr_array_remove (list->array, app_tmp);
		gs_app_list_maybe_unwatch_app (list, app_tmp);
	} else {
		g_ptr_array_remove (list->array, app);
		gs_app_list_maybe_unwatch_app (list, app);
	}

	/* recalculate global state */
	gs_app_list_invalidate_state (list);
	gs_app_list_invalidate_progress (list);
}

/**
 * gs_app_list_add_list:
 * @list: A #GsAppList
 * @donor: Another #GsAppList
 *
 * Adds all the applications in @donor to @list.
 *
 * Since: 3.22
 **/
void
gs_app_list_add_list (GsAppList *list, GsAppList *donor)
{
	guint i;
	g_autoptr(GMutexLocker) locker = NULL;

	g_return_if_fail (GS_IS_APP_LIST (list));
	g_return_if_fail (GS_IS_APP_LIST (donor));
	g_return_if_fail (list != donor);

	locker = g_mutex_locker_new (&list->mutex);

	/* add each app */
	for (i = 0; i < donor->array->len; i++) {
		GsApp *app = gs_app_list_index (donor, i);
		gs_app_list_add_safe (list, app, GS_APP_LIST_ADD_FLAG_CHECK_FOR_DUPE);
	}

	/* recalculate global state */
	gs_app_list_invalidate_state (list);
	gs_app_list_invalidate_progress (list);
}

/**
 * gs_app_list_index:
 * @list: A #GsAppList
 * @idx: An index into the list
 *
 * Gets an application at a specific position in the list.
 *
 * Returns: (transfer none): a #GsApp, or %NULL if invalid
 *
 * Since: 3.22
 **/
GsApp *
gs_app_list_index (GsAppList *list, guint idx)
{
	return GS_APP (g_ptr_array_index (list->array, idx));
}

/**
 * gs_app_list_length:
 * @list: A #GsAppList
 *
 * Gets the length of the application list.
 *
 * Returns: Integer
 *
 * Since: 3.22
 **/
guint
gs_app_list_length (GsAppList *list)
{
	g_return_val_if_fail (GS_IS_APP_LIST (list), 0);
	return list->array->len;
}

static void
gs_app_list_remove_all_safe (GsAppList *list)
{
	for (guint i = 0; i < list->array->len; i++) {
		GsApp *app = g_ptr_array_index (list->array, i);
		gs_app_list_maybe_unwatch_app (list, app);
	}
	g_ptr_array_set_size (list->array, 0);
	g_hash_table_remove_all (list->hash_by_id);
	gs_app_list_invalidate_state (list);
	gs_app_list_invalidate_progress (list);
}

/**
 * gs_app_list_remove_all:
 * @list: A #GsAppList
 *
 * Removes all applications from the list.
 *
 * Since: 3.22
 **/
void
gs_app_list_remove_all (GsAppList *list)
{
	g_autoptr(GMutexLocker) locker = NULL;
	g_return_if_fail (GS_IS_APP_LIST (list));
	locker = g_mutex_locker_new (&list->mutex);
	gs_app_list_remove_all_safe (list);
}

/**
 * gs_app_list_filter:
 * @list: A #GsAppList
 * @func: A #GsAppListFilterFunc
 * @user_data: the user pointer to pass to @func
 *
 * If func() returns TRUE for the GsApp, then the app is kept.
 *
 * Since: 3.22
 **/
void
gs_app_list_filter (GsAppList *list, GsAppListFilterFunc func, gpointer user_data)
{
	guint i;
	GsApp *app;
	g_autoptr(GsAppList) old = NULL;
	g_autoptr(GMutexLocker) locker = NULL;

	g_return_if_fail (GS_IS_APP_LIST (list));
	g_return_if_fail (func != NULL);

	locker = g_mutex_locker_new (&list->mutex);

	/* deep copy to a temp list and clear the current one */
	old = gs_app_list_copy (list);
	gs_app_list_remove_all_safe (list);

	/* see if any of the apps need filtering */
	for (i = 0; i < old->array->len; i++) {
		app = gs_app_list_index (old, i);
		if (func (app, user_data))
			gs_app_list_add_safe (list, app, GS_APP_LIST_ADD_FLAG_NONE);
	}
}

typedef struct {
	GsAppListSortFunc	 func;
	gpointer		 user_data;
} GsAppListSortHelper;

static gint
gs_app_list_sort_cb (gconstpointer a, gconstpointer b, gpointer user_data)
{
	GsApp *app1 = GS_APP (*(GsApp **) a);
	GsApp *app2 = GS_APP (*(GsApp **) b);
	GsAppListSortHelper *helper = (GsAppListSortHelper *) user_data;
	return helper->func (app1, app2, user_data);
}

/**
 * gs_app_list_sort:
 * @list: A #GsAppList
 * @func: A #GCompareFunc
 * @user_data: user data to pass to @func
 *
 * Sorts the application list.
 *
 * Since: 3.22
 **/
void
gs_app_list_sort (GsAppList *list, GsAppListSortFunc func, gpointer user_data)
{
	g_autoptr(GMutexLocker) locker = NULL;
	GsAppListSortHelper helper;
	g_return_if_fail (GS_IS_APP_LIST (list));
	locker = g_mutex_locker_new (&list->mutex);
	helper.func = func;
	helper.user_data = user_data;
	g_ptr_array_sort_with_data (list->array, gs_app_list_sort_cb, &helper);
}

/**
 * gs_app_list_truncate:
 * @list: A #GsAppList
 * @length: the new length
 *
 * Truncates the application list. It is an error if @length is larger than the
 * size of the list.
 *
 * Since: 3.24
 **/
void
gs_app_list_truncate (GsAppList *list, guint length)
{
	g_autoptr(GMutexLocker) locker = NULL;

	g_return_if_fail (GS_IS_APP_LIST (list));
	g_return_if_fail (length <= list->array->len);

	/* mark this list as unworthy */
	list->flags |= GS_APP_LIST_FLAG_IS_TRUNCATED;

	/* everything */
	if (length == 0) {
		gs_app_list_remove_all (list);
		return;
	}

	/* remove the apps in the positions larger than the length */
	locker = g_mutex_locker_new (&list->mutex);
	for (guint i = length; i < list->array->len; i++) {
		GsApp *app = g_ptr_array_index (list->array, i);
		const gchar *unique_id;
		unique_id = gs_app_get_unique_id (app);
		if (unique_id != NULL) {
			GsApp *app_tmp = g_hash_table_lookup (list->hash_by_id, unique_id);
			if (app_tmp != NULL)
				g_hash_table_remove (list->hash_by_id, unique_id);
		}

	}
	g_ptr_array_set_size (list->array, length);
}

static gint
gs_app_list_randomize_cb (gconstpointer a, gconstpointer b, gpointer user_data)
{
	GsApp *app1 = GS_APP (*(GsApp **) a);
	GsApp *app2 = GS_APP (*(GsApp **) b);
	const gchar *k1;
	const gchar *k2;
	g_autofree gchar *key = NULL;

	key = g_strdup_printf ("Plugin::sort-key[%p]", user_data);
	k1 = gs_app_get_metadata_item (app1, key);
	k2 = gs_app_get_metadata_item (app2, key);
	return g_strcmp0 (k1, k2);
}

/**
 * gs_app_list_randomize:
 * @list: A #GsAppList
 *
 * Randomize the order of the list, but don't change the order until
 * the next day.
 *
 * Since: 3.22
 **/
void
gs_app_list_randomize (GsAppList *list)
{
	guint i;
	GRand *rand;
	GsApp *app;
	gchar sort_key[] = { '\0', '\0', '\0', '\0' };
	g_autoptr(GDateTime) date = NULL;
	g_autofree gchar *key = NULL;
	g_autoptr(GMutexLocker) locker = NULL;

	g_return_if_fail (GS_IS_APP_LIST (list));

	locker = g_mutex_locker_new (&list->mutex);

	/* mark this list as random */
	list->flags |= GS_APP_LIST_FLAG_IS_RANDOMIZED;

	key = g_strdup_printf ("Plugin::sort-key[%p]", list);
	rand = g_rand_new ();
	date = g_date_time_new_now_utc ();
	g_rand_set_seed (rand, (guint32) g_date_time_get_day_of_year (date));
	for (i = 0; i < gs_app_list_length (list); i++) {
		app = gs_app_list_index (list, i);
		sort_key[0] = (gchar) g_rand_int_range (rand, (gint32) 'A', (gint32) 'Z');
		sort_key[1] = (gchar) g_rand_int_range (rand, (gint32) 'A', (gint32) 'Z');
		sort_key[2] = (gchar) g_rand_int_range (rand, (gint32) 'A', (gint32) 'Z');
		gs_app_set_metadata (app, key, sort_key);
	}
	g_ptr_array_sort_with_data (list->array, gs_app_list_randomize_cb, list);
	for (i = 0; i < gs_app_list_length (list); i++) {
		app = gs_app_list_index (list, i);
		gs_app_set_metadata (app, key, NULL);
	}
	g_rand_free (rand);
}

static gboolean
gs_app_list_filter_app_is_better (GsApp *app, GsApp *found, GsAppListFilterFlags flags)
{
	/* optional 1st layer sort */
	if ((flags & GS_APP_LIST_FILTER_FLAG_PREFER_INSTALLED) > 0) {
		if (gs_app_is_installed (app) && !gs_app_is_installed (found))
			return TRUE;
		if (!gs_app_is_installed (app) && gs_app_is_installed (found))
			return FALSE;
	}

	/* 2nd layer, priority and bundle kind */
	if (gs_app_compare_priority (app, found) < 0)
		return TRUE;

	/* assume is worse */
	return FALSE;
}

static GPtrArray *
gs_app_list_filter_app_get_keys (GsApp *app, GsAppListFilterFlags flags)
{
	GPtrArray *keys = g_ptr_array_new_with_free_func (g_free);
	g_autoptr(GString) key = NULL;

	/* just use the unique ID */
	if (flags == GS_APP_LIST_FILTER_FLAG_NONE) {
		if (gs_app_get_unique_id (app) != NULL)
			g_ptr_array_add (keys, g_strdup (gs_app_get_unique_id (app)));
		return keys;
	}

	/* use the ID and any provides */
	if (flags & GS_APP_LIST_FILTER_FLAG_KEY_ID_PROVIDES) {
		GPtrArray *provides = gs_app_get_provides (app);
		g_ptr_array_add (keys, g_strdup (gs_app_get_id (app)));
		for (guint i = 0; i < provides->len; i++) {
			AsProvide *prov = g_ptr_array_index (provides, i);
			if (as_provide_get_kind (prov) != AS_PROVIDE_KIND_ID)
				continue;
			g_ptr_array_add (keys, g_strdup (as_provide_get_value (prov)));
		}
		return keys;
	}

	/* specific compound type */
	key = g_string_new (NULL);
	if (flags & GS_APP_LIST_FILTER_FLAG_KEY_ID) {
		const gchar *tmp = gs_app_get_id (app);
		if (tmp != NULL)
			g_string_append (key, gs_app_get_id (app));
	}
	if (flags & GS_APP_LIST_FILTER_FLAG_KEY_SOURCE) {
		const gchar *tmp = gs_app_get_source_default (app);
		if (tmp != NULL)
			g_string_append_printf (key, ":%s", tmp);
	}
	if (flags & GS_APP_LIST_FILTER_FLAG_KEY_VERSION) {
		const gchar *tmp = gs_app_get_version (app);
		if (tmp != NULL)
			g_string_append_printf (key, ":%s", tmp);
	}
	if (key->len == 0)
		return keys;
	g_ptr_array_add (keys, g_string_free (g_steal_pointer (&key), FALSE));
	return keys;
}

/**
 * gs_app_list_filter_duplicates:
 * @list: A #GsAppList
 * @flags: a #GsAppListFilterFlags, e.g. GS_APP_LIST_FILTER_KEY_ID
 *
 * Filter any duplicate applications from the list.
 *
 * Since: 3.22
 **/
void
gs_app_list_filter_duplicates (GsAppList *list, GsAppListFilterFlags flags)
{
	g_autoptr(GHashTable) hash = NULL;
	g_autoptr(GHashTable) kept_apps = NULL;
	g_autoptr(GsAppList) old = NULL;
	g_autoptr(GMutexLocker) locker = NULL;

	g_return_if_fail (GS_IS_APP_LIST (list));

	locker = g_mutex_locker_new (&list->mutex);

	/* a hash table to hold apps with unique app ids */
	hash = g_hash_table_new_full (g_str_hash, g_str_equal, g_free, NULL);
	/* a hash table containing apps we want to keep */
	kept_apps = g_hash_table_new (g_direct_hash, g_direct_equal);

	for (guint i = 0; i < list->array->len; i++) {
		GsApp *app = gs_app_list_index (list, i);
		GsApp *found = NULL;
		g_autoptr(GPtrArray) keys = NULL;

		/* get all the keys used to identify this app */
		keys = gs_app_list_filter_app_get_keys (app, flags);
		for (guint j = 0; j < keys->len; j++) {
			const gchar *key = g_ptr_array_index (keys, j);
			found = g_hash_table_lookup (hash, key);
			if (found != NULL)
				break;
		}

		/* new app */
		if (found == NULL) {
			for (guint j = 0; j < keys->len; j++) {
				const gchar *key = g_ptr_array_index (keys, j);
				g_hash_table_insert (hash, g_strdup (key), app);
			}
			g_hash_table_add (kept_apps, app);
			continue;
		}

		/* better? */
		if (flags != GS_APP_LIST_FILTER_FLAG_NONE) {
			if (gs_app_list_filter_app_is_better (app, found, flags)) {
				for (guint j = 0; j < keys->len; j++) {
					const gchar *key = g_ptr_array_index (keys, j);
					g_hash_table_insert (hash, g_strdup (key), app);
				}
				g_hash_table_remove (kept_apps, found);
				g_hash_table_add (kept_apps, app);
				continue;
			}
			continue;
		}
		continue;
	}

	/* deep copy to a temp list and clear the current one */
	old = gs_app_list_copy (list);
	gs_app_list_remove_all_safe (list);

	/* add back the apps we want to keep */
	for (guint i = 0; i < old->array->len; i++) {
		GsApp *app = gs_app_list_index (old, i);
		if (g_hash_table_contains (kept_apps, app))
			gs_app_list_add_safe (list, app, GS_APP_LIST_ADD_FLAG_NONE);
	}
}

/**
 * gs_app_list_copy:
 * @list: A #GsAppList
 *
 * Returns a deep copy of the application list.
 *
 * Returns: A newly allocated #GsAppList
 *
 * Since: 3.22
 **/
GsAppList *
gs_app_list_copy (GsAppList *list)
{
	GsAppList *new;
	guint i;

	g_return_val_if_fail (GS_IS_APP_LIST (list), NULL);

	new = gs_app_list_new ();
	for (i = 0; i < gs_app_list_length (list); i++) {
		GsApp *app = gs_app_list_index (list, i);
		gs_app_list_add_safe (new, app, GS_APP_LIST_ADD_FLAG_NONE);
	}
	return new;
}

static void
gs_app_list_get_property (GObject *object, guint prop_id, GValue *value, GParamSpec *pspec)
{
	GsAppList *self = GS_APP_LIST (object);
	switch (prop_id) {
	case PROP_STATE:
		g_value_set_uint (value, self->state);
		break;
	case PROP_PROGRESS:
		g_value_set_uint (value, self->progress);
		break;
	default:
		G_OBJECT_WARN_INVALID_PROPERTY_ID (object, prop_id, pspec);
		break;
	}
}

static void
gs_app_list_set_property (GObject *object, guint prop_id, const GValue *value, GParamSpec *pspec)
{
	switch (prop_id) {
	default:
		G_OBJECT_WARN_INVALID_PROPERTY_ID (object, prop_id, pspec);
		break;
	}
}

static void
gs_app_list_finalize (GObject *object)
{
	GsAppList *list = GS_APP_LIST (object);
	g_ptr_array_unref (list->array);
	g_hash_table_unref (list->hash_by_id);
	g_mutex_clear (&list->mutex);
	G_OBJECT_CLASS (gs_app_list_parent_class)->finalize (object);
}

static void
gs_app_list_class_init (GsAppListClass *klass)
{
	GParamSpec *pspec;
	GObjectClass *object_class = G_OBJECT_CLASS (klass);
	object_class->get_property = gs_app_list_get_property;
	object_class->set_property = gs_app_list_set_property;
	object_class->finalize = gs_app_list_finalize;

	/**
	 * GsAppList:state:
	 */
	pspec = g_param_spec_uint ("state", NULL, NULL,
				   AS_APP_STATE_UNKNOWN,
				   AS_APP_STATE_LAST,
				   AS_APP_STATE_UNKNOWN,
				   G_PARAM_READABLE);
	g_object_class_install_property (object_class, PROP_STATE, pspec);

	/**
	 * GsAppList:progress:
	 */
	pspec = g_param_spec_uint ("progress", NULL, NULL, 0, 100, 0,
				   G_PARAM_READABLE);
	g_object_class_install_property (object_class, PROP_PROGRESS, pspec);
}

static void
gs_app_list_init (GsAppList *list)
{
	g_mutex_init (&list->mutex);
	list->array = g_ptr_array_new_with_free_func ((GDestroyNotify) g_object_unref);
	list->hash_by_id = g_hash_table_new_full ((GHashFunc) as_utils_unique_id_hash,
						  (GEqualFunc) as_utils_unique_id_equal,
						  g_free,
						  (GDestroyNotify) g_object_unref);
}

/**
 * gs_app_list_new:
 *
 * Creates a new list.
 *
 * Returns: A newly allocated #GsAppList
 *
 * Since: 3.22
 **/
GsAppList *
gs_app_list_new (void)
{
	GsAppList *list;
	list = g_object_new (GS_TYPE_APP_LIST, NULL);
	return GS_APP_LIST (list);
}<|MERGE_RESOLUTION|>--- conflicted
+++ resolved
@@ -348,12 +348,8 @@
 	const gchar *id;
 
 	/* check for duplicate */
-<<<<<<< HEAD
-	if (!gs_app_list_check_for_duplicate (list, app))
-=======
 	if ((flag & GS_APP_LIST_ADD_FLAG_CHECK_FOR_DUPE) > 0 &&
 	    !gs_app_list_check_for_duplicate (list, app))
->>>>>>> 6ce4c5d6
 		return;
 
 	/* if we're lazy-loading the ID then we can't use the ID hash */
@@ -396,11 +392,7 @@
 	g_return_if_fail (GS_IS_APP_LIST (list));
 	g_return_if_fail (GS_IS_APP (app));
 	locker = g_mutex_locker_new (&list->mutex);
-<<<<<<< HEAD
-	gs_app_list_add_safe (list, app);
-=======
 	gs_app_list_add_safe (list, app, GS_APP_LIST_ADD_FLAG_CHECK_FOR_DUPE);
->>>>>>> 6ce4c5d6
 
 	/* recalculate global state */
 	gs_app_list_invalidate_state (list);
