/* -*- Mode: C; tab-width: 8; indent-tabs-mode: t; c-basic-offset: 8 -*-
 *
 * Copyright (C) 2017-2018 Richard Hughes <richard@hughsie.com>
 *
 * SPDX-License-Identifier: GPL-2.0+
 */

#pragma once

#include <glib-object.h>

#include "gs-app-list-private.h"
#include "gs-auth.h"
#include "gs-category.h"
#include "gs-plugin-types.h"
#include "gs-price.h"

G_BEGIN_DECLS

#define GS_TYPE_PLUGIN_JOB (gs_plugin_job_get_type ())

G_DECLARE_FINAL_TYPE (GsPluginJob, gs_plugin_job, GS, PLUGIN_JOB, GObject)

void		 gs_plugin_job_set_refine_flags		(GsPluginJob	*self,
							 GsPluginRefineFlags refine_flags);
void		 gs_plugin_job_set_filter_flags		(GsPluginJob	*self,
							 GsPluginRefineFlags filter_flags);
<<<<<<< HEAD
=======
void		 gs_plugin_job_set_dedupe_flags		(GsPluginJob	*self,
							 GsAppListFilterFlags dedupe_flags);
>>>>>>> 6ce4c5d6
void		 gs_plugin_job_set_interactive		(GsPluginJob	*self,
							 gboolean	 interactive);
void		 gs_plugin_job_set_max_results		(GsPluginJob	*self,
							 guint		 max_results);
void		 gs_plugin_job_set_timeout		(GsPluginJob	*self,
							 guint		 timeout);
void		 gs_plugin_job_set_age			(GsPluginJob	*self,
							 guint64	 age);
void		 gs_plugin_job_set_sort_func		(GsPluginJob	*self,
							 GsAppListSortFunc sort_func);
void		 gs_plugin_job_set_sort_func_data	(GsPluginJob	*self,
							 gpointer	 sort_func_data);
void		 gs_plugin_job_set_search		(GsPluginJob	*self,
							 const gchar	*search);
void		 gs_plugin_job_set_auth			(GsPluginJob	*self,
							 GsAuth		*auth);
void		 gs_plugin_job_set_app			(GsPluginJob	*self,
							 GsApp		*app);
void		 gs_plugin_job_set_list			(GsPluginJob	*self,
							 GsAppList	*list);
void		 gs_plugin_job_set_file			(GsPluginJob	*self,
							 GFile		*file);
void		 gs_plugin_job_set_plugin		(GsPluginJob	*self,
							 GsPlugin	*plugin);
void		 gs_plugin_job_set_category		(GsPluginJob	*self,
							 GsCategory	*category);
void		 gs_plugin_job_set_review		(GsPluginJob	*self,
							 AsReview	*review);
void		 gs_plugin_job_set_price		(GsPluginJob	*self,
							 GsPrice	*price);

#define		 gs_plugin_job_newv(a,...)		GS_PLUGIN_JOB(g_object_new(GS_TYPE_PLUGIN_JOB, "action", a, __VA_ARGS__))

G_END_DECLS<|MERGE_RESOLUTION|>--- conflicted
+++ resolved
@@ -25,11 +25,8 @@
 							 GsPluginRefineFlags refine_flags);
 void		 gs_plugin_job_set_filter_flags		(GsPluginJob	*self,
 							 GsPluginRefineFlags filter_flags);
-<<<<<<< HEAD
-=======
 void		 gs_plugin_job_set_dedupe_flags		(GsPluginJob	*self,
 							 GsAppListFilterFlags dedupe_flags);
->>>>>>> 6ce4c5d6
 void		 gs_plugin_job_set_interactive		(GsPluginJob	*self,
 							 gboolean	 interactive);
 void		 gs_plugin_job_set_max_results		(GsPluginJob	*self,
