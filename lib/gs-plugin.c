--- conflicted
+++ resolved
@@ -209,10 +209,6 @@
 	g_free (priv->data);
 	g_free (priv->locale);
 	g_free (priv->language);
-<<<<<<< HEAD
-	g_rw_lock_clear (&priv->rwlock);
-=======
->>>>>>> 6ce4c5d6
 	if (priv->auth_array != NULL)
 		g_ptr_array_unref (priv->auth_array);
 	if (priv->soup_session != NULL)
@@ -289,82 +285,6 @@
 }
 
 /**
-<<<<<<< HEAD
- * gs_plugin_action_start:
- * @plugin: a #GsPlugin
- * @exclusive: if the plugin action should be performed exclusively
- *
- * Starts a plugin action.
- *
- * Since: 3.22
- **/
-void
-gs_plugin_action_start (GsPlugin *plugin, gboolean exclusive)
-{
-	GsPluginPrivate *priv = gs_plugin_get_instance_private (plugin);
-
-	/* lock plugin */
-	if (exclusive) {
-		g_rw_lock_writer_lock (&priv->rwlock);
-		gs_plugin_add_flags (plugin, GS_PLUGIN_FLAGS_EXCLUSIVE);
-	} else {
-		g_rw_lock_reader_lock (&priv->rwlock);
-	}
-
-	/* set plugin as SELF */
-	gs_plugin_add_flags (plugin, GS_PLUGIN_FLAGS_RUNNING_SELF);
-}
-
-static gboolean
-gs_plugin_action_delay_cb (gpointer user_data)
-{
-	GsPlugin *plugin = GS_PLUGIN (user_data);
-	GsPluginPrivate *priv = gs_plugin_get_instance_private (plugin);
-	g_autoptr(GMutexLocker) locker = g_mutex_locker_new (&priv->timer_mutex);
-
-	g_debug ("plugin no longer recently active: %s", priv->name);
-	gs_plugin_remove_flags (plugin, GS_PLUGIN_FLAGS_RECENT);
-	priv->timer_id = 0;
-	return FALSE;
-}
-
-/**
- * gs_plugin_action_stop:
- * @plugin: a #GsPlugin
- *
- * Stops an plugin action.
- *
- * Since: 3.22
- **/
-void
-gs_plugin_action_stop (GsPlugin *plugin)
-{
-	GsPluginPrivate *priv = gs_plugin_get_instance_private (plugin);
-	g_autoptr(GMutexLocker) locker = g_mutex_locker_new (&priv->timer_mutex);
-
-	/* clear plugin as SELF */
-	gs_plugin_remove_flags (plugin, GS_PLUGIN_FLAGS_RUNNING_SELF);
-
-	/* unlock plugin */
-	if (priv->flags & GS_PLUGIN_FLAGS_EXCLUSIVE) {
-		g_rw_lock_writer_unlock (&priv->rwlock);
-		gs_plugin_remove_flags (plugin, GS_PLUGIN_FLAGS_EXCLUSIVE);
-	} else {
-		g_rw_lock_reader_unlock (&priv->rwlock);
-	}
-
-	/* unset this flag after 5 seconds */
-	gs_plugin_add_flags (plugin, GS_PLUGIN_FLAGS_RECENT);
-	if (priv->timer_id > 0)
-		g_source_remove (priv->timer_id);
-	priv->timer_id = g_timeout_add (5000,
-					gs_plugin_action_delay_cb,
-					plugin);
-}
-
-/**
-=======
->>>>>>> 6ce4c5d6
  * gs_plugin_get_symbol: (skip)
  * @plugin: a #GsPlugin
  * @function_name: a symbol name
