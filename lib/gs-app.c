/* -*- Mode: C; tab-width: 8; indent-tabs-mode: t; c-basic-offset: 8 -*-
 *
 * Copyright (C) 2013-2016 Richard Hughes <richard@hughsie.com>
 * Copyright (C) 2013 Matthias Clasen <mclasen@redhat.com>
 * Copyright (C) 2014-2018 Kalev Lember <klember@redhat.com>
 *
 * SPDX-License-Identifier: GPL-2.0+
 */

/**
 * SECTION:gs-app
 * @title: GsApp
 * @include: gnome-software.h
 * @stability: Unstable
 * @short_description: An application that is either installed or that can be installed
 *
 * This object represents a 1:1 mapping to a .desktop file. The design is such
 * so you can't have different GsApp's for different versions or architectures
 * of a package. This rule really only applies to GsApps of kind %AS_APP_KIND_DESKTOP
 * and %AS_APP_KIND_GENERIC. We allow GsApps of kind %AS_APP_KIND_OS_UPDATE or
 * %AS_APP_KIND_GENERIC, which don't correspond to desktop files, but instead
 * represent a system update and its individual components.
 *
 * The #GsPluginLoader de-duplicates the GsApp instances that are produced by
 * plugins to ensure that there is a single instance of GsApp for each id, making
 * the id the primary key for this object. This ensures that actions triggered on
 * a #GsApp in different parts of gnome-software can be observed by connecting to
 * signals on the #GsApp.
 *
 * Information about other #GsApp objects can be stored in this object, for
 * instance in the gs_app_add_related() method or gs_app_get_history().
 */

#include "config.h"

#include <string.h>
#include <gtk/gtk.h>
#include <glib/gi18n.h>

#include "gs-app-collation.h"
#include "gs-app-private.h"
#include "gs-os-release.h"
#include "gs-plugin.h"
#include "gs-utils.h"

typedef struct
{
	GObject			 parent_instance;

	GMutex			 mutex;
	gchar			*id;
	gchar			*unique_id;
	gboolean		 unique_id_valid;
	gchar			*branch;
	gchar			*name;
	GsAppQuality		 name_quality;
	GPtrArray		*icons;
	GPtrArray		*sources;
	GPtrArray		*source_ids;
	gchar			*project_group;
	gchar			*developer_name;
	gchar			*agreement;
	gchar			*version;
	gchar			*version_ui;
	gchar			*summary;
	GsAppQuality		 summary_quality;
	gchar			*summary_missing;
	gchar			*description;
	GsAppQuality		 description_quality;
	GPtrArray		*screenshots;
	GPtrArray		*categories;
	GPtrArray		*key_colors;
	GHashTable		*urls;
	GHashTable		*launchables;
	gchar			*license;
	GsAppQuality		 license_quality;
	gchar			**menu_path;
	gchar			*origin;
	gchar			*origin_appstream;
	gchar			*origin_hostname;
	gchar			*update_version;
	gchar			*update_version_ui;
	gchar			*update_details;
	AsUrgencyKind		 update_urgency;
<<<<<<< HEAD
=======
	GsAppPermissions         update_permissions;
>>>>>>> 6ce4c5d6
	gchar			*management_plugin;
	guint			 match_value;
	guint			 priority;
	gint			 rating;
	GArray			*review_ratings;
	GPtrArray		*reviews; /* of AsReview */
	GPtrArray		*provides; /* of AsProvide */
	guint64			 size_installed;
	guint64			 size_download;
	AsAppKind		 kind;
	AsAppState		 state;
	AsAppState		 state_recover;
	AsAppScope		 scope;
	AsBundleKind		 bundle_kind;
	guint			 progress;
	gboolean		 allow_cancel;
	GHashTable		*metadata;
	GsAppList		*addons;
	GsAppList		*related;
	GsAppList		*history;
	guint64			 install_date;
	guint64			 kudos;
	gboolean		 to_be_installed;
	GsAppQuirk		 quirk;
	gboolean		 license_is_free;
	GsApp			*runtime;
	GFile			*local_file;
	AsContentRating		*content_rating;
	GdkPixbuf		*pixbuf;
	GsPrice			*price;
	GCancellable		*cancellable;
	GsPluginAction		 pending_action;
	GsAppPermissions         permissions;
} GsAppPrivate;

enum {
	PROP_0,
	PROP_ID,
	PROP_NAME,
	PROP_VERSION,
	PROP_SUMMARY,
	PROP_DESCRIPTION,
	PROP_RATING,
	PROP_KIND,
	PROP_STATE,
	PROP_PROGRESS,
	PROP_CAN_CANCEL_INSTALLATION,
	PROP_INSTALL_DATE,
	PROP_QUIRK,
	PROP_PENDING_ACTION,
	PROP_LAST
};

G_DEFINE_TYPE_WITH_PRIVATE (GsApp, gs_app, G_TYPE_OBJECT)

static gboolean
_g_set_str (gchar **str_ptr, const gchar *new_str)
{
	if (*str_ptr == new_str || g_strcmp0 (*str_ptr, new_str) == 0)
		return FALSE;
	g_free (*str_ptr);
	*str_ptr = g_strdup (new_str);
	return TRUE;
}

static gboolean
_g_set_strv (gchar ***strv_ptr, gchar **new_strv)
{
	if (*strv_ptr == new_strv)
		return FALSE;
	g_strfreev (*strv_ptr);
	*strv_ptr = g_strdupv (new_strv);
	return TRUE;
}

static gboolean
_g_set_ptr_array (GPtrArray **array_ptr, GPtrArray *new_array)
{
	if (*array_ptr == new_array)
		return FALSE;
	if (*array_ptr != NULL)
		g_ptr_array_unref (*array_ptr);
	*array_ptr = g_ptr_array_ref (new_array);
	return TRUE;
}

static gboolean
_g_set_array (GArray **array_ptr, GArray *new_array)
{
	if (*array_ptr == new_array)
		return FALSE;
	if (*array_ptr != NULL)
		g_array_unref (*array_ptr);
	*array_ptr = g_array_ref (new_array);
	return TRUE;
}

static void
gs_app_kv_lpad (GString *str, const gchar *key, const gchar *value)
{
	gs_utils_append_key_value (str, 20, key, value);
}

static void
gs_app_kv_size (GString *str, const gchar *key, guint64 value)
{
	g_autofree gchar *tmp = NULL;
	if (value == GS_APP_SIZE_UNKNOWABLE) {
		gs_app_kv_lpad (str, key, "unknowable");
		return;
	}
	tmp = g_format_size (value);
	gs_app_kv_lpad (str, key, tmp);
}

G_GNUC_PRINTF (3, 4)
static void
gs_app_kv_printf (GString *str, const gchar *key, const gchar *fmt, ...)
{
	va_list args;
	g_autofree gchar *tmp = NULL;
	va_start (args, fmt);
	tmp = g_strdup_vprintf (fmt, args);
	va_end (args);
	gs_app_kv_lpad (str, key, tmp);
}

static const gchar *
_as_app_quirk_flag_to_string (GsAppQuirk quirk)
{
	if (quirk == GS_APP_QUIRK_PROVENANCE)
		return "provenance";
	if (quirk == GS_APP_QUIRK_COMPULSORY)
		return "compulsory";
	if (quirk == GS_APP_QUIRK_HAS_SOURCE)
		return "has-source";
	if (quirk == GS_APP_QUIRK_IS_WILDCARD)
		return "is-wildcard";
	if (quirk == GS_APP_QUIRK_NEEDS_REBOOT)
		return "needs-reboot";
	if (quirk == GS_APP_QUIRK_NOT_REVIEWABLE)
		return "not-reviewable";
	if (quirk == GS_APP_QUIRK_HAS_SHORTCUT)
		return "has-shortcut";
	if (quirk == GS_APP_QUIRK_NOT_LAUNCHABLE)
		return "not-launchable";
	if (quirk == GS_APP_QUIRK_NEEDS_USER_ACTION)
		return "needs-user-action";
	if (quirk == GS_APP_QUIRK_IS_PROXY)
		return "is-proxy";
	if (quirk == GS_APP_QUIRK_REMOVABLE_HARDWARE)
		return "removable-hardware";
	return NULL;
}

/* mutex must be held */
static const gchar *
gs_app_get_unique_id_unlocked (GsApp *app)
{
	GsAppPrivate *priv = gs_app_get_instance_private (app);

	/* invalid */
	if (priv->id == NULL)
		return NULL;

	/* hmm, do what we can */
	if (priv->unique_id == NULL || !priv->unique_id_valid) {
		g_free (priv->unique_id);
		priv->unique_id = as_utils_unique_id_build (priv->scope,
							    priv->bundle_kind,
							    priv->origin,
							    priv->kind,
							    priv->id,
							    priv->branch);
		priv->unique_id_valid = TRUE;
	}
	return priv->unique_id;
}

/**
 * gs_app_compare_priority:
 * @app1: a #GsApp
 * @app2: a #GsApp
 *
 * Compares two applications using thier priority.
 *
 * Use `gs_plugin_add_rule(plugin,GS_PLUGIN_RULE_BETTER_THAN,"plugin-name")`
 * to set the application priority values.
 *
 * Returns: a negative value if @app1 is less than @app2, a positive value if
 *          @app1 is greater than @app2, and zero if @app1 is equal to @app2
 **/
gint
gs_app_compare_priority (GsApp *app1, GsApp *app2)
{
	GsAppPrivate *priv1 = gs_app_get_instance_private (app1);
	GsAppPrivate *priv2 = gs_app_get_instance_private (app2);

	/* prefer prio */
	if (priv1->priority > priv2->priority)
		return -1;
	if (priv1->priority < priv2->priority)
		return 1;

	/* fall back to bundle kind */
	if (priv1->bundle_kind < priv2->bundle_kind)
		return -1;
	if (priv1->bundle_kind > priv2->bundle_kind)
		return 1;
	return 0;
}

/**
 * gs_app_quirk_to_string:
 * @quirk: a #GsAppQuirk
 *
 * Returns the quirk bitfield as a string.
 *
 * Returns: (transfer full): a string
 **/
static gchar *
gs_app_quirk_to_string (GsAppQuirk quirk)
{
	GString *str = g_string_new ("");
	guint64 i;

	/* nothing set */
	if (quirk == GS_APP_QUIRK_NONE) {
		g_string_append (str, "none");
		return g_string_free (str, FALSE);
	}

	/* get flags */
	for (i = 1; i < GS_APP_QUIRK_LAST; i *= 2) {
		if ((quirk & i) == 0)
			continue;
		g_string_append_printf (str, "%s,",
					_as_app_quirk_flag_to_string (i));
	}

	/* nothing recognised */
	if (str->len == 0) {
		g_string_append (str, "unknown");
		return g_string_free (str, FALSE);
	}

	/* remove trailing comma */
	g_string_truncate (str, str->len - 1);
	return g_string_free (str, FALSE);
}

static gchar *
gs_app_kudos_to_string (guint64 kudos)
{
	g_autoptr(GPtrArray) array = g_ptr_array_new ();
	if ((kudos & GS_APP_KUDO_MY_LANGUAGE) > 0)
		g_ptr_array_add (array, "my-language");
	if ((kudos & GS_APP_KUDO_RECENT_RELEASE) > 0)
		g_ptr_array_add (array, "recent-release");
	if ((kudos & GS_APP_KUDO_FEATURED_RECOMMENDED) > 0)
		g_ptr_array_add (array, "featured-recommended");
	if ((kudos & GS_APP_KUDO_MODERN_TOOLKIT) > 0)
		g_ptr_array_add (array, "modern-toolkit");
	if ((kudos & GS_APP_KUDO_SEARCH_PROVIDER) > 0)
		g_ptr_array_add (array, "search-provider");
	if ((kudos & GS_APP_KUDO_INSTALLS_USER_DOCS) > 0)
		g_ptr_array_add (array, "installs-user-docs");
	if ((kudos & GS_APP_KUDO_USES_NOTIFICATIONS) > 0)
		g_ptr_array_add (array, "uses-notifications");
	if ((kudos & GS_APP_KUDO_HAS_KEYWORDS) > 0)
		g_ptr_array_add (array, "has-keywords");
	if ((kudos & GS_APP_KUDO_HAS_SCREENSHOTS) > 0)
		g_ptr_array_add (array, "has-screenshots");
	if ((kudos & GS_APP_KUDO_POPULAR) > 0)
		g_ptr_array_add (array, "popular");
	if ((kudos & GS_APP_KUDO_HIGH_CONTRAST) > 0)
		g_ptr_array_add (array, "high-contrast");
	if ((kudos & GS_APP_KUDO_HI_DPI_ICON) > 0)
		g_ptr_array_add (array, "hi-dpi-icon");
	if ((kudos & GS_APP_KUDO_SANDBOXED) > 0)
		g_ptr_array_add (array, "sandboxed");
	if ((kudos & GS_APP_KUDO_SANDBOXED_SECURE) > 0)
		g_ptr_array_add (array, "sandboxed-secure");
	g_ptr_array_add (array, NULL);
	return g_strjoinv ("|", (gchar **) array->pdata);
}

/**
 * gs_app_to_string:
 * @app: a #GsApp
 *
 * Converts the application to a string.
 * This is not designed to serialize the object but to produce a string suitable
 * for debugging.
 *
 * Returns: A multi-line string
 *
 * Since: 3.22
 **/
gchar *
gs_app_to_string (GsApp *app)
{
	GString *str = g_string_new ("GsApp:");
	gs_app_to_string_append (app, str);
	if (str->len > 0)
		g_string_truncate (str, str->len - 1);
	return g_string_free (str, FALSE);
}

/**
 * gs_app_to_string_append:
 * @app: a #GsApp
 * @str: a #GString
 *
 * Appends the application to an existing string.
 *
 * Since: 3.26
 **/
void
gs_app_to_string_append (GsApp *app, GString *str)
{
	GsAppClass *klass = GS_APP_GET_CLASS (app);
	GsAppPrivate *priv = gs_app_get_instance_private (app);
	AsImage *im;
	GList *keys;
	const gchar *tmp;
	guint i;

	g_return_if_fail (GS_IS_APP (app));
	g_return_if_fail (str != NULL);

	g_string_append_printf (str, " [%p]\n", app);
	gs_app_kv_lpad (str, "kind", as_app_kind_to_string (priv->kind));
	gs_app_kv_lpad (str, "state", as_app_state_to_string (priv->state));
	if (priv->quirk > 0) {
		g_autofree gchar *qstr = gs_app_quirk_to_string (priv->quirk);
		gs_app_kv_lpad (str, "quirk", qstr);
	}
	if (priv->progress > 0)
		gs_app_kv_printf (str, "progress", "%u%%", priv->progress);
	if (priv->id != NULL)
		gs_app_kv_lpad (str, "id", priv->id);
	if (priv->unique_id != NULL)
		gs_app_kv_lpad (str, "unique-id", gs_app_get_unique_id (app));
	if (priv->scope != AS_APP_SCOPE_UNKNOWN)
		gs_app_kv_lpad (str, "scope", as_app_scope_to_string (priv->scope));
	if (priv->bundle_kind != AS_BUNDLE_KIND_UNKNOWN) {
		gs_app_kv_lpad (str, "bundle-kind",
				as_bundle_kind_to_string (priv->bundle_kind));
	}
	if (priv->kudos > 0) {
		g_autofree gchar *kudo_str = NULL;
		kudo_str = gs_app_kudos_to_string (priv->kudos);
		gs_app_kv_lpad (str, "kudos", kudo_str);
	}
	gs_app_kv_printf (str, "kudo-percentage", "%u",
			  gs_app_get_kudos_percentage (app));
	if (priv->name != NULL)
		gs_app_kv_lpad (str, "name", priv->name);
	if (priv->pixbuf != NULL)
		gs_app_kv_printf (str, "pixbuf", "%p", priv->pixbuf);
	for (i = 0; i < priv->icons->len; i++) {
		AsIcon *icon = g_ptr_array_index (priv->icons, i);
		gs_app_kv_lpad (str, "icon-kind",
				as_icon_kind_to_string (as_icon_get_kind (icon)));
		if (as_icon_get_pixbuf (icon) != NULL) {
			gs_app_kv_printf (str, "icon-pixbuf", "%p",
					  as_icon_get_pixbuf (icon));
		}
		if (as_icon_get_name (icon) != NULL)
			gs_app_kv_lpad (str, "icon-name",
					as_icon_get_name (icon));
		if (as_icon_get_prefix (icon) != NULL)
			gs_app_kv_lpad (str, "icon-prefix",
					as_icon_get_prefix (icon));
		if (as_icon_get_filename (icon) != NULL)
			gs_app_kv_lpad (str, "icon-filename",
					as_icon_get_filename (icon));
	}
	if (priv->match_value != 0)
		gs_app_kv_printf (str, "match-value", "%05x", priv->match_value);
	if (priv->priority != 0)
		gs_app_kv_printf (str, "priority", "%u", priv->priority);
	if (priv->version != NULL)
		gs_app_kv_lpad (str, "version", priv->version);
	if (priv->version_ui != NULL)
		gs_app_kv_lpad (str, "version-ui", priv->version_ui);
	if (priv->update_version != NULL)
		gs_app_kv_lpad (str, "update-version", priv->update_version);
	if (priv->update_version_ui != NULL)
		gs_app_kv_lpad (str, "update-version-ui", priv->update_version_ui);
	if (priv->update_details != NULL)
		gs_app_kv_lpad (str, "update-details", priv->update_details);
	if (priv->update_urgency != AS_URGENCY_KIND_UNKNOWN) {
		gs_app_kv_printf (str, "update-urgency", "%u",
				  priv->update_urgency);
	}
	if (priv->summary != NULL)
		gs_app_kv_lpad (str, "summary", priv->summary);
	if (priv->description != NULL)
		gs_app_kv_lpad (str, "description", priv->description);
	for (i = 0; i < priv->screenshots->len; i++) {
		AsScreenshot *ss = g_ptr_array_index (priv->screenshots, i);
		g_autofree gchar *key = NULL;
		tmp = as_screenshot_get_caption (ss, NULL);
		im = as_screenshot_get_image (ss, 0, 0);
		if (im == NULL)
			continue;
		key = g_strdup_printf ("screenshot-%02u", i);
		gs_app_kv_printf (str, key, "%s [%s]",
				  as_image_get_url (im),
				  tmp != NULL ? tmp : "<none>");
	}
	for (i = 0; i < priv->sources->len; i++) {
		g_autofree gchar *key = NULL;
		tmp = g_ptr_array_index (priv->sources, i);
		key = g_strdup_printf ("source-%02u", i);
		gs_app_kv_lpad (str, key, tmp);
	}
	for (i = 0; i < priv->source_ids->len; i++) {
		g_autofree gchar *key = NULL;
		tmp = g_ptr_array_index (priv->source_ids, i);
		key = g_strdup_printf ("source-id-%02u", i);
		gs_app_kv_lpad (str, key, tmp);
	}
	if (priv->local_file != NULL) {
		g_autofree gchar *fn = g_file_get_path (priv->local_file);
		gs_app_kv_lpad (str, "local-filename", fn);
	}
	if (priv->content_rating != NULL) {
		guint age = as_content_rating_get_minimum_age (priv->content_rating);
		if (age != G_MAXUINT) {
			g_autofree gchar *value = g_strdup_printf ("%u", age);
			gs_app_kv_lpad (str, "content-age", value);
		}
		gs_app_kv_lpad (str, "content-rating",
				as_content_rating_get_kind (priv->content_rating));
	}
	tmp = g_hash_table_lookup (priv->urls, as_url_kind_to_string (AS_URL_KIND_HOMEPAGE));
	if (tmp != NULL)
		gs_app_kv_lpad (str, "url{homepage}", tmp);
	keys = g_hash_table_get_keys (priv->launchables);
	for (GList *l = keys; l != NULL; l = l->next) {
		g_autofree gchar *key = NULL;
		key = g_strdup_printf ("launchable{%s}", (const gchar *) l->data);
		tmp = g_hash_table_lookup (priv->launchables, l->data);
		gs_app_kv_lpad (str, key, tmp);
	}
	g_list_free (keys);
	if (priv->license != NULL) {
		gs_app_kv_lpad (str, "license", priv->license);
		gs_app_kv_lpad (str, "license-is-free",
				gs_app_get_license_is_free (app) ? "yes" : "no");
	}
	if (priv->management_plugin != NULL)
		gs_app_kv_lpad (str, "management-plugin", priv->management_plugin);
	if (priv->summary_missing != NULL)
		gs_app_kv_lpad (str, "summary-missing", priv->summary_missing);
	if (priv->menu_path != NULL &&
	    priv->menu_path[0] != NULL &&
	    priv->menu_path[0][0] != '\0') {
		g_autofree gchar *path = g_strjoinv (" → ", priv->menu_path);
		gs_app_kv_lpad (str, "menu-path", path);
	}
	if (priv->branch != NULL)
		gs_app_kv_lpad (str, "branch", priv->branch);
	if (priv->origin != NULL && priv->origin[0] != '\0')
		gs_app_kv_lpad (str, "origin", priv->origin);
	if (priv->origin_appstream != NULL && priv->origin_appstream[0] != '\0')
		gs_app_kv_lpad (str, "origin-appstream", priv->origin_appstream);
	if (priv->origin_hostname != NULL && priv->origin_hostname[0] != '\0')
		gs_app_kv_lpad (str, "origin-hostname", priv->origin_hostname);
	if (priv->rating != -1)
		gs_app_kv_printf (str, "rating", "%i", priv->rating);
	if (priv->review_ratings != NULL) {
		for (i = 0; i < priv->review_ratings->len; i++) {
			gint rat = g_array_index (priv->review_ratings, gint, i);
			gs_app_kv_printf (str, "review-rating", "[%u:%i]",
					  i, rat);
		}
	}
	if (priv->reviews != NULL)
		gs_app_kv_printf (str, "reviews", "%u", priv->reviews->len);
	if (priv->provides != NULL)
		gs_app_kv_printf (str, "provides", "%u", priv->provides->len);
	if (priv->install_date != 0) {
		gs_app_kv_printf (str, "install-date", "%"
				  G_GUINT64_FORMAT "",
				  priv->install_date);
	}
	if (priv->size_installed != 0)
		gs_app_kv_size (str, "size-installed", priv->size_installed);
	if (priv->size_download != 0)
		gs_app_kv_size (str, "size-download", gs_app_get_size_download (app));
	if (priv->price != NULL)
		gs_app_kv_printf (str, "price", "%s %.2f",
				  gs_price_get_currency (priv->price),
				  gs_price_get_amount (priv->price));
	for (i = 0; i < gs_app_list_length (priv->related); i++) {
		GsApp *app_tmp = gs_app_list_index (priv->related, i);
		const gchar *id = gs_app_get_unique_id (app_tmp);
		if (id == NULL)
			id = gs_app_get_source_default (app_tmp);
		gs_app_kv_lpad (str, "related", id);
	}
	for (i = 0; i < gs_app_list_length (priv->history); i++) {
		GsApp *app_tmp = gs_app_list_index (priv->history, i);
		gs_app_kv_lpad (str, "history", gs_app_get_unique_id (app_tmp));
	}
	for (i = 0; i < priv->categories->len; i++) {
		tmp = g_ptr_array_index (priv->categories, i);
		gs_app_kv_lpad (str, "category", tmp);
	}
	for (i = 0; i < priv->key_colors->len; i++) {
		GdkRGBA *color = g_ptr_array_index (priv->key_colors, i);
		g_autofree gchar *key = NULL;
		key = g_strdup_printf ("key-color-%02u", i);
		gs_app_kv_printf (str, key, "%.0f,%.0f,%.0f",
				  color->red * 255.f,
				  color->green * 255.f,
				  color->blue * 255.f);
	}
	keys = g_hash_table_get_keys (priv->metadata);
	for (GList *l = keys; l != NULL; l = l->next) {
		GVariant *val;
		const GVariantType *val_type;
		g_autofree gchar *key = NULL;
		g_autofree gchar *val_str = NULL;

		key = g_strdup_printf ("{%s}", (const gchar *) l->data);
		val = g_hash_table_lookup (priv->metadata, l->data);
		val_type = g_variant_get_type (val);
		if (g_variant_type_equal (val_type, G_VARIANT_TYPE_STRING)) {
			val_str = g_variant_dup_string (val, NULL);
		} else if (g_variant_type_equal (val_type, G_VARIANT_TYPE_BOOLEAN)) {
			val_str = g_strdup (g_variant_get_boolean (val) ? "True" : "False");
		} else if (g_variant_type_equal (val_type, G_VARIANT_TYPE_UINT32)) {
			val_str = g_strdup_printf ("%" G_GUINT32_FORMAT,
						   g_variant_get_uint32 (val));
		} else {
			val_str = g_strdup_printf ("unknown type of %s",
						   g_variant_get_type_string (val));
		}
		gs_app_kv_lpad (str, key, val_str);
	}
	g_list_free (keys);

	/* add subclassed info */
	if (klass->to_string != NULL)
		klass->to_string (app, str);

	/* print runtime data too */
	if (priv->runtime != NULL) {
		g_string_append (str, "\n\tRuntime:\n\t");
		gs_app_to_string_append (priv->runtime, str);
	}
	g_string_append_printf (str, "\n");
}

typedef struct {
	GsApp *app;
	gchar *property_name;
} AppNotifyData;

static gboolean
notify_idle_cb (gpointer data)
{
	AppNotifyData *notify_data = data;

	g_object_notify (G_OBJECT (notify_data->app),
			 notify_data->property_name);

	g_object_unref (notify_data->app);
	g_free (notify_data->property_name);
	g_free (notify_data);

	return G_SOURCE_REMOVE;
}

static void
gs_app_queue_notify (GsApp *app, const gchar *property_name)
{
	AppNotifyData *notify_data;

	notify_data = g_new (AppNotifyData, 1);
	notify_data->app = g_object_ref (app);
	notify_data->property_name = g_strdup (property_name);

	g_idle_add (notify_idle_cb, notify_data);
}

/**
 * gs_app_get_id:
 * @app: a #GsApp
 *
 * Gets the application ID.
 *
 * Returns: The whole ID, e.g. "gimp.desktop"
 *
 * Since: 3.22
 **/
const gchar *
gs_app_get_id (GsApp *app)
{
	GsAppPrivate *priv = gs_app_get_instance_private (app);
	g_return_val_if_fail (GS_IS_APP (app), NULL);
	return priv->id;
}

/**
 * gs_app_set_id:
 * @app: a #GsApp
 * @id: a application ID, e.g. "gimp.desktop"
 *
 * Sets the application ID.
 */
void
gs_app_set_id (GsApp *app, const gchar *id)
{
	GsAppPrivate *priv = gs_app_get_instance_private (app);
	g_autoptr(GMutexLocker) locker = NULL;
	g_return_if_fail (GS_IS_APP (app));
	locker = g_mutex_locker_new (&priv->mutex);
	if (_g_set_str (&priv->id, id))
		priv->unique_id_valid = FALSE;
}

/**
 * gs_app_get_scope:
 * @app: a #GsApp
 *
 * Gets the scope of the application.
 *
 * Returns: the #AsAppScope, e.g. %AS_APP_SCOPE_USER
 *
 * Since: 3.22
 **/
AsAppScope
gs_app_get_scope (GsApp *app)
{
	GsAppPrivate *priv = gs_app_get_instance_private (app);
	g_return_val_if_fail (GS_IS_APP (app), AS_APP_SCOPE_UNKNOWN);
	return priv->scope;
}

/**
 * gs_app_set_scope:
 * @app: a #GsApp
 * @scope: a #AsAppScope, e.g. AS_APP_SCOPE_SYSTEM
 *
 * This sets the scope of the application.
 *
 * Since: 3.22
 **/
void
gs_app_set_scope (GsApp *app, AsAppScope scope)
{
	GsAppPrivate *priv = gs_app_get_instance_private (app);

	g_return_if_fail (GS_IS_APP (app));

	/* same */
	if (scope == priv->scope)
		return;

	priv->scope = scope;

	/* no longer valid */
	priv->unique_id_valid = FALSE;
}

/**
 * gs_app_get_bundle_kind:
 * @app: a #GsApp
 *
 * Gets the bundle kind of the application.
 *
 * Returns: the #AsAppScope, e.g. %AS_BUNDLE_KIND_FLATPAK
 *
 * Since: 3.22
 **/
AsBundleKind
gs_app_get_bundle_kind (GsApp *app)
{
	GsAppPrivate *priv = gs_app_get_instance_private (app);
	g_return_val_if_fail (GS_IS_APP (app), AS_BUNDLE_KIND_UNKNOWN);
	return priv->bundle_kind;
}

/**
 * gs_app_set_bundle_kind:
 * @app: a #GsApp
 * @bundle_kind: a #AsAppScope, e.g. AS_BUNDLE_KIND_FLATPAK
 *
 * This sets the bundle kind of the application.
 *
 * Since: 3.22
 **/
void
gs_app_set_bundle_kind (GsApp *app, AsBundleKind bundle_kind)
{
	GsAppPrivate *priv = gs_app_get_instance_private (app);

	g_return_if_fail (GS_IS_APP (app));

	/* same */
	if (bundle_kind == priv->bundle_kind)
		return;

	priv->bundle_kind = bundle_kind;

	/* no longer valid */
	priv->unique_id_valid = FALSE;
}

/**
 * gs_app_get_state:
 * @app: a #GsApp
 *
 * Gets the state of the application.
 *
 * Returns: the #AsAppState, e.g. %AS_APP_STATE_INSTALLED
 *
 * Since: 3.22
 **/
AsAppState
gs_app_get_state (GsApp *app)
{
	GsAppPrivate *priv = gs_app_get_instance_private (app);
	g_return_val_if_fail (GS_IS_APP (app), AS_APP_STATE_UNKNOWN);
	return priv->state;
}

/**
 * gs_app_get_progress:
 * @app: a #GsApp
 *
 * Gets the percentage completion.
 *
 * Returns: the percentage completion, or 0 for unknown
 *
 * Since: 3.22
 **/
guint
gs_app_get_progress (GsApp *app)
{
	GsAppPrivate *priv = gs_app_get_instance_private (app);
	g_return_val_if_fail (GS_IS_APP (app), 0);
	return priv->progress;
}

/**
 * gs_app_get_allow_cancel:
 * @app: a #GsApp
 *
 * Gets whether the app's installation or upgrade can be cancelled.
 *
 * Returns: TRUE if cancellation is possible, FALSE otherwise.
 *
 * Since: 3.26
 **/
gboolean
gs_app_get_allow_cancel (GsApp *app)
{
	GsAppPrivate *priv = gs_app_get_instance_private (app);
	g_return_val_if_fail (GS_IS_APP (app), FALSE);
	return priv->allow_cancel;
}

/**
 * gs_app_set_state_recover:
 * @app: a #GsApp
 *
 * Sets the application state to the last status value that was not
 * transient.
 *
 * Since: 3.22
 **/
void
gs_app_set_state_recover (GsApp *app)
{
	GsAppPrivate *priv = gs_app_get_instance_private (app);
	if (priv->state_recover == AS_APP_STATE_UNKNOWN)
		return;
	if (priv->state_recover == priv->state)
		return;

	g_debug ("recovering state on %s from %s to %s",
		 priv->id,
		 as_app_state_to_string (priv->state),
		 as_app_state_to_string (priv->state_recover));

	/* make sure progress gets reset when recovering state, to prevent
	 * confusing initial states when going through more than one attempt */
	gs_app_set_progress (app, 0);

	priv->state = priv->state_recover;
	gs_app_queue_notify (app, "state");
}

/* mutex must be held */
static gboolean
gs_app_set_state_internal (GsApp *app, AsAppState state)
{
	GsAppPrivate *priv = gs_app_get_instance_private (app);
	gboolean state_change_ok = FALSE;

	/* same */
	if (priv->state == state)
		return FALSE;

	/* check the state change is allowed */
	switch (priv->state) {
	case AS_APP_STATE_UNKNOWN:
		/* unknown has to go into one of the stable states */
		if (state == AS_APP_STATE_INSTALLED ||
		    state == AS_APP_STATE_QUEUED_FOR_INSTALL ||
		    state == AS_APP_STATE_AVAILABLE ||
		    state == AS_APP_STATE_AVAILABLE_LOCAL ||
		    state == AS_APP_STATE_UPDATABLE ||
		    state == AS_APP_STATE_UPDATABLE_LIVE ||
		    state == AS_APP_STATE_UNAVAILABLE ||
		    state == AS_APP_STATE_PURCHASABLE)
			state_change_ok = TRUE;
		break;
	case AS_APP_STATE_INSTALLED:
		/* installed has to go into an action state */
		if (state == AS_APP_STATE_UNKNOWN ||
		    state == AS_APP_STATE_REMOVING ||
		    state == AS_APP_STATE_UNAVAILABLE ||
		    state == AS_APP_STATE_UPDATABLE ||
		    state == AS_APP_STATE_UPDATABLE_LIVE)
			state_change_ok = TRUE;
		break;
	case AS_APP_STATE_QUEUED_FOR_INSTALL:
		if (state == AS_APP_STATE_UNKNOWN ||
		    state == AS_APP_STATE_INSTALLING ||
		    state == AS_APP_STATE_AVAILABLE)
			state_change_ok = TRUE;
		break;
	case AS_APP_STATE_AVAILABLE:
		/* available has to go into an action state */
		if (state == AS_APP_STATE_UNKNOWN ||
		    state == AS_APP_STATE_QUEUED_FOR_INSTALL ||
		    state == AS_APP_STATE_INSTALLING)
			state_change_ok = TRUE;
		break;
	case AS_APP_STATE_INSTALLING:
		/* installing has to go into an stable state */
		if (state == AS_APP_STATE_UNKNOWN ||
		    state == AS_APP_STATE_INSTALLED ||
		    state == AS_APP_STATE_UPDATABLE ||
		    state == AS_APP_STATE_UPDATABLE_LIVE ||
		    state == AS_APP_STATE_AVAILABLE)
			state_change_ok = TRUE;
		break;
	case AS_APP_STATE_REMOVING:
		/* removing has to go into an stable state */
		if (state == AS_APP_STATE_UNKNOWN ||
		    state == AS_APP_STATE_AVAILABLE ||
		    state == AS_APP_STATE_PURCHASABLE ||
		    state == AS_APP_STATE_INSTALLED)
			state_change_ok = TRUE;
		break;
	case AS_APP_STATE_UPDATABLE:
		/* updatable has to go into an action state */
		if (state == AS_APP_STATE_UNKNOWN ||
		    state == AS_APP_STATE_AVAILABLE ||
		    state == AS_APP_STATE_REMOVING)
			state_change_ok = TRUE;
		break;
	case AS_APP_STATE_UPDATABLE_LIVE:
		/* updatable-live has to go into an action state */
		if (state == AS_APP_STATE_UNKNOWN ||
		    state == AS_APP_STATE_REMOVING ||
		    state == AS_APP_STATE_INSTALLING)
			state_change_ok = TRUE;
		break;
	case AS_APP_STATE_UNAVAILABLE:
		/* updatable has to go into an action state */
		if (state == AS_APP_STATE_UNKNOWN ||
		    state == AS_APP_STATE_AVAILABLE)
			state_change_ok = TRUE;
		break;
	case AS_APP_STATE_AVAILABLE_LOCAL:
		/* local has to go into an action state */
		if (state == AS_APP_STATE_UNKNOWN ||
		    state == AS_APP_STATE_INSTALLING)
			state_change_ok = TRUE;
		break;
	case AS_APP_STATE_PURCHASABLE:
		/* local has to go into an action state */
		if (state == AS_APP_STATE_UNKNOWN ||
		    state == AS_APP_STATE_PURCHASING)
			state_change_ok = TRUE;
		break;
	case AS_APP_STATE_PURCHASING:
		/* purchasing has to go into an stable state */
		if (state == AS_APP_STATE_UNKNOWN ||
		    state == AS_APP_STATE_AVAILABLE ||
		    state == AS_APP_STATE_PURCHASABLE)
			state_change_ok = TRUE;
		break;
	default:
		g_warning ("state %s unhandled",
			   as_app_state_to_string (priv->state));
		g_assert_not_reached ();
	}

	/* this state change was unexpected */
	if (!state_change_ok) {
		g_warning ("State change on %s from %s to %s is not OK",
			   gs_app_get_unique_id_unlocked (app),
			   as_app_state_to_string (priv->state),
			   as_app_state_to_string (state));
	}

	priv->state = state;

	if (state == AS_APP_STATE_UNKNOWN ||
	    state == AS_APP_STATE_AVAILABLE_LOCAL ||
	    state == AS_APP_STATE_AVAILABLE)
		priv->install_date = 0;

	/* save this to simplify error handling in the plugins */
	switch (state) {
	case AS_APP_STATE_INSTALLING:
	case AS_APP_STATE_REMOVING:
	case AS_APP_STATE_QUEUED_FOR_INSTALL:
	case AS_APP_STATE_PURCHASING:
		/* transient, so ignore */
		break;
	default:
		if (priv->state_recover != state)
			priv->state_recover = state;
		break;
	}

	return TRUE;
}

/**
 * gs_app_set_progress:
 * @app: a #GsApp
 * @percentage: a percentage progress
 *
 * This sets the progress completion of the application.
 * If called more than once with the same value then subsequent calls
 * will be ignored.
 *
 * Since: 3.22
 **/
void
gs_app_set_progress (GsApp *app, guint percentage)
{
	GsAppPrivate *priv = gs_app_get_instance_private (app);
	g_autoptr(GMutexLocker) locker = NULL;
	g_return_if_fail (GS_IS_APP (app));
	locker = g_mutex_locker_new (&priv->mutex);
	if (priv->progress == percentage)
		return;
	if (percentage > 100) {
		g_debug ("cannot set %u%% for %s, setting instead: 100%%",
			 percentage, gs_app_get_unique_id_unlocked (app));
		percentage = 100;
	}
	priv->progress = percentage;
	gs_app_queue_notify (app, "progress");
}

/**
 * gs_app_set_allow_cancel:
 * @app: a #GsApp
 * @allow_cancel: if the installation or upgrade can be cancelled or not
 *
 * This sets a flag indicating whether the operation can be cancelled or not.
 * This is used by the UI to set the "Cancel" button insensitive as
 * appropriate.
 *
 * Since: 3.26
 **/
void
gs_app_set_allow_cancel (GsApp *app, gboolean allow_cancel)
{
	GsAppPrivate *priv = gs_app_get_instance_private (app);
	g_autoptr(GMutexLocker) locker = NULL;
	g_return_if_fail (GS_IS_APP (app));
	locker = g_mutex_locker_new (&priv->mutex);
	if (priv->allow_cancel == allow_cancel)
		return;
	priv->allow_cancel = allow_cancel;
	gs_app_queue_notify (app, "allow-cancel");
}

static void
gs_app_set_pending_action_internal (GsApp *app,
				    GsPluginAction action)
{
	GsAppPrivate *priv = gs_app_get_instance_private (app);
	if (priv->pending_action == action)
		return;

	priv->pending_action = action;
	gs_app_queue_notify (app, "pending-action");
}

/**
 * gs_app_set_state:
 * @app: a #GsApp
 * @state: a #AsAppState, e.g. AS_APP_STATE_UPDATABLE_LIVE
 *
 * This sets the state of the application.
 * The following state diagram explains the typical states.
 * All applications start in state %AS_APP_STATE_UNKNOWN,
 * but the frontend is not supposed to see GsApps with this state.
 *
 * Plugins are responsible for changing the state to one of the other
 * states before the GsApp is passed to the frontend.
 *
 * |[
 * UPDATABLE --> INSTALLING --> INSTALLED
 * UPDATABLE --> REMOVING   --> AVAILABLE
 * INSTALLED --> REMOVING   --> AVAILABLE
 * AVAILABLE --> INSTALLING --> INSTALLED
 * AVAILABLE <--> QUEUED --> INSTALLING --> INSTALLED
 * UNKNOWN   --> UNAVAILABLE
 * ]|
 *
 * Since: 3.22
 **/
void
gs_app_set_state (GsApp *app, AsAppState state)
{
	GsAppPrivate *priv = gs_app_get_instance_private (app);
	g_autoptr(GMutexLocker) locker = NULL;
	g_return_if_fail (GS_IS_APP (app));

	locker = g_mutex_locker_new (&priv->mutex);

	if (gs_app_set_state_internal (app, state)) {
		/* since the state changed, and the pending-action refers to
		 * actions that usually change the state, we assign it to the
		 * appropriate action here */
		GsPluginAction action = GS_PLUGIN_ACTION_UNKNOWN;
		if (priv->state == AS_APP_STATE_QUEUED_FOR_INSTALL)
			action = GS_PLUGIN_ACTION_INSTALL;
		gs_app_set_pending_action_internal (app, action);

		gs_app_queue_notify (app, "state");
	}
}

/**
 * gs_app_get_kind:
 * @app: a #GsApp
 *
 * Gets the kind of the application.
 *
 * Returns: the #AsAppKind, e.g. %AS_APP_KIND_UNKNOWN
 *
 * Since: 3.22
 **/
AsAppKind
gs_app_get_kind (GsApp *app)
{
	GsAppPrivate *priv = gs_app_get_instance_private (app);
	g_return_val_if_fail (GS_IS_APP (app), AS_APP_KIND_UNKNOWN);
	return priv->kind;
}

/**
 * gs_app_set_kind:
 * @app: a #GsApp
 * @kind: a #AsAppKind, e.g. #AS_APP_KIND_DESKTOP
 *
 * This sets the kind of the application.
 * The following state diagram explains the typical states.
 * All applications start with kind %AS_APP_KIND_UNKNOWN.
 *
 * |[
 * PACKAGE --> NORMAL
 * PACKAGE --> SYSTEM
 * NORMAL  --> SYSTEM
 * ]|
 *
 * Since: 3.22
 **/
void
gs_app_set_kind (GsApp *app, AsAppKind kind)
{
	GsAppPrivate *priv = gs_app_get_instance_private (app);
	gboolean state_change_ok = FALSE;
	g_autoptr(GMutexLocker) locker = NULL;

	g_return_if_fail (GS_IS_APP (app));

	locker = g_mutex_locker_new (&priv->mutex);

	/* same */
	if (priv->kind == kind)
		return;

	/* trying to change */
	if (priv->kind != AS_APP_KIND_UNKNOWN &&
	    kind == AS_APP_KIND_UNKNOWN) {
		g_warning ("automatically prevented from changing "
			   "kind on %s from %s to %s!",
			   gs_app_get_unique_id_unlocked (app),
			   as_app_kind_to_string (priv->kind),
			   as_app_kind_to_string (kind));
		return;
	}

	/* check the state change is allowed */
	switch (priv->kind) {
	case AS_APP_KIND_UNKNOWN:
	case AS_APP_KIND_GENERIC:
		/* all others derive from generic */
		state_change_ok = TRUE;
		break;
	case AS_APP_KIND_DESKTOP:
		/* desktop has to be reset to override */
		if (kind == AS_APP_KIND_UNKNOWN)
			state_change_ok = TRUE;
		break;
	default:
		/* this can never change state */
		break;
	}

	/* this state change was unexpected */
	if (!state_change_ok) {
		g_warning ("Kind change on %s from %s to %s is not OK",
			   priv->id,
			   as_app_kind_to_string (priv->kind),
			   as_app_kind_to_string (kind));
		return;
	}

	priv->kind = kind;
	gs_app_queue_notify (app, "kind");

	/* no longer valid */
	priv->unique_id_valid = FALSE;
}

/**
 * gs_app_get_unique_id:
 * @app: a #GsApp
 *
 * Gets the unique application ID used for de-duplication.
 * If nothing has been set the value from gs_app_get_id() will be used.
 *
 * Returns: The unique ID, e.g. `system/package/fedora/desktop/gimp.desktop/i386/master`, or %NULL
 *
 * Since: 3.22
 **/
const gchar *
gs_app_get_unique_id (GsApp *app)
{
	GsAppPrivate *priv = gs_app_get_instance_private (app);
	g_autoptr(GMutexLocker) locker = NULL;
	g_return_val_if_fail (GS_IS_APP (app), NULL);
	locker = g_mutex_locker_new (&priv->mutex);
	return gs_app_get_unique_id_unlocked (app);
}

/**
 * gs_app_set_unique_id:
 * @app: a #GsApp
 * @unique_id: a unique application ID, e.g. `system/package/fedora/desktop/gimp.desktop/i386/master`
 *
 * Sets the unique application ID. Any #GsApp using the same ID will be
 * deduplicated. This means that applications that can exist from more than
 * one plugin should use this method.
 */
void
gs_app_set_unique_id (GsApp *app, const gchar *unique_id)
{
	GsAppPrivate *priv = gs_app_get_instance_private (app);
	g_autoptr(GMutexLocker) locker = NULL;
	g_return_if_fail (GS_IS_APP (app));

	locker = g_mutex_locker_new (&priv->mutex);

	/* check for sanity */
	if (!as_utils_unique_id_valid (unique_id))
		g_warning ("unique_id %s not valid", unique_id);

	g_free (priv->unique_id);
	priv->unique_id = g_strdup (unique_id);
	priv->unique_id_valid = TRUE;
}

/**
 * gs_app_get_name:
 * @app: a #GsApp
 *
 * Gets the application name.
 *
 * Returns: a string, or %NULL for unset
 *
 * Since: 3.22
 **/
const gchar *
gs_app_get_name (GsApp *app)
{
	GsAppPrivate *priv = gs_app_get_instance_private (app);
	g_return_val_if_fail (GS_IS_APP (app), NULL);
	return priv->name;
}

/**
 * gs_app_set_name:
 * @app: a #GsApp
 * @quality: A #GsAppQuality, e.g. %GS_APP_QUALITY_LOWEST
 * @name: The short localized name, e.g. "Calculator"
 *
 * Sets the application name.
 *
 * Since: 3.22
 **/
void
gs_app_set_name (GsApp *app, GsAppQuality quality, const gchar *name)
{
	GsAppPrivate *priv = gs_app_get_instance_private (app);
	g_autoptr(GMutexLocker) locker = NULL;
	g_return_if_fail (GS_IS_APP (app));

	locker = g_mutex_locker_new (&priv->mutex);

	/* only save this if the data is sufficiently high quality */
	if (quality <= priv->name_quality)
		return;
	priv->name_quality = quality;
	if (_g_set_str (&priv->name, name))
		g_object_notify (G_OBJECT (app), "name");
}

/**
 * gs_app_get_branch:
 * @app: a #GsApp
 *
 * Gets the application branch.
 *
 * Returns: a string, or %NULL for unset
 *
 * Since: 3.22
 **/
const gchar *
gs_app_get_branch (GsApp *app)
{
	GsAppPrivate *priv = gs_app_get_instance_private (app);
	g_return_val_if_fail (GS_IS_APP (app), NULL);
	return priv->branch;
}

/**
 * gs_app_set_branch:
 * @app: a #GsApp
 * @branch: The branch, e.g. "master"
 *
 * Sets the application branch.
 *
 * Since: 3.22
 **/
void
gs_app_set_branch (GsApp *app, const gchar *branch)
{
	GsAppPrivate *priv = gs_app_get_instance_private (app);
	g_autoptr(GMutexLocker) locker = NULL;
	g_return_if_fail (GS_IS_APP (app));
	locker = g_mutex_locker_new (&priv->mutex);
	if (_g_set_str (&priv->branch, branch))
		priv->unique_id_valid = FALSE;
}

/**
 * gs_app_get_source_default:
 * @app: a #GsApp
 *
 * Gets the default source.
 *
 * Returns: a string, or %NULL
 *
 * Since: 3.22
 **/
const gchar *
gs_app_get_source_default (GsApp *app)
{
	GsAppPrivate *priv = gs_app_get_instance_private (app);
	g_return_val_if_fail (GS_IS_APP (app), NULL);
	if (priv->sources->len == 0)
		return NULL;
	return g_ptr_array_index (priv->sources, 0);
}

/**
 * gs_app_add_source:
 * @app: a #GsApp
 * @source: a source name
 *
 * Adds a source name for the application.
 *
 * Since: 3.22
 **/
void
gs_app_add_source (GsApp *app, const gchar *source)
{
	GsAppPrivate *priv = gs_app_get_instance_private (app);
	const gchar *tmp;
	guint i;
	g_autoptr(GMutexLocker) locker = NULL;

	g_return_if_fail (GS_IS_APP (app));
	g_return_if_fail (source != NULL);

	locker = g_mutex_locker_new (&priv->mutex);

	/* check source doesn't already exist */
	for (i = 0; i < priv->sources->len; i++) {
		tmp = g_ptr_array_index (priv->sources, i);
		if (g_strcmp0 (tmp, source) == 0)
			return;
	}
	g_ptr_array_add (priv->sources, g_strdup (source));
}

/**
 * gs_app_get_sources:
 * @app: a #GsApp
 *
 * Gets the list of sources for the application.
 *
 * Returns: (element-type utf8) (transfer none): a list
 *
 * Since: 3.22
 **/
GPtrArray *
gs_app_get_sources (GsApp *app)
{
	GsAppPrivate *priv = gs_app_get_instance_private (app);
	g_return_val_if_fail (GS_IS_APP (app), NULL);
	return priv->sources;
}

/**
 * gs_app_set_sources:
 * @app: a #GsApp
 * @sources: The non-localized short names, e.g. ["gnome-calculator"]
 *
 * This name is used for the update page if the application is collected into
 * the 'OS Updates' group.
 * It is typically the package names, although this should not be relied upon.
 *
 * Since: 3.22
 **/
void
gs_app_set_sources (GsApp *app, GPtrArray *sources)
{
	GsAppPrivate *priv = gs_app_get_instance_private (app);
	g_autoptr(GMutexLocker) locker = NULL;
	g_return_if_fail (GS_IS_APP (app));
	locker = g_mutex_locker_new (&priv->mutex);
	_g_set_ptr_array (&priv->sources, sources);
}

/**
 * gs_app_get_source_id_default:
 * @app: a #GsApp
 *
 * Gets the default source ID.
 *
 * Returns: a string, or %NULL for unset
 *
 * Since: 3.22
 **/
const gchar *
gs_app_get_source_id_default (GsApp *app)
{
	GsAppPrivate *priv = gs_app_get_instance_private (app);
	g_return_val_if_fail (GS_IS_APP (app), NULL);
	if (priv->source_ids->len == 0)
		return NULL;
	return g_ptr_array_index (priv->source_ids, 0);
}

/**
 * gs_app_get_source_ids:
 * @app: a #GsApp
 *
 * Gets the list of source IDs.
 *
 * Returns: (element-type utf8) (transfer none): a list
 *
 * Since: 3.22
 **/
GPtrArray *
gs_app_get_source_ids (GsApp *app)
{
	GsAppPrivate *priv = gs_app_get_instance_private (app);
	g_return_val_if_fail (GS_IS_APP (app), NULL);
	return priv->source_ids;
}

/**
 * gs_app_clear_source_ids:
 * @app: a #GsApp
 *
 * Clear the list of source IDs.
 *
 * Since: 3.22
 **/
void
gs_app_clear_source_ids (GsApp *app)
{
	GsAppPrivate *priv = gs_app_get_instance_private (app);
	g_autoptr(GMutexLocker) locker = NULL;
	g_return_if_fail (GS_IS_APP (app));
	locker = g_mutex_locker_new (&priv->mutex);
	g_ptr_array_set_size (priv->source_ids, 0);
}

/**
 * gs_app_set_source_ids:
 * @app: a #GsApp
 * @source_ids: The source-id, e.g. ["gnome-calculator;0.134;fedora"]
 *		or ["/home/hughsie/.local/share/applications/0ad.desktop"]
 *
 * This ID is used internally to the controlling plugin.
 *
 * Since: 3.22
 **/
void
gs_app_set_source_ids (GsApp *app, GPtrArray *source_ids)
{
	GsAppPrivate *priv = gs_app_get_instance_private (app);
	g_autoptr(GMutexLocker) locker = NULL;
	g_return_if_fail (GS_IS_APP (app));
	locker = g_mutex_locker_new (&priv->mutex);
	_g_set_ptr_array (&priv->source_ids, source_ids);
}

/**
 * gs_app_add_source_id:
 * @app: a #GsApp
 * @source_id: a source ID, e.g. "gnome-calculator;0.134;fedora"
 *
 * Adds a source ID to the application.
 *
 * Since: 3.22
 **/
void
gs_app_add_source_id (GsApp *app, const gchar *source_id)
{
	GsAppPrivate *priv = gs_app_get_instance_private (app);
	const gchar *tmp;
	guint i;

	g_return_if_fail (GS_IS_APP (app));
	g_return_if_fail (source_id != NULL);

	/* only add if not already present */
	for (i = 0; i < priv->source_ids->len; i++) {
		tmp = g_ptr_array_index (priv->source_ids, i);
		if (g_strcmp0 (tmp, source_id) == 0)
			return;
	}
	g_ptr_array_add (priv->source_ids, g_strdup (source_id));
}

/**
 * gs_app_get_project_group:
 * @app: a #GsApp
 *
 * Gets a project group for the application.
 * Applications belonging to other project groups may not be shown in
 * this software center.
 *
 * Returns: a string, or %NULL for unset
 *
 * Since: 3.22
 **/
const gchar *
gs_app_get_project_group (GsApp *app)
{
	GsAppPrivate *priv = gs_app_get_instance_private (app);
	g_return_val_if_fail (GS_IS_APP (app), NULL);
	return priv->project_group;
}

/**
 * gs_app_get_developer_name:
 * @app: a #GsApp
 *
 * Gets the developer name for the application.
 *
 * Returns: a string, or %NULL for unset
 *
 * Since: 3.22
 **/
const gchar *
gs_app_get_developer_name (GsApp *app)
{
	GsAppPrivate *priv = gs_app_get_instance_private (app);
	g_return_val_if_fail (GS_IS_APP (app), NULL);
	return priv->developer_name;
}

/**
 * gs_app_set_project_group:
 * @app: a #GsApp
 * @project_group: The non-localized project group, e.g. "GNOME" or "KDE"
 *
 * Sets a project group for the application.
 *
 * Since: 3.22
 **/
void
gs_app_set_project_group (GsApp *app, const gchar *project_group)
{
	GsAppPrivate *priv = gs_app_get_instance_private (app);
	g_autoptr(GMutexLocker) locker = NULL;
	g_return_if_fail (GS_IS_APP (app));
	locker = g_mutex_locker_new (&priv->mutex);
	_g_set_str (&priv->project_group, project_group);
}

/**
 * gs_app_set_developer_name:
 * @app: a #GsApp
 * @developer_name: The developer name, e.g. "Richard Hughes"
 *
 * Sets a developer name for the application.
 *
 * Since: 3.22
 **/
void
gs_app_set_developer_name (GsApp *app, const gchar *developer_name)
{
	GsAppPrivate *priv = gs_app_get_instance_private (app);
	g_autoptr(GMutexLocker) locker = NULL;
	g_return_if_fail (GS_IS_APP (app));
	locker = g_mutex_locker_new (&priv->mutex);
	_g_set_str (&priv->developer_name, developer_name);
}

/**
 * gs_app_get_pixbuf:
 * @app: a #GsApp
 *
 * Gets a pixbuf to represent the application.
 *
 * Returns: (transfer none): a #GdkPixbuf, or %NULL
 *
 * Since: 3.22
 **/
GdkPixbuf *
gs_app_get_pixbuf (GsApp *app)
{
	GsAppPrivate *priv = gs_app_get_instance_private (app);
	g_return_val_if_fail (GS_IS_APP (app), NULL);
	return priv->pixbuf;
}

/**
 * gs_app_get_icons:
 * @app: a #GsApp
 *
 * Gets the icons for the application.
 *
 * Returns: (transfer none) (element-type AsIcon): an array of icons
 *
 * Since: 3.22
 **/
GPtrArray *
gs_app_get_icons (GsApp *app)
{
	GsAppPrivate *priv = gs_app_get_instance_private (app);
	g_return_val_if_fail (GS_IS_APP (app), NULL);
	return priv->icons;
}

/**
 * gs_app_add_icon:
 * @app: a #GsApp
 * @icon: a #AsIcon, or %NULL to remove all icons
 *
 * Adds an icon to use for the application.
 * If the first icon added cannot be loaded then the next one is tried.
 *
 * Since: 3.22
 **/
void
gs_app_add_icon (GsApp *app, AsIcon *icon)
{
	GsAppPrivate *priv = gs_app_get_instance_private (app);
	g_autoptr(GMutexLocker) locker = NULL;
	g_return_if_fail (GS_IS_APP (app));
	locker = g_mutex_locker_new (&priv->mutex);
	if (icon == NULL) {
		g_ptr_array_set_size (priv->icons, 0);
		return;
	}
	g_ptr_array_add (priv->icons, g_object_ref (icon));
}

/**
 * gs_app_get_agreement:
 * @app: a #GsApp
 *
 * Gets the agreement text for the application.
 *
 * Returns: a string in AppStream description format, or %NULL for unset
 *
 * Since: 3.28
 **/
const gchar *
gs_app_get_agreement (GsApp *app)
{
	GsAppPrivate *priv = gs_app_get_instance_private (app);
	g_return_val_if_fail (GS_IS_APP (app), NULL);
	return priv->agreement;
}

/**
 * gs_app_set_agreement:
 * @app: a #GsApp
 * @agreement: The agreement text, e.g. "<p>Foobar</p>"
 *
 * Sets the application end-user agreement (e.g. a EULA) in AppStream
 * description format.
 *
 * Since: 3.28
 **/
void
gs_app_set_agreement (GsApp *app, const gchar *agreement)
{
	GsAppPrivate *priv = gs_app_get_instance_private (app);
	g_autoptr(GMutexLocker) locker = NULL;
	g_return_if_fail (GS_IS_APP (app));
	locker = g_mutex_locker_new (&priv->mutex);
	_g_set_str (&priv->agreement, agreement);
}

/**
 * gs_app_get_local_file:
 * @app: a #GsApp
 *
 * Gets the file that backs this application, for instance this might
 * be a local file in ~/Downloads that we are installing.
 *
 * Returns: (transfer none): a #GFile, or %NULL
 *
 * Since: 3.22
 **/
GFile *
gs_app_get_local_file (GsApp *app)
{
	GsAppPrivate *priv = gs_app_get_instance_private (app);
	g_return_val_if_fail (GS_IS_APP (app), NULL);
	return priv->local_file;
}

/**
 * gs_app_set_local_file:
 * @app: a #GsApp
 * @local_file: a #GFile, or %NULL
 *
 * Sets the file that backs this application, for instance this might
 * be a local file in ~/Downloads that we are installing.
 *
 * Since: 3.22
 **/
void
gs_app_set_local_file (GsApp *app, GFile *local_file)
{
	GsAppPrivate *priv = gs_app_get_instance_private (app);
	g_autoptr(GMutexLocker) locker = NULL;
	g_return_if_fail (GS_IS_APP (app));
	locker = g_mutex_locker_new (&priv->mutex);
	g_set_object (&priv->local_file, local_file);
}

/**
 * gs_app_get_content_rating:
 * @app: a #GsApp
 *
 * Gets the content rating for this application.
 *
 * Returns: (transfer none): a #AsContentRating, or %NULL
 *
 * Since: 3.24
 **/
AsContentRating *
gs_app_get_content_rating (GsApp *app)
{
	GsAppPrivate *priv = gs_app_get_instance_private (app);
	g_return_val_if_fail (GS_IS_APP (app), NULL);
	return priv->content_rating;
}

/**
 * gs_app_set_content_rating:
 * @app: a #GsApp
 * @content_rating: a #AsContentRating, or %NULL
 *
 * Sets the content rating for this application.
 *
 * Since: 3.24
 **/
void
gs_app_set_content_rating (GsApp *app, AsContentRating *content_rating)
{
	GsAppPrivate *priv = gs_app_get_instance_private (app);
	g_autoptr(GMutexLocker) locker = NULL;
	g_return_if_fail (GS_IS_APP (app));
	locker = g_mutex_locker_new (&priv->mutex);
	g_set_object (&priv->content_rating, content_rating);
}

/**
 * gs_app_get_runtime:
 * @app: a #GsApp
 *
 * Gets the runtime for the installed application.
 *
 * Returns: (transfer none): a #GsApp, or %NULL for unset
 *
 * Since: 3.22
 **/
GsApp *
gs_app_get_runtime (GsApp *app)
{
	GsAppPrivate *priv = gs_app_get_instance_private (app);
	g_return_val_if_fail (GS_IS_APP (app), NULL);
	return priv->runtime;
}

/**
 * gs_app_set_runtime:
 * @app: a #GsApp
 * @runtime: a #GsApp
 *
 * Sets the runtime that the installed application requires.
 *
 * Since: 3.22
 **/
void
gs_app_set_runtime (GsApp *app, GsApp *runtime)
{
	GsAppPrivate *priv = gs_app_get_instance_private (app);
	g_autoptr(GMutexLocker) locker = NULL;
	g_return_if_fail (GS_IS_APP (app));
	g_return_if_fail (app != runtime);
	locker = g_mutex_locker_new (&priv->mutex);
	g_set_object (&priv->runtime, runtime);
}

/**
 * gs_app_set_pixbuf:
 * @app: a #GsApp
 * @pixbuf: a #GdkPixbuf, or %NULL
 *
 * Sets a pixbuf used to represent the application.
 *
 * Since: 3.22
 **/
void
gs_app_set_pixbuf (GsApp *app, GdkPixbuf *pixbuf)
{
	GsAppPrivate *priv = gs_app_get_instance_private (app);
	g_autoptr(GMutexLocker) locker = NULL;
	g_return_if_fail (GS_IS_APP (app));
	locker = g_mutex_locker_new (&priv->mutex);
	g_set_object (&priv->pixbuf, pixbuf);
}

/**
 * gs_app_get_price:
 * @app: a #GsApp
 *
 * Gets the price required to purchase the application.
 *
 * Returns: (transfer none): a #GsPrice, or %NULL
 *
 * Since: 3.26
 **/
GsPrice *
gs_app_get_price (GsApp *app)
{
	GsAppPrivate *priv = gs_app_get_instance_private (app);
	g_return_val_if_fail (GS_IS_APP (app), NULL);
	return priv->price;
}

/**
 * gs_app_set_price:
 * @app: a #GsApp
 * @amount: the amount of this price, e.g. 0.99
 * @currency: an ISO 4217 currency code, e.g. "USD"
 *
 * Sets a price required to purchase the application.
 *
 * Since: 3.26
 **/
void
gs_app_set_price (GsApp *app, gdouble amount, const gchar *currency)
{
	GsAppPrivate *priv = gs_app_get_instance_private (app);
	g_autoptr(GMutexLocker) locker = NULL;
	g_return_if_fail (GS_IS_APP (app));
	locker = g_mutex_locker_new (&priv->mutex);
	if (priv->price != NULL)
		g_object_unref (priv->price);
	priv->price = gs_price_new (amount, currency);
}

typedef enum {
	GS_APP_VERSION_FIXUP_RELEASE		= 1,
	GS_APP_VERSION_FIXUP_DISTRO_SUFFIX	= 2,
	GS_APP_VERSION_FIXUP_GIT_SUFFIX		= 4,
	GS_APP_VERSION_FIXUP_LAST,
} GsAppVersionFixup;

/**
 * gs_app_get_ui_version:
 *
 * convert 1:1.6.2-7.fc17 into "Version 1.6.2"
 **/
static gchar *
gs_app_get_ui_version (const gchar *version, guint64 flags)
{
	guint i;
	gchar *new;
	gchar *f;

	/* nothing set */
	if (version == NULL)
		return NULL;

	/* first remove any epoch */
	for (i = 0; version[i] != '\0'; i++) {
		if (version[i] == ':') {
			version = &version[i+1];
			break;
		}
		if (!g_ascii_isdigit (version[i]))
			break;
	}

	/* then remove any distro suffix */
	new = g_strdup (version);
	if ((flags & GS_APP_VERSION_FIXUP_DISTRO_SUFFIX) > 0) {
		f = g_strstr_len (new, -1, ".fc");
		if (f != NULL)
			*f= '\0';
		f = g_strstr_len (new, -1, ".el");
		if (f != NULL)
			*f= '\0';
	}

	/* then remove any release */
	if ((flags & GS_APP_VERSION_FIXUP_RELEASE) > 0) {
		f = g_strrstr_len (new, -1, "-");
		if (f != NULL)
			*f= '\0';
	}

	/* then remove any git suffix */
	if ((flags & GS_APP_VERSION_FIXUP_GIT_SUFFIX) > 0) {
		f = g_strrstr_len (new, -1, ".2012");
		if (f != NULL)
			*f= '\0';
		f = g_strrstr_len (new, -1, ".2013");
		if (f != NULL)
			*f= '\0';
	}

	return new;
}

static void
gs_app_ui_versions_invalidate (GsApp *app)
{
	GsAppPrivate *priv = gs_app_get_instance_private (app);
	g_free (priv->version_ui);
	g_free (priv->update_version_ui);
	priv->version_ui = NULL;
	priv->update_version_ui = NULL;
}

static void
gs_app_ui_versions_populate (GsApp *app)
{
	GsAppPrivate *priv = gs_app_get_instance_private (app);
	guint i;
	guint64 flags[] = { GS_APP_VERSION_FIXUP_RELEASE |
			    GS_APP_VERSION_FIXUP_DISTRO_SUFFIX |
			    GS_APP_VERSION_FIXUP_GIT_SUFFIX,
			    GS_APP_VERSION_FIXUP_DISTRO_SUFFIX |
			    GS_APP_VERSION_FIXUP_GIT_SUFFIX,
			    GS_APP_VERSION_FIXUP_DISTRO_SUFFIX,
			    0 };

	/* try each set of bitfields in order */
	for (i = 0; flags[i] != 0; i++) {
		priv->version_ui = gs_app_get_ui_version (priv->version, flags[i]);
		priv->update_version_ui = gs_app_get_ui_version (priv->update_version, flags[i]);
		if (g_strcmp0 (priv->version_ui, priv->update_version_ui) != 0) {
			gs_app_queue_notify (app, "version");
			return;
		}
		gs_app_ui_versions_invalidate (app);
	}

	/* we tried, but failed */
	priv->version_ui = g_strdup (priv->version);
	priv->update_version_ui = g_strdup (priv->update_version);
}

/**
 * gs_app_get_version:
 * @app: a #GsApp
 *
 * Gets the exact version for the application.
 *
 * Returns: a string, or %NULL for unset
 *
 * Since: 3.22
 **/
const gchar *
gs_app_get_version (GsApp *app)
{
	GsAppPrivate *priv = gs_app_get_instance_private (app);
	g_return_val_if_fail (GS_IS_APP (app), NULL);
	return priv->version;
}

/**
 * gs_app_get_version_ui:
 * @app: a #GsApp
 *
 * Gets a version string that can be displayed in a UI.
 *
 * Returns: a string, or %NULL for unset
 *
 * Since: 3.22
 **/
const gchar *
gs_app_get_version_ui (GsApp *app)
{
	GsAppPrivate *priv = gs_app_get_instance_private (app);
	g_return_val_if_fail (GS_IS_APP (app), NULL);

	/* work out the two version numbers */
	if (priv->version != NULL &&
	    priv->version_ui == NULL) {
		gs_app_ui_versions_populate (app);
	}

	return priv->version_ui;
}

/**
 * gs_app_set_version:
 * @app: a #GsApp
 * @version: The version, e.g. "2:1.2.3.fc19"
 *
 * This saves the version after stripping out any non-friendly parts, such as
 * distro tags, git revisions and that kind of thing.
 *
 * Since: 3.22
 **/
void
gs_app_set_version (GsApp *app, const gchar *version)
{
	GsAppPrivate *priv = gs_app_get_instance_private (app);
	g_autoptr(GMutexLocker) locker = NULL;
	g_return_if_fail (GS_IS_APP (app));

	locker = g_mutex_locker_new (&priv->mutex);

	if (_g_set_str (&priv->version, version)) {
		gs_app_ui_versions_invalidate (app);
		gs_app_queue_notify (app, "version");
	}
}

/**
 * gs_app_get_summary:
 * @app: a #GsApp
 *
 * Gets the single-line description of the application.
 *
 * Returns: a string, or %NULL for unset
 *
 * Since: 3.22
 **/
const gchar *
gs_app_get_summary (GsApp *app)
{
	GsAppPrivate *priv = gs_app_get_instance_private (app);
	g_return_val_if_fail (GS_IS_APP (app), NULL);
	return priv->summary;
}

/**
 * gs_app_set_summary:
 * @app: a #GsApp
 * @quality: a #GsAppQuality, e.g. %GS_APP_QUALITY_LOWEST
 * @summary: a string, e.g. "A graphical calculator for GNOME"
 *
 * The medium length one-line localized name.
 *
 * Since: 3.22
 **/
void
gs_app_set_summary (GsApp *app, GsAppQuality quality, const gchar *summary)
{
	GsAppPrivate *priv = gs_app_get_instance_private (app);
	g_autoptr(GMutexLocker) locker = NULL;
	g_return_if_fail (GS_IS_APP (app));

	locker = g_mutex_locker_new (&priv->mutex);

	/* only save this if the data is sufficiently high quality */
	if (quality <= priv->summary_quality)
		return;
	priv->summary_quality = quality;
	if (_g_set_str (&priv->summary, summary))
		g_object_notify (G_OBJECT (app), "summary");
}

/**
 * gs_app_get_description:
 * @app: a #GsApp
 *
 * Gets the long multi-line description of the application.
 *
 * Returns: a string, or %NULL for unset
 *
 * Since: 3.22
 **/
const gchar *
gs_app_get_description (GsApp *app)
{
	GsAppPrivate *priv = gs_app_get_instance_private (app);
	g_return_val_if_fail (GS_IS_APP (app), NULL);
	return priv->description;
}

/**
 * gs_app_set_description:
 * @app: a #GsApp
 * @quality: a #GsAppQuality, e.g. %GS_APP_QUALITY_LOWEST
 * @description: a string, e.g. "GNOME Calculator is a graphical calculator for GNOME..."
 *
 * Sets the long multi-line description of the application.
 *
 * Since: 3.22
 **/
void
gs_app_set_description (GsApp *app, GsAppQuality quality, const gchar *description)
{
	GsAppPrivate *priv = gs_app_get_instance_private (app);
	g_autoptr(GMutexLocker) locker = NULL;
	g_return_if_fail (GS_IS_APP (app));

	locker = g_mutex_locker_new (&priv->mutex);

	/* only save this if the data is sufficiently high quality */
	if (quality <= priv->description_quality)
		return;
	priv->description_quality = quality;
	_g_set_str (&priv->description, description);
}

/**
 * gs_app_get_url:
 * @app: a #GsApp
 * @kind: a #AsUrlKind, e.g. %AS_URL_KIND_HOMEPAGE
 *
 * Gets a web address of a specific type.
 *
 * Returns: a string, or %NULL for unset
 *
 * Since: 3.22
 **/
const gchar *
gs_app_get_url (GsApp *app, AsUrlKind kind)
{
	GsAppPrivate *priv = gs_app_get_instance_private (app);
	g_return_val_if_fail (GS_IS_APP (app), NULL);
	return g_hash_table_lookup (priv->urls, as_url_kind_to_string (kind));
}

/**
 * gs_app_set_url:
 * @app: a #GsApp
 * @kind: a #AsUrlKind, e.g. %AS_URL_KIND_HOMEPAGE
 * @url: a web URL, e.g. "http://www.hughsie.com/"
 *
 * Sets a web address of a specific type.
 *
 * Since: 3.22
 **/
void
gs_app_set_url (GsApp *app, AsUrlKind kind, const gchar *url)
{
	GsAppPrivate *priv = gs_app_get_instance_private (app);
	g_autoptr(GMutexLocker) locker = NULL;
	g_return_if_fail (GS_IS_APP (app));
	locker = g_mutex_locker_new (&priv->mutex);
	g_hash_table_insert (priv->urls,
			     g_strdup (as_url_kind_to_string (kind)),
			     g_strdup (url));
}

/**
 * gs_app_get_launchable:
 * @app: a #GsApp
 * @kind: a #AsLaunchableKind, e.g. %AS_LAUNCHABLE_KIND_DESKTOP_ID
 *
 * Gets a launchable of a specific type.
 *
 * Returns: a string, or %NULL for unset
 *
 * Since: 3.28
 **/
const gchar *
gs_app_get_launchable (GsApp *app, AsLaunchableKind kind)
{
	GsAppPrivate *priv = gs_app_get_instance_private (app);
	g_return_val_if_fail (GS_IS_APP (app), NULL);
	return g_hash_table_lookup (priv->launchables,
				    as_launchable_kind_to_string (kind));
}

/**
 * gs_app_set_launchable:
 * @app: a #GsApp
 * @kind: a #AsLaunchableKind, e.g. %AS_LAUNCHABLE_KIND_DESKTOP_ID
 * @launchable: a way to launch, e.g. "org.gnome.Sysprof2.desktop"
 *
 * Sets a launchable of a specific type.
 *
 * Since: 3.28
 **/
void
gs_app_set_launchable (GsApp *app, AsLaunchableKind kind, const gchar *launchable)
{
	GsAppPrivate *priv = gs_app_get_instance_private (app);
	g_autoptr(GMutexLocker) locker = NULL;
	g_return_if_fail (GS_IS_APP (app));
	locker = g_mutex_locker_new (&priv->mutex);
	g_hash_table_insert (priv->launchables,
			     g_strdup (as_launchable_kind_to_string (kind)),
			     g_strdup (launchable));
}

/**
 * gs_app_get_license:
 * @app: a #GsApp
 *
 * Gets the project license of the application.
 *
 * Returns: a string, or %NULL for unset
 *
 * Since: 3.22
 **/
const gchar *
gs_app_get_license (GsApp *app)
{
	GsAppPrivate *priv = gs_app_get_instance_private (app);
	g_return_val_if_fail (GS_IS_APP (app), NULL);
	return priv->license;
}

/**
 * gs_app_get_license_is_free:
 * @app: a #GsApp
 *
 * Returns if the application is free software.
 *
 * Returns: %TRUE if the application is free software
 *
 * Since: 3.22
 **/
gboolean
gs_app_get_license_is_free (GsApp *app)
{
	GsAppPrivate *priv = gs_app_get_instance_private (app);
	g_return_val_if_fail (GS_IS_APP (app), FALSE);
	return priv->license_is_free;
}

static gboolean
gs_app_get_license_token_is_nonfree (const gchar *token)
{
	/* grammar */
	if (g_strcmp0 (token, "(") == 0)
		return FALSE;
	if (g_strcmp0 (token, ")") == 0)
		return FALSE;

	/* a token, but still nonfree */
	if (g_str_has_prefix (token, "@LicenseRef-proprietary"))
		return TRUE;

	/* if it has a prefix, assume it is free */
	return token[0] != '@';
}

/**
 * gs_app_set_license:
 * @app: a #GsApp
 * @quality: a #GsAppQuality, e.g. %GS_APP_QUALITY_NORMAL
 * @license: a SPDX license string, e.g. "GPL-3.0 AND LGPL-2.0+"
 *
 * Sets the project licenses used in the application.
 *
 * Since: 3.22
 **/
void
gs_app_set_license (GsApp *app, GsAppQuality quality, const gchar *license)
{
	GsAppPrivate *priv = gs_app_get_instance_private (app);
	g_autoptr(GMutexLocker) locker = NULL;
	guint i;
	g_auto(GStrv) tokens = NULL;

	g_return_if_fail (GS_IS_APP (app));

	locker = g_mutex_locker_new (&priv->mutex);

	/* only save this if the data is sufficiently high quality */
	if (quality <= priv->license_quality)
		return;
	if (license == NULL)
		return;
	priv->license_quality = quality;

	/* assume free software until we find a nonfree SPDX token */
	priv->license_is_free = TRUE;
	tokens = as_utils_spdx_license_tokenize (license);
	for (i = 0; tokens[i] != NULL; i++) {
		if (g_strcmp0 (tokens[i], "&") == 0 ||
		    g_strcmp0 (tokens[i], "+") == 0 ||
		    g_strcmp0 (tokens[i], "|") == 0)
			continue;
		if (gs_app_get_license_token_is_nonfree (tokens[i])) {
			priv->license_is_free = FALSE;
			break;
		}
	}
	_g_set_str (&priv->license, license);
}

/**
 * gs_app_get_summary_missing:
 * @app: a #GsApp
 *
 * Gets the one-line summary to use when this application is missing.
 *
 * Returns: a string, or %NULL for unset
 *
 * Since: 3.22
 **/
const gchar *
gs_app_get_summary_missing (GsApp *app)
{
	GsAppPrivate *priv = gs_app_get_instance_private (app);
	g_return_val_if_fail (GS_IS_APP (app), NULL);
	return priv->summary_missing;
}

/**
 * gs_app_set_summary_missing:
 * @app: a #GsApp
 * @summary_missing: a string, or %NULL
 *
 * Sets the one-line summary to use when this application is missing.
 *
 * Since: 3.22
 **/
void
gs_app_set_summary_missing (GsApp *app, const gchar *summary_missing)
{
	GsAppPrivate *priv = gs_app_get_instance_private (app);
	g_autoptr(GMutexLocker) locker = NULL;
	g_return_if_fail (GS_IS_APP (app));
	locker = g_mutex_locker_new (&priv->mutex);
	_g_set_str (&priv->summary_missing, summary_missing);
}

/**
 * gs_app_get_menu_path:
 * @app: a #GsApp
 *
 * Returns the menu path which is an array of path elements.
 * The resulting array is an internal structure and must not be
 * modified or freed.
 *
 * Returns: a %NULL-terminated array of strings
 *
 * Since: 3.22
 **/
gchar **
gs_app_get_menu_path (GsApp *app)
{
	GsAppPrivate *priv = gs_app_get_instance_private (app);
	g_return_val_if_fail (GS_IS_APP (app), NULL);
	return priv->menu_path;
}

/**
 * gs_app_set_menu_path:
 * @app: a #GsApp
 * @menu_path: a %NULL-terminated array of strings
 *
 * Sets the new menu path. The menu path is an array of path elements.
 * This function creates a deep copy of the path.
 *
 * Since: 3.22
 **/
void
gs_app_set_menu_path (GsApp *app, gchar **menu_path)
{
	GsAppPrivate *priv = gs_app_get_instance_private (app);
	g_autoptr(GMutexLocker) locker = NULL;
	g_return_if_fail (GS_IS_APP (app));
	locker = g_mutex_locker_new (&priv->mutex);
	_g_set_strv (&priv->menu_path, menu_path);
}

/**
 * gs_app_get_origin:
 * @app: a #GsApp
 *
 * Gets the origin for the application, e.g. "fedora".
 *
 * Returns: a string, or %NULL for unset
 *
 * Since: 3.22
 **/
const gchar *
gs_app_get_origin (GsApp *app)
{
	GsAppPrivate *priv = gs_app_get_instance_private (app);
	g_return_val_if_fail (GS_IS_APP (app), NULL);
	return priv->origin;
}

/**
 * gs_app_set_origin:
 * @app: a #GsApp
 * @origin: a string, or %NULL
 *
 * The origin is the original source of the application e.g. "fedora-updates"
 *
 * Since: 3.22
 **/
void
gs_app_set_origin (GsApp *app, const gchar *origin)
{
	GsAppPrivate *priv = gs_app_get_instance_private (app);
	g_autoptr(GMutexLocker) locker = NULL;
	g_return_if_fail (GS_IS_APP (app));

	locker = g_mutex_locker_new (&priv->mutex);

	/* same */
	if (g_strcmp0 (origin, priv->origin) == 0)
		return;

	/* trying to change */
	if (priv->origin != NULL && origin != NULL) {
		g_warning ("automatically prevented from changing "
			   "origin on %s from %s to %s!",
			   gs_app_get_unique_id_unlocked (app),
			   priv->origin, origin);
		return;
	}

	g_free (priv->origin);
	priv->origin = g_strdup (origin);

	/* no longer valid */
	priv->unique_id_valid = FALSE;
}

/**
 * gs_app_get_origin_appstream:
 * @app: a #GsApp
 *
 * Gets the appstream origin for the application, e.g. "fedora".
 *
 * Returns: a string, or %NULL for unset
 *
 * Since: 3.28
 **/
const gchar *
gs_app_get_origin_appstream (GsApp *app)
{
	GsAppPrivate *priv = gs_app_get_instance_private (app);
	g_return_val_if_fail (GS_IS_APP (app), NULL);
	return priv->origin_appstream;
}

/**
 * gs_app_set_origin_appstream:
 * @app: a #GsApp
 * @origin_appstream: a string, or %NULL
 *
 * The appstream origin is the appstream source of the application e.g. "fedora"
 *
 * Since: 3.28
 **/
void
gs_app_set_origin_appstream (GsApp *app, const gchar *origin_appstream)
{
	GsAppPrivate *priv = gs_app_get_instance_private (app);
	g_autoptr(GMutexLocker) locker = NULL;
	g_return_if_fail (GS_IS_APP (app));

	locker = g_mutex_locker_new (&priv->mutex);

	/* same */
	if (g_strcmp0 (origin_appstream, priv->origin_appstream) == 0)
		return;

	g_free (priv->origin_appstream);
	priv->origin_appstream = g_strdup (origin_appstream);
}

/**
 * gs_app_get_origin_hostname:
 * @app: a #GsApp
 *
 * Gets the hostname of the origin used to install the application, e.g.
 * "fedoraproject.org" or "sdk.gnome.org".
 *
 * Returns: a string, or %NULL for unset
 *
 * Since: 3.22
 **/
const gchar *
gs_app_get_origin_hostname (GsApp *app)
{
	GsAppPrivate *priv = gs_app_get_instance_private (app);
	g_return_val_if_fail (GS_IS_APP (app), NULL);
	return priv->origin_hostname;
}

/**
 * gs_app_set_origin_hostname:
 * @app: a #GsApp
 * @origin_hostname: a string, or %NULL
 *
 * The origin is the hostname of the source used to install the application
 * e.g. "fedoraproject.org"
 *
 * You can also use a full URL as @origin_hostname and this will be parsed and
 * the hostname extracted. This process will also remove any unnecessary DNS
 * prefixes like "download" or "mirrors".
 *
 * Since: 3.22
 **/
void
gs_app_set_origin_hostname (GsApp *app, const gchar *origin_hostname)
{
	GsAppPrivate *priv = gs_app_get_instance_private (app);
	g_autoptr(GMutexLocker) locker = NULL;
	g_autoptr(SoupURI) uri = NULL;
	guint i;
	const gchar *prefixes[] = { "download.", "mirrors.", NULL };

	g_return_if_fail (GS_IS_APP (app));

	locker = g_mutex_locker_new (&priv->mutex);

	/* same */
	if (g_strcmp0 (origin_hostname, priv->origin_hostname) == 0)
		return;
	g_free (priv->origin_hostname);

	/* use libsoup to convert a URL */
	uri = soup_uri_new (origin_hostname);
	if (uri != NULL)
		origin_hostname = soup_uri_get_host (uri);

	/* remove some common prefixes */
	for (i = 0; prefixes[i] != NULL; i++) {
		if (g_str_has_prefix (origin_hostname, prefixes[i]))
			origin_hostname += strlen (prefixes[i]);
	}

	/* fallback for localhost */
	if (g_strcmp0 (origin_hostname, "") == 0)
		origin_hostname = "localhost";

	/* success */
	priv->origin_hostname = g_strdup (origin_hostname);
}

/**
 * gs_app_add_screenshot:
 * @app: a #GsApp
 * @screenshot: a #AsScreenshot
 *
 * Adds a screenshot to the application.
 *
 * Since: 3.22
 **/
void
gs_app_add_screenshot (GsApp *app, AsScreenshot *screenshot)
{
	GsAppPrivate *priv = gs_app_get_instance_private (app);
	g_autoptr(GMutexLocker) locker = NULL;

	g_return_if_fail (GS_IS_APP (app));
	g_return_if_fail (AS_IS_SCREENSHOT (screenshot));

	locker = g_mutex_locker_new (&priv->mutex);
	g_ptr_array_add (priv->screenshots, g_object_ref (screenshot));
}

/**
 * gs_app_get_screenshots:
 * @app: a #GsApp
 *
 * Gets the list of screenshots.
 *
 * Returns: (element-type AsScreenshot) (transfer none): a list
 *
 * Since: 3.22
 **/
GPtrArray *
gs_app_get_screenshots (GsApp *app)
{
	GsAppPrivate *priv = gs_app_get_instance_private (app);
	g_return_val_if_fail (GS_IS_APP (app), NULL);
	return priv->screenshots;
}

/**
 * gs_app_get_update_version:
 * @app: a #GsApp
 *
 * Gets the newest update version.
 *
 * Returns: a string, or %NULL for unset
 *
 * Since: 3.22
 **/
const gchar *
gs_app_get_update_version (GsApp *app)
{
	GsAppPrivate *priv = gs_app_get_instance_private (app);
	g_return_val_if_fail (GS_IS_APP (app), NULL);
	return priv->update_version;
}

/**
 * gs_app_get_update_version_ui:
 * @app: a #GsApp
 *
 * Gets the update version for the UI.
 *
 * Returns: a string, or %NULL for unset
 *
 * Since: 3.22
 **/
const gchar *
gs_app_get_update_version_ui (GsApp *app)
{
	GsAppPrivate *priv = gs_app_get_instance_private (app);
	g_return_val_if_fail (GS_IS_APP (app), NULL);

	/* work out the two version numbers */
	if (priv->update_version != NULL &&
	    priv->update_version_ui == NULL) {
		gs_app_ui_versions_populate (app);
	}

	return priv->update_version_ui;
}

static void
gs_app_set_update_version_internal (GsApp *app, const gchar *update_version)
{
	GsAppPrivate *priv = gs_app_get_instance_private (app);
	if (_g_set_str (&priv->update_version, update_version))
		gs_app_ui_versions_invalidate (app);
}

/**
 * gs_app_set_update_version:
 * @app: a #GsApp
 * @update_version: a string, e.g. "0.1.2.3"
 *
 * Sets the new version number of the update.
 *
 * Since: 3.22
 **/
void
gs_app_set_update_version (GsApp *app, const gchar *update_version)
{
	GsAppPrivate *priv = gs_app_get_instance_private (app);
	g_autoptr(GMutexLocker) locker = NULL;
	g_return_if_fail (GS_IS_APP (app));
	locker = g_mutex_locker_new (&priv->mutex);
	gs_app_set_update_version_internal (app, update_version);
	gs_app_queue_notify (app, "version");
}

/**
 * gs_app_get_update_details:
 * @app: a #GsApp
 *
 * Gets the multi-line description for the update.
 *
 * Returns: a string, or %NULL for unset
 *
 * Since: 3.22
 **/
const gchar *
gs_app_get_update_details (GsApp *app)
{
	GsAppPrivate *priv = gs_app_get_instance_private (app);
	g_return_val_if_fail (GS_IS_APP (app), NULL);
	return priv->update_details;
}

/**
 * gs_app_set_update_details:
 * @app: a #GsApp
 * @update_details: a string
 *
 * Sets the multi-line description for the update.
 *
 * Since: 3.22
 **/
void
gs_app_set_update_details (GsApp *app, const gchar *update_details)
{
	GsAppPrivate *priv = gs_app_get_instance_private (app);
	g_autoptr(GMutexLocker) locker = NULL;
	g_return_if_fail (GS_IS_APP (app));
	locker = g_mutex_locker_new (&priv->mutex);
	_g_set_str (&priv->update_details, update_details);
}

/**
 * gs_app_get_update_urgency:
 * @app: a #GsApp
 *
 * Gets the update urgency.
 *
 * Returns: a #AsUrgencyKind, or %AS_URGENCY_KIND_UNKNOWN for unset
 *
 * Since: 3.22
 **/
AsUrgencyKind
gs_app_get_update_urgency (GsApp *app)
{
	GsAppPrivate *priv = gs_app_get_instance_private (app);
	g_return_val_if_fail (GS_IS_APP (app), AS_URGENCY_KIND_UNKNOWN);
	return priv->update_urgency;
}

/**
 * gs_app_set_update_urgency:
 * @app: a #GsApp
 * @update_urgency: a #AsUrgencyKind
 *
 * Sets the update urgency.
 *
 * Since: 3.22
 **/
void
gs_app_set_update_urgency (GsApp *app, AsUrgencyKind update_urgency)
{
	GsAppPrivate *priv = gs_app_get_instance_private (app);
	g_return_if_fail (GS_IS_APP (app));
	if (update_urgency == priv->update_urgency)
		return;
	priv->update_urgency = update_urgency;
}

/**
 * gs_app_get_management_plugin:
 * @app: a #GsApp
 *
 * Gets the management plugin.
 * This is some metadata about the application which is used to work out
 * which plugin should handle the install, remove or upgrade actions.
 *
 * Typically plugins will just set this to the plugin name using
 * gs_plugin_get_name().
 *
 * Returns: a string, or %NULL for unset
 *
 * Since: 3.22
 **/
const gchar *
gs_app_get_management_plugin (GsApp *app)
{
	GsAppPrivate *priv = gs_app_get_instance_private (app);
	g_return_val_if_fail (GS_IS_APP (app), NULL);
	return priv->management_plugin;
}

/**
 * gs_app_set_management_plugin:
 * @app: a #GsApp
 * @management_plugin: a string, or %NULL, e.g. "fwupd"
 *
 * The management plugin is the plugin that can handle doing install and remove
 * operations on the #GsApp.
 * Typical values include "packagekit" and "flatpak"
 *
 * It is an error to attempt to change the management plugin once it has been
 * previously set or to try to use this function on a wildcard application.
 *
 * Since: 3.22
 **/
void
gs_app_set_management_plugin (GsApp *app, const gchar *management_plugin)
{
	GsAppPrivate *priv = gs_app_get_instance_private (app);
	g_autoptr(GMutexLocker) locker = NULL;
	g_return_if_fail (GS_IS_APP (app));

	locker = g_mutex_locker_new (&priv->mutex);

	/* plugins cannot adopt wildcard packages */
	if (gs_app_has_quirk (app, GS_APP_QUIRK_IS_WILDCARD)) {
		g_warning ("plugins should not set the management plugin on "
			   "%s to %s -- create a new GsApp in refine()!",
			   gs_app_get_unique_id_unlocked (app),
			   management_plugin);
		return;
	}

	/* same */
	if (g_strcmp0 (priv->management_plugin, management_plugin) == 0)
		return;

	/* trying to change */
	if (priv->management_plugin != NULL && management_plugin != NULL) {
		g_warning ("automatically prevented from changing "
			   "management plugin on %s from %s to %s!",
			   gs_app_get_unique_id_unlocked (app),
			   priv->management_plugin,
			   management_plugin);
		return;
	}

	g_free (priv->management_plugin);
	priv->management_plugin = g_strdup (management_plugin);
}

/**
 * gs_app_get_rating:
 * @app: a #GsApp
 *
 * Gets the percentage rating of the application, where 100 is 5 stars.
 *
 * Returns: a percentage, or -1 for unset
 *
 * Since: 3.22
 **/
gint
gs_app_get_rating (GsApp *app)
{
	GsAppPrivate *priv = gs_app_get_instance_private (app);
	g_return_val_if_fail (GS_IS_APP (app), -1);
	return priv->rating;
}

/**
 * gs_app_set_rating:
 * @app: a #GsApp
 * @rating: a percentage, or -1 for invalid
 *
 * Gets the percentage rating of the application.
 *
 * Since: 3.22
 **/
void
gs_app_set_rating (GsApp *app, gint rating)
{
	GsAppPrivate *priv = gs_app_get_instance_private (app);
	g_autoptr(GMutexLocker) locker = NULL;
	g_return_if_fail (GS_IS_APP (app));
	locker = g_mutex_locker_new (&priv->mutex);
	if (rating == priv->rating)
		return;
	priv->rating = rating;
	gs_app_queue_notify (app, "rating");
}

/**
 * gs_app_get_review_ratings:
 * @app: a #GsApp
 *
 * Gets the review ratings.
 *
 * Returns: (element-type gint) (transfer none): a list
 *
 * Since: 3.22
 **/
GArray *
gs_app_get_review_ratings (GsApp *app)
{
	GsAppPrivate *priv = gs_app_get_instance_private (app);
	g_return_val_if_fail (GS_IS_APP (app), NULL);
	return priv->review_ratings;
}

/**
 * gs_app_set_review_ratings:
 * @app: a #GsApp
 * @review_ratings: (element-type gint): a list
 *
 * Sets the review ratings.
 *
 * Since: 3.22
 **/
void
gs_app_set_review_ratings (GsApp *app, GArray *review_ratings)
{
	GsAppPrivate *priv = gs_app_get_instance_private (app);
	g_autoptr(GMutexLocker) locker = NULL;
	g_return_if_fail (GS_IS_APP (app));
	locker = g_mutex_locker_new (&priv->mutex);
	_g_set_array (&priv->review_ratings, review_ratings);
}

/**
 * gs_app_get_reviews:
 * @app: a #GsApp
 *
 * Gets all the user-submitted reviews for the application.
 *
 * Returns: (element-type AsReview) (transfer none): the list of reviews
 *
 * Since: 3.22
 **/
GPtrArray *
gs_app_get_reviews (GsApp *app)
{
	GsAppPrivate *priv = gs_app_get_instance_private (app);
	g_return_val_if_fail (GS_IS_APP (app), NULL);
	return priv->reviews;
}

/**
 * gs_app_add_review:
 * @app: a #GsApp
 * @review: a #AsReview
 *
 * Adds a user-submitted review to the application.
 *
 * Since: 3.22
 **/
void
gs_app_add_review (GsApp *app, AsReview *review)
{
	GsAppPrivate *priv = gs_app_get_instance_private (app);
	g_return_if_fail (GS_IS_APP (app));
	g_return_if_fail (AS_IS_REVIEW (review));
	g_ptr_array_add (priv->reviews, g_object_ref (review));
}

/**
 * gs_app_remove_review:
 * @app: a #GsApp
 * @review: a #AsReview
 *
 * Removes a user-submitted review to the application.
 *
 * Since: 3.22
 **/
void
gs_app_remove_review (GsApp *app, AsReview *review)
{
	GsAppPrivate *priv = gs_app_get_instance_private (app);
	g_return_if_fail (GS_IS_APP (app));
	g_ptr_array_remove (priv->reviews, review);
}

/**
 * gs_app_get_provides:
 * @app: a #GsApp
 *
 * Gets all the provides for the application.
 *
 * Returns: (element-type AsProvide) (transfer none): the list of provides
 *
 * Since: 3.22
 **/
GPtrArray *
gs_app_get_provides (GsApp *app)
{
	GsAppPrivate *priv = gs_app_get_instance_private (app);
	g_return_val_if_fail (GS_IS_APP (app), NULL);
	return priv->provides;
}

/**
 * gs_app_add_provide:
 * @app: a #GsApp
 * @provide: a #AsProvide
 *
 * Adds a provide to the application.
 *
 * Since: 3.22
 **/
void
gs_app_add_provide (GsApp *app, AsProvide *provide)
{
	GsAppPrivate *priv = gs_app_get_instance_private (app);
	g_return_if_fail (GS_IS_APP (app));
	g_return_if_fail (AS_IS_PROVIDE (provide));
	g_ptr_array_add (priv->provides, g_object_ref (provide));
}

/**
 * gs_app_get_size_download:
 * @app: A #GsApp
 *
 * Gets the size of the total download needed to either install an available
 * application, or update an already installed one.
 *
 * If there is a runtime not yet installed then this is also added.
 *
 * Returns: number of bytes, 0 for unknown, or %GS_APP_SIZE_UNKNOWABLE for invalid
 *
 * Since: 3.22
 **/
guint64
gs_app_get_size_download (GsApp *app)
{
	GsAppPrivate *priv = gs_app_get_instance_private (app);
	guint64 sz;

	g_return_val_if_fail (GS_IS_APP (app), G_MAXUINT64);

	/* this app */
	sz = priv->size_download;

	/* add the runtime if this is not installed */
	if (priv->runtime != NULL) {
		if (gs_app_get_state (priv->runtime) == AS_APP_STATE_AVAILABLE)
			sz += gs_app_get_size_installed (priv->runtime);
	}

	/* add related apps */
	for (guint i = 0; i < gs_app_list_length (priv->related); i++) {
		GsApp *app_related = gs_app_list_index (priv->related, i);
		sz += gs_app_get_size_download (app_related);
	}

	return sz;
}

/**
 * gs_app_set_size_download:
 * @app: a #GsApp
 * @size_download: size in bytes, or %GS_APP_SIZE_UNKNOWABLE for invalid
 *
 * Sets the download size of the application, not including any
 * required runtime.
 *
 * Since: 3.22
 **/
void
gs_app_set_size_download (GsApp *app, guint64 size_download)
{
	GsAppPrivate *priv = gs_app_get_instance_private (app);
	g_return_if_fail (GS_IS_APP (app));
	if (size_download == priv->size_download)
		return;
	priv->size_download = size_download;
}

/**
 * gs_app_get_size_installed:
 * @app: a #GsApp
 *
 * Gets the size on disk, either for an existing application of one that could
 * be installed.
 *
 * Returns: size in bytes, 0 for unknown, or %GS_APP_SIZE_UNKNOWABLE for invalid.
 *
 * Since: 3.22
 **/
guint64
gs_app_get_size_installed (GsApp *app)
{
	GsAppPrivate *priv = gs_app_get_instance_private (app);
	guint64 sz;

	g_return_val_if_fail (GS_IS_APP (app), G_MAXUINT64);

	/* this app */
	sz = priv->size_installed;

	/* add related apps */
	for (guint i = 0; i < gs_app_list_length (priv->related); i++) {
		GsApp *app_related = gs_app_list_index (priv->related, i);
		sz += gs_app_get_size_installed (app_related);
	}

	return sz;
}

/**
 * gs_app_set_size_installed:
 * @app: a #GsApp
 * @size_installed: size in bytes, or %GS_APP_SIZE_UNKNOWABLE for invalid
 *
 * Sets the installed size of the application.
 *
 * Since: 3.22
 **/
void
gs_app_set_size_installed (GsApp *app, guint64 size_installed)
{
	GsAppPrivate *priv = gs_app_get_instance_private (app);
	g_return_if_fail (GS_IS_APP (app));
	if (size_installed == priv->size_installed)
		return;
	priv->size_installed = size_installed;
}

/**
 * gs_app_get_metadata_item:
 * @app: a #GsApp
 * @key: a string, e.g. "fwupd::device-id"
 *
 * Gets some metadata for the application.
 * Is is expected that plugins namespace any plugin-specific metadata,
 * for example `fwupd::device-id`.
 *
 * Returns: a string, or %NULL for unset
 *
 * Since: 3.22
 **/
const gchar *
gs_app_get_metadata_item (GsApp *app, const gchar *key)
{
	GVariant *tmp;
	g_return_val_if_fail (GS_IS_APP (app), NULL);
	g_return_val_if_fail (key != NULL, NULL);
	tmp = gs_app_get_metadata_variant (app, key);
	if (tmp == NULL)
		return NULL;
	return g_variant_get_string (tmp, NULL);
}

/**
 * gs_app_set_metadata:
 * @app: a #GsApp
 * @key: a string, e.g. "fwupd::DeviceID"
 * @value: a string, e.g. "fubar"
 *
 * Sets some metadata for the application.
 * Is is expected that plugins namespace any plugin-specific metadata.
 *
 * Since: 3.22
 **/
void
gs_app_set_metadata (GsApp *app, const gchar *key, const gchar *value)
{
	g_autoptr(GVariant) tmp = NULL;
	g_return_if_fail (GS_IS_APP (app));
	g_return_if_fail (key != NULL);
	if (value != NULL)
		tmp = g_variant_new_string (value);
	gs_app_set_metadata_variant (app, key, tmp);
}

/**
 * gs_app_get_metadata_variant:
 * @app: a #GsApp
 * @key: a string, e.g. "fwupd::device-id"
 *
 * Gets some metadata for the application.
 * Is is expected that plugins namespace any plugin-specific metadata.
 *
 * Returns: a string, or %NULL for unset
 *
 * Since: 3.26
 **/
GVariant *
gs_app_get_metadata_variant (GsApp *app, const gchar *key)
{
	GsAppPrivate *priv = gs_app_get_instance_private (app);
	g_return_val_if_fail (GS_IS_APP (app), NULL);
	g_return_val_if_fail (key != NULL, NULL);
	return g_hash_table_lookup (priv->metadata, key);
}

/**
 * gs_app_set_metadata_variant:
 * @app: a #GsApp
 * @key: a string, e.g. "fwupd::DeviceID"
 * @value: a #GVariant
 *
 * Sets some metadata for the application.
 * Is is expected that plugins namespace any plugin-specific metadata,
 * for example `fwupd::device-id`.
 *
 * Since: 3.26
 **/
void
gs_app_set_metadata_variant (GsApp *app, const gchar *key, GVariant *value)
{
	GsAppPrivate *priv = gs_app_get_instance_private (app);
	g_autoptr(GMutexLocker) locker = NULL;
	GVariant *found;

	g_return_if_fail (GS_IS_APP (app));

	locker = g_mutex_locker_new (&priv->mutex);

	/* if no value, then remove the key */
	if (value == NULL) {
		g_hash_table_remove (priv->metadata, key);
		return;
	}

	/* check we're not overwriting */
	found = g_hash_table_lookup (priv->metadata, key);
	if (found != NULL) {
		if (g_variant_equal (found, value))
			return;
		if (g_variant_type_equal (g_variant_get_type (value), G_VARIANT_TYPE_STRING) &&
		    g_variant_type_equal (g_variant_get_type (found), G_VARIANT_TYPE_STRING)) {
			g_debug ("tried overwriting %s key %s from %s to %s",
				 priv->id, key,
				 g_variant_get_string (found, NULL),
				 g_variant_get_string (value, NULL));
		} else {
			g_debug ("tried overwriting %s key %s (%s->%s)",
				 priv->id, key,
				 g_variant_get_type_string (found),
				 g_variant_get_type_string (value));
		}
		return;
	}
	g_hash_table_insert (priv->metadata, g_strdup (key), g_variant_ref (value));
}

/**
 * gs_app_get_addons:
 * @app: a #GsApp
 *
 * Gets the list of addons for the application.
 *
 * Returns: (transfer none): a list of addons
 *
 * Since: 3.22
 **/
GsAppList *
gs_app_get_addons (GsApp *app)
{
	GsAppPrivate *priv = gs_app_get_instance_private (app);
	g_return_val_if_fail (GS_IS_APP (app), NULL);
	return priv->addons;
}

/**
 * gs_app_add_addon:
 * @app: a #GsApp
 * @addon: a #GsApp
 *
 * Adds an addon to the list of application addons.
 *
 * Since: 3.22
 **/
void
gs_app_add_addon (GsApp *app, GsApp *addon)
{
	GsAppPrivate *priv = gs_app_get_instance_private (app);
	g_autoptr(GMutexLocker) locker = NULL;

	g_return_if_fail (GS_IS_APP (app));
	g_return_if_fail (GS_IS_APP (addon));

	locker = g_mutex_locker_new (&priv->mutex);
	gs_app_list_add (priv->addons, addon);
}

/**
 * gs_app_remove_addon:
 * @app: a #GsApp
 * @addon: a #GsApp
 *
 * Removes an addon from the list of application addons.
 *
 * Since: 3.22
 **/
void
gs_app_remove_addon (GsApp *app, GsApp *addon)
{
	GsAppPrivate *priv = gs_app_get_instance_private (app);
	g_autoptr(GMutexLocker) locker = NULL;
	g_return_if_fail (GS_IS_APP (app));
	g_return_if_fail (GS_IS_APP (addon));
	locker = g_mutex_locker_new (&priv->mutex);
	gs_app_list_remove (priv->addons, addon);
}

/**
 * gs_app_get_related:
 * @app: a #GsApp
 *
 * Gets any related applications.
 *
 * Returns: (transfer none): a list of applications
 *
 * Since: 3.22
 **/
GsAppList *
gs_app_get_related (GsApp *app)
{
	GsAppPrivate *priv = gs_app_get_instance_private (app);
	g_return_val_if_fail (GS_IS_APP (app), NULL);
	return priv->related;
}

/**
 * gs_app_add_related:
 * @app: a #GsApp
 * @app2: a #GsApp
 *
 * Adds a related application.
 *
 * Since: 3.22
 **/
void
gs_app_add_related (GsApp *app, GsApp *app2)
{
	GsAppPrivate *priv = gs_app_get_instance_private (app);
	GsAppPrivate *priv2 = gs_app_get_instance_private (app2);
	g_autoptr(GMutexLocker) locker = NULL;

	g_return_if_fail (GS_IS_APP (app));
	g_return_if_fail (GS_IS_APP (app2));

	locker = g_mutex_locker_new (&priv->mutex);

	/* if the app is updatable-live and any related app is not then
	 * degrade to the offline state */
	if (priv->state == AS_APP_STATE_UPDATABLE_LIVE &&
	    priv2->state == AS_APP_STATE_UPDATABLE)
		priv->state = priv2->state;

	gs_app_list_add (priv->related, app2);
}

/**
 * gs_app_get_history:
 * @app: a #GsApp
 *
 * Gets the history of this application.
 *
 * Returns: (transfer none): a list
 *
 * Since: 3.22
 **/
GsAppList *
gs_app_get_history (GsApp *app)
{
	GsAppPrivate *priv = gs_app_get_instance_private (app);
	g_return_val_if_fail (GS_IS_APP (app), NULL);
	return priv->history;
}

/**
 * gs_app_add_history:
 * @app: a #GsApp
 * @app2: a #GsApp
 *
 * Adds a history item for this package.
 *
 * Since: 3.22
 **/
void
gs_app_add_history (GsApp *app, GsApp *app2)
{
	GsAppPrivate *priv = gs_app_get_instance_private (app);
	g_autoptr(GMutexLocker) locker = NULL;
	g_return_if_fail (GS_IS_APP (app));
	g_return_if_fail (GS_IS_APP (app2));
	locker = g_mutex_locker_new (&priv->mutex);
	gs_app_list_add (priv->history, app2);
}

/**
 * gs_app_get_install_date:
 * @app: a #GsApp
 *
 * Gets the date that an application was installed.
 *
 * Returns: A UNIX epoch, or 0 for unset
 *
 * Since: 3.22
 **/
guint64
gs_app_get_install_date (GsApp *app)
{
	GsAppPrivate *priv = gs_app_get_instance_private (app);
	g_return_val_if_fail (GS_IS_APP (app), 0);
	return priv->install_date;
}

/**
 * gs_app_set_install_date:
 * @app: a #GsApp
 * @install_date: an epoch, or %GS_APP_INSTALL_DATE_UNKNOWN
 *
 * Sets the date that an application was installed.
 *
 * Since: 3.22
 **/
void
gs_app_set_install_date (GsApp *app, guint64 install_date)
{
	GsAppPrivate *priv = gs_app_get_instance_private (app);
	g_return_if_fail (GS_IS_APP (app));
	if (install_date == priv->install_date)
		return;
	priv->install_date = install_date;
}

/**
 * gs_app_is_installed:
 * @app: a #GsApp
 *
 * Gets whether the app is installed or not.
 *
 * Returns: %TRUE if the app is installed, %FALSE otherwise.
 *
 * Since: 3.22
 **/
gboolean
gs_app_is_installed (GsApp *app)
{
	GsAppPrivate *priv = gs_app_get_instance_private (app);
	g_return_val_if_fail (GS_IS_APP (app), FALSE);
	return (priv->state == AS_APP_STATE_INSTALLED) ||
	       (priv->state == AS_APP_STATE_UPDATABLE) ||
	       (priv->state == AS_APP_STATE_UPDATABLE_LIVE) ||
	       (priv->state == AS_APP_STATE_REMOVING);
}

/**
 * gs_app_is_updatable:
 * @app: a #GsApp
 *
 * Gets whether the app is updatable or not.
 *
 * Returns: %TRUE if the app is updatable, %FALSE otherwise.
 *
 * Since: 3.22
 **/
gboolean
gs_app_is_updatable (GsApp *app)
{
	GsAppPrivate *priv = gs_app_get_instance_private (app);
	g_return_val_if_fail (GS_IS_APP (app), FALSE);
	if (priv->kind == AS_APP_KIND_OS_UPGRADE)
		return TRUE;
	return (priv->state == AS_APP_STATE_UPDATABLE) ||
	       (priv->state == AS_APP_STATE_UPDATABLE_LIVE);
}

/**
 * gs_app_get_categories:
 * @app: a #GsApp
 *
 * Gets the list of categories for an application.
 *
 * Returns: (element-type utf8) (transfer none): a list
 *
 * Since: 3.22
 **/
GPtrArray *
gs_app_get_categories (GsApp *app)
{
	GsAppPrivate *priv = gs_app_get_instance_private (app);
	g_return_val_if_fail (GS_IS_APP (app), NULL);
	return priv->categories;
}

/**
 * gs_app_has_category:
 * @app: a #GsApp
 * @category: a category ID, e.g. "AudioVideo"
 *
 * Checks if the application is in a specific category.
 *
 * Returns: %TRUE for success
 *
 * Since: 3.22
 **/
gboolean
gs_app_has_category (GsApp *app, const gchar *category)
{
	GsAppPrivate *priv = gs_app_get_instance_private (app);
	const gchar *tmp;
	guint i;

	g_return_val_if_fail (GS_IS_APP (app), FALSE);

	/* find the category */
	for (i = 0; i < priv->categories->len; i++) {
		tmp = g_ptr_array_index (priv->categories, i);
		if (g_strcmp0 (tmp, category) == 0)
			return TRUE;
	}
	return FALSE;
}

/**
 * gs_app_set_categories:
 * @app: a #GsApp
 * @categories: a set of categories
 *
 * Set the list of categories for an application.
 *
 * Since: 3.22
 **/
void
gs_app_set_categories (GsApp *app, GPtrArray *categories)
{
	GsAppPrivate *priv = gs_app_get_instance_private (app);
	g_autoptr(GMutexLocker) locker = NULL;
	g_return_if_fail (GS_IS_APP (app));
	g_return_if_fail (categories != NULL);
	locker = g_mutex_locker_new (&priv->mutex);
	_g_set_ptr_array (&priv->categories, categories);
}

/**
 * gs_app_add_category:
 * @app: a #GsApp
 * @category: a category ID, e.g. "AudioVideo"
 *
 * Adds a category ID to an application.
 *
 * Since: 3.22
 **/
void
gs_app_add_category (GsApp *app, const gchar *category)
{
	GsAppPrivate *priv = gs_app_get_instance_private (app);
	g_autoptr(GMutexLocker) locker = NULL;
	g_return_if_fail (GS_IS_APP (app));
	g_return_if_fail (category != NULL);
	locker = g_mutex_locker_new (&priv->mutex);
	if (gs_app_has_category (app, category))
		return;
	g_ptr_array_add (priv->categories, g_strdup (category));
}

/**
 * gs_app_remove_category:
 * @app: a #GsApp
 * @category: a category ID, e.g. "AudioVideo"
 *
 * Removes an category ID from an application, it exists.
 *
 * Returns: %TRUE for success
 *
 * Since: 3.24
 **/
gboolean
gs_app_remove_category (GsApp *app, const gchar *category)
{
	GsAppPrivate *priv = gs_app_get_instance_private (app);
	const gchar *tmp;
	guint i;
	g_autoptr(GMutexLocker) locker = NULL;

	g_return_val_if_fail (GS_IS_APP (app), FALSE);

	locker = g_mutex_locker_new (&priv->mutex);

	for (i = 0; i < priv->categories->len; i++) {
		tmp = g_ptr_array_index (priv->categories, i);
		if (g_strcmp0 (tmp, category) != 0)
			continue;
		g_ptr_array_remove_index_fast (priv->categories, i);
		return TRUE;
	}
	return FALSE;
}

/**
 * gs_app_get_key_colors:
 * @app: a #GsApp
 *
 * Gets the key colors used in the application icon.
 *
 * Returns: (element-type GdkRGBA) (transfer none): a list
 *
 * Since: 3.22
 **/
GPtrArray *
gs_app_get_key_colors (GsApp *app)
{
	GsAppPrivate *priv = gs_app_get_instance_private (app);
	g_return_val_if_fail (GS_IS_APP (app), NULL);
	return priv->key_colors;
}

/**
 * gs_app_set_key_colors:
 * @app: a #GsApp
 * @key_colors: (element-type GdkRGBA): a set of key colors
 *
 * Sets the key colors used in the application icon.
 *
 * Since: 3.22
 **/
void
gs_app_set_key_colors (GsApp *app, GPtrArray *key_colors)
{
	GsAppPrivate *priv = gs_app_get_instance_private (app);
	g_autoptr(GMutexLocker) locker = NULL;
	g_return_if_fail (GS_IS_APP (app));
	g_return_if_fail (key_colors != NULL);
	locker = g_mutex_locker_new (&priv->mutex);
	_g_set_ptr_array (&priv->key_colors, key_colors);
}

/**
 * gs_app_add_key_color:
 * @app: a #GsApp
 * @key_color: a #GdkRGBA
 *
 * Adds a key colors used in the application icon.
 *
 * Since: 3.22
 **/
void
gs_app_add_key_color (GsApp *app, GdkRGBA *key_color)
{
	GsAppPrivate *priv = gs_app_get_instance_private (app);
	g_return_if_fail (GS_IS_APP (app));
	g_return_if_fail (key_color != NULL);
	g_ptr_array_add (priv->key_colors, gdk_rgba_copy (key_color));
}

/**
 * gs_app_add_kudo:
 * @app: a #GsApp
 * @kudo: a #GsAppKudo, e.g. %GS_APP_KUDO_MY_LANGUAGE
 *
 * Adds a kudo to the application.
 *
 * Since: 3.22
 **/
void
gs_app_add_kudo (GsApp *app, GsAppKudo kudo)
{
	GsAppPrivate *priv = gs_app_get_instance_private (app);
	g_return_if_fail (GS_IS_APP (app));
	if (kudo & GS_APP_KUDO_SANDBOXED_SECURE)
		kudo |= GS_APP_KUDO_SANDBOXED;
	priv->kudos |= kudo;
}

/**
 * gs_app_remove_kudo:
 * @app: a #GsApp
 * @kudo: a #GsAppKudo, e.g. %GS_APP_KUDO_MY_LANGUAGE
 *
 * Removes a kudo from the application.
 *
 * Since: 3.30
 **/
void
gs_app_remove_kudo (GsApp *app, GsAppKudo kudo)
{
	GsAppPrivate *priv = gs_app_get_instance_private (app);
	g_return_if_fail (GS_IS_APP (app));
	priv->kudos &= ~kudo;
}

/**
 * gs_app_has_kudo:
 * @app: a #GsApp
 * @kudo: a #GsAppKudo, e.g. %GS_APP_KUDO_MY_LANGUAGE
 *
 * Finds out if a kudo has been awarded by the application.
 *
 * Returns: %TRUE if the app has the specified kudo
 *
 * Since: 3.22
 **/
gboolean
gs_app_has_kudo (GsApp *app, GsAppKudo kudo)
{
	GsAppPrivate *priv = gs_app_get_instance_private (app);
	g_return_val_if_fail (GS_IS_APP (app), FALSE);
	return (priv->kudos & kudo) > 0;
}

/**
 * gs_app_get_kudos:
 * @app: a #GsApp
 *
 * Gets all the kudos the application has been awarded.
 *
 * Returns: the kudos, as a bitfield
 *
 * Since: 3.22
 **/
guint64
gs_app_get_kudos (GsApp *app)
{
	GsAppPrivate *priv = gs_app_get_instance_private (app);
	g_return_val_if_fail (GS_IS_APP (app), 0);
	return priv->kudos;
}

/**
 * gs_app_get_kudos_percentage:
 * @app: a #GsApp
 *
 * Gets the kudos, as a percentage value.
 *
 * Returns: a percentage, with 0 for no kudos and a maximum of 100.
 *
 * Since: 3.22
 **/
guint
gs_app_get_kudos_percentage (GsApp *app)
{
	GsAppPrivate *priv = gs_app_get_instance_private (app);
	guint percentage = 0;

	g_return_val_if_fail (GS_IS_APP (app), 0);

	if ((priv->kudos & GS_APP_KUDO_MY_LANGUAGE) > 0)
		percentage += 20;
	if ((priv->kudos & GS_APP_KUDO_RECENT_RELEASE) > 0)
		percentage += 20;
	if ((priv->kudos & GS_APP_KUDO_FEATURED_RECOMMENDED) > 0)
		percentage += 20;
	if ((priv->kudos & GS_APP_KUDO_MODERN_TOOLKIT) > 0)
		percentage += 20;
	if ((priv->kudos & GS_APP_KUDO_SEARCH_PROVIDER) > 0)
		percentage += 10;
	if ((priv->kudos & GS_APP_KUDO_INSTALLS_USER_DOCS) > 0)
		percentage += 10;
	if ((priv->kudos & GS_APP_KUDO_USES_NOTIFICATIONS) > 0)
		percentage += 20;
	if ((priv->kudos & GS_APP_KUDO_HAS_KEYWORDS) > 0)
		percentage += 5;
	if ((priv->kudos & GS_APP_KUDO_HAS_SCREENSHOTS) > 0)
		percentage += 20;
	if ((priv->kudos & GS_APP_KUDO_HIGH_CONTRAST) > 0)
		percentage += 20;
	if ((priv->kudos & GS_APP_KUDO_HI_DPI_ICON) > 0)
		percentage += 20;
	if ((priv->kudos & GS_APP_KUDO_SANDBOXED) > 0)
		percentage += 20;
	if ((priv->kudos & GS_APP_KUDO_SANDBOXED_SECURE) > 0)
		percentage += 20;

	/* popular apps should be at *least* 50% */
	if ((priv->kudos & GS_APP_KUDO_POPULAR) > 0)
		percentage = MAX (percentage, 50);

	return MIN (percentage, 100);
}

/**
 * gs_app_get_to_be_installed:
 * @app: a #GsApp
 *
 * Gets if the application is queued for installation.
 *
 * This is only set for addons when the user has selected some addons to be
 * installed before installing the main application.
 * Plugins should check all the addons for this property when installing
 * main applications so that the chosen set of addons is also installed at the
 * same time. This is never set when applications do not have addons.
 *
 * Returns: %TRUE for success
 *
 * Since: 3.22
 **/
gboolean
gs_app_get_to_be_installed (GsApp *app)
{
	GsAppPrivate *priv = gs_app_get_instance_private (app);
	g_return_val_if_fail (GS_IS_APP (app), FALSE);

	return priv->to_be_installed;
}

/**
 * gs_app_set_to_be_installed:
 * @app: a #GsApp
 * @to_be_installed: if the app is due to be installed
 *
 * Sets if the application is queued for installation.
 *
 * Since: 3.22
 **/
void
gs_app_set_to_be_installed (GsApp *app, gboolean to_be_installed)
{
	GsAppPrivate *priv = gs_app_get_instance_private (app);
	g_return_if_fail (GS_IS_APP (app));

	priv->to_be_installed = to_be_installed;
}

/**
 * gs_app_has_quirk:
 * @app: a #GsApp
 * @quirk: a #GsAppQuirk, e.g. %GS_APP_QUIRK_COMPULSORY
 *
 * Finds out if an application has a specific quirk.
 *
 * Returns: %TRUE for success
 *
 * Since: 3.22
 **/
gboolean
gs_app_has_quirk (GsApp *app, GsAppQuirk quirk)
{
	GsAppPrivate *priv = gs_app_get_instance_private (app);
	g_return_val_if_fail (GS_IS_APP (app), FALSE);

	return (priv->quirk & quirk) > 0;
}

/**
 * gs_app_add_quirk:
 * @app: a #GsApp
 * @quirk: a #GsAppQuirk, e.g. %GS_APP_QUIRK_COMPULSORY
 *
 * Adds a quirk to an application.
 *
 * Since: 3.22
 **/
void
gs_app_add_quirk (GsApp *app, GsAppQuirk quirk)
{
	GsAppPrivate *priv = gs_app_get_instance_private (app);
	g_autoptr(GMutexLocker) locker = NULL;
	g_return_if_fail (GS_IS_APP (app));

	/* same */
	if ((priv->quirk & quirk) > 0)
		return;

	locker = g_mutex_locker_new (&priv->mutex);
	priv->quirk |= quirk;
	gs_app_queue_notify (app, "quirk");
}

/**
 * gs_app_remove_quirk:
 * @app: a #GsApp
 * @quirk: a #GsAppQuirk, e.g. %GS_APP_QUIRK_COMPULSORY
 *
 * Removes a quirk from an application.
 *
 * Since: 3.22
 **/
void
gs_app_remove_quirk (GsApp *app, GsAppQuirk quirk)
{
	GsAppPrivate *priv = gs_app_get_instance_private (app);
	g_autoptr(GMutexLocker) locker = NULL;
	g_return_if_fail (GS_IS_APP (app));

	/* same */
	if ((priv->quirk & quirk) == 0)
		return;

	locker = g_mutex_locker_new (&priv->mutex);
	priv->quirk &= ~quirk;
	gs_app_queue_notify (app, "quirk");
}

/**
 * gs_app_set_match_value:
 * @app: a #GsApp
 * @match_value: a value
 *
 * Set a match quality value, where higher values correspond to a
 * "better" search match, and should be shown above lower results.
 *
 * Since: 3.22
 **/
void
gs_app_set_match_value (GsApp *app, guint match_value)
{
	GsAppPrivate *priv = gs_app_get_instance_private (app);
	g_return_if_fail (GS_IS_APP (app));
	priv->match_value = match_value;
}

/**
 * gs_app_get_match_value:
 * @app: a #GsApp
 *
 * Get a match quality value, where higher values correspond to a
 * "better" search match, and should be shown above lower results.
 *
 * Note: This value is only valid when processing the result set
 * and may be overwritten on subsequent searches if the plugin is using
 * a cache.
 *
 * Returns: a value, where higher is better
 *
 * Since: 3.22
 **/
guint
gs_app_get_match_value (GsApp *app)
{
	GsAppPrivate *priv = gs_app_get_instance_private (app);
	g_return_val_if_fail (GS_IS_APP (app), 0);
	return priv->match_value;
}

/**
 * gs_app_set_priority:
 * @app: a #GsApp
 * @priority: a value
 *
 * Set a priority value.
 *
 * Since: 3.22
 **/
void
gs_app_set_priority (GsApp *app, guint priority)
{
	GsAppPrivate *priv = gs_app_get_instance_private (app);
	g_return_if_fail (GS_IS_APP (app));
	priv->priority = priority;
}

/**
 * gs_app_get_priority:
 * @app: a #GsApp
 *
 * Get a priority value, where higher values will be chosen where
 * multiple #GsApp's match a specific rule.
 *
 * Returns: a value, where higher is better
 *
 * Since: 3.22
 **/
guint
gs_app_get_priority (GsApp *app)
{
	GsAppPrivate *priv = gs_app_get_instance_private (app);
	g_return_val_if_fail (GS_IS_APP (app), 0);
	return priv->priority;
}

/**
 * gs_app_get_cancellable:
 * @app: a #GsApp
 *
 * Get a cancellable to be used with operations related to the #GsApp. This is a
 * way for views to be able to cancel an on-going operation. If the #GCancellable
 * is canceled, it will be unreferenced and renewed before returning it, i.e. the
 * cancellable object will always be ready to use for new operations. So be sure
 * to keep a reference to it if you do more than just passing the cancellable to
 * a process.
 *
 * Returns: a #GCancellable
 *
 * Since: 3.28
 **/
GCancellable *
gs_app_get_cancellable (GsApp *app)
{
	g_autoptr(GCancellable) cancellable = NULL;
	GsAppPrivate *priv = gs_app_get_instance_private (app);
	g_autoptr(GMutexLocker) locker = g_mutex_locker_new (&priv->mutex);

	if (priv->cancellable == NULL || g_cancellable_is_cancelled (priv->cancellable)) {
		cancellable = g_cancellable_new ();
		g_set_object (&priv->cancellable, cancellable);
	}
	return priv->cancellable;
}

/**
 * gs_app_get_pending_action:
 * @app: a #GsApp
 *
 * Get the pending action for this #GsApp, or %NULL if no action is pending.
 *
 * Returns: the #GsAppAction of the @app.
 **/
GsPluginAction
gs_app_get_pending_action (GsApp *app)
{
	GsAppPrivate *priv = gs_app_get_instance_private (app);
	g_autoptr(GMutexLocker) locker = g_mutex_locker_new (&priv->mutex);
	return priv->pending_action;
}

/**
 * gs_app_set_pending_action:
 * @app: a #GsApp
 * @action: a #GsPluginAction
 *
 * Set an action that is pending on this #GsApp.
 **/
void
gs_app_set_pending_action (GsApp *app,
			   GsPluginAction action)
{
	GsAppPrivate *priv = gs_app_get_instance_private (app);
	g_autoptr(GMutexLocker) locker = g_mutex_locker_new (&priv->mutex);
	gs_app_set_pending_action_internal (app, action);
}

static void
gs_app_get_property (GObject *object, guint prop_id, GValue *value, GParamSpec *pspec)
{
	GsApp *app = GS_APP (object);
	GsAppPrivate *priv = gs_app_get_instance_private (app);

	switch (prop_id) {
	case PROP_ID:
		g_value_set_string (value, priv->id);
		break;
	case PROP_NAME:
		g_value_set_string (value, priv->name);
		break;
	case PROP_VERSION:
		g_value_set_string (value, priv->version);
		break;
	case PROP_SUMMARY:
		g_value_set_string (value, priv->summary);
		break;
	case PROP_DESCRIPTION:
		g_value_set_string (value, priv->description);
		break;
	case PROP_RATING:
		g_value_set_int (value, priv->rating);
		break;
	case PROP_KIND:
		g_value_set_uint (value, priv->kind);
		break;
	case PROP_STATE:
		g_value_set_uint (value, priv->state);
		break;
	case PROP_PROGRESS:
		g_value_set_uint (value, priv->progress);
		break;
	case PROP_CAN_CANCEL_INSTALLATION:
		g_value_set_boolean (value, priv->allow_cancel);
		break;
	case PROP_INSTALL_DATE:
		g_value_set_uint64 (value, priv->install_date);
		break;
	case PROP_QUIRK:
		g_value_set_uint64 (value, priv->quirk);
		break;
	default:
		G_OBJECT_WARN_INVALID_PROPERTY_ID (object, prop_id, pspec);
		break;
	}
}

static void
gs_app_set_property (GObject *object, guint prop_id, const GValue *value, GParamSpec *pspec)
{
	GsApp *app = GS_APP (object);
	GsAppPrivate *priv = gs_app_get_instance_private (app);

	switch (prop_id) {
	case PROP_ID:
		gs_app_set_id (app, g_value_get_string (value));
		break;
	case PROP_NAME:
		gs_app_set_name (app,
				 GS_APP_QUALITY_UNKNOWN,
				 g_value_get_string (value));
		break;
	case PROP_VERSION:
		gs_app_set_version (app, g_value_get_string (value));
		break;
	case PROP_SUMMARY:
		gs_app_set_summary (app,
				    GS_APP_QUALITY_UNKNOWN,
				    g_value_get_string (value));
		break;
	case PROP_DESCRIPTION:
		gs_app_set_description (app,
					GS_APP_QUALITY_UNKNOWN,
					g_value_get_string (value));
		break;
	case PROP_RATING:
		gs_app_set_rating (app, g_value_get_int (value));
		break;
	case PROP_KIND:
		gs_app_set_kind (app, g_value_get_uint (value));
		break;
	case PROP_STATE:
		gs_app_set_state_internal (app, g_value_get_uint (value));
		break;
	case PROP_PROGRESS:
		priv->progress = g_value_get_uint (value);
		break;
	case PROP_CAN_CANCEL_INSTALLATION:
		priv->allow_cancel = g_value_get_boolean (value);
		break;
	case PROP_INSTALL_DATE:
		gs_app_set_install_date (app, g_value_get_uint64 (value));
		break;
	case PROP_QUIRK:
		priv->quirk = g_value_get_uint64 (value);
		break;
	default:
		G_OBJECT_WARN_INVALID_PROPERTY_ID (object, prop_id, pspec);
		break;
	}
}

static void
gs_app_dispose (GObject *object)
{
	GsApp *app = GS_APP (object);
	GsAppPrivate *priv = gs_app_get_instance_private (app);

	g_clear_object (&priv->runtime);

	g_clear_pointer (&priv->addons, g_object_unref);
	g_clear_pointer (&priv->history, g_object_unref);
	g_clear_pointer (&priv->related, g_object_unref);
	g_clear_pointer (&priv->screenshots, g_ptr_array_unref);
	g_clear_pointer (&priv->review_ratings, g_array_unref);
	g_clear_pointer (&priv->reviews, g_ptr_array_unref);
	g_clear_pointer (&priv->provides, g_ptr_array_unref);
	g_clear_pointer (&priv->icons, g_ptr_array_unref);

	G_OBJECT_CLASS (gs_app_parent_class)->dispose (object);
}

static void
gs_app_finalize (GObject *object)
{
	GsApp *app = GS_APP (object);
	GsAppPrivate *priv = gs_app_get_instance_private (app);

	g_mutex_clear (&priv->mutex);
	g_free (priv->id);
	g_free (priv->unique_id);
	g_free (priv->branch);
	g_free (priv->name);
	g_hash_table_unref (priv->urls);
	g_hash_table_unref (priv->launchables);
	g_free (priv->license);
	g_strfreev (priv->menu_path);
	g_free (priv->origin);
	g_free (priv->origin_appstream);
	g_free (priv->origin_hostname);
	g_ptr_array_unref (priv->sources);
	g_ptr_array_unref (priv->source_ids);
	g_free (priv->project_group);
	g_free (priv->developer_name);
	g_free (priv->agreement);
	g_free (priv->version);
	g_free (priv->version_ui);
	g_free (priv->summary);
	g_free (priv->summary_missing);
	g_free (priv->description);
	g_free (priv->update_version);
	g_free (priv->update_version_ui);
	g_free (priv->update_details);
	g_free (priv->management_plugin);
	g_hash_table_unref (priv->metadata);
	g_ptr_array_unref (priv->categories);
	g_ptr_array_unref (priv->key_colors);
	g_clear_object (&priv->cancellable);
	if (priv->local_file != NULL)
		g_object_unref (priv->local_file);
	if (priv->content_rating != NULL)
		g_object_unref (priv->content_rating);
	if (priv->pixbuf != NULL)
		g_object_unref (priv->pixbuf);
	if (priv->price != NULL)
		g_object_unref (priv->price);

	G_OBJECT_CLASS (gs_app_parent_class)->finalize (object);
}

static void
gs_app_class_init (GsAppClass *klass)
{
	GParamSpec *pspec;
	GObjectClass *object_class = G_OBJECT_CLASS (klass);
	object_class->dispose = gs_app_dispose;
	object_class->finalize = gs_app_finalize;
	object_class->get_property = gs_app_get_property;
	object_class->set_property = gs_app_set_property;

	/**
	 * GsApp:id:
	 */
	pspec = g_param_spec_string ("id", NULL, NULL,
				     NULL,
				     G_PARAM_READWRITE | G_PARAM_CONSTRUCT);
	g_object_class_install_property (object_class, PROP_ID, pspec);

	/**
	 * GsApp:name:
	 */
	pspec = g_param_spec_string ("name", NULL, NULL,
				     NULL,
				     G_PARAM_READWRITE | G_PARAM_CONSTRUCT);
	g_object_class_install_property (object_class, PROP_NAME, pspec);

	/**
	 * GsApp:version:
	 */
	pspec = g_param_spec_string ("version", NULL, NULL,
				     NULL,
				     G_PARAM_READWRITE | G_PARAM_CONSTRUCT);
	g_object_class_install_property (object_class, PROP_VERSION, pspec);

	/**
	 * GsApp:summary:
	 */
	pspec = g_param_spec_string ("summary", NULL, NULL,
				     NULL,
				     G_PARAM_READWRITE | G_PARAM_CONSTRUCT);
	g_object_class_install_property (object_class, PROP_SUMMARY, pspec);

	/**
	 * GsApp:description:
	 */
	pspec = g_param_spec_string ("description", NULL, NULL,
				     NULL,
				     G_PARAM_READWRITE | G_PARAM_CONSTRUCT);
	g_object_class_install_property (object_class, PROP_DESCRIPTION, pspec);

	/**
	 * GsApp:rating:
	 */
	pspec = g_param_spec_int ("rating", NULL, NULL,
				  -1, 100, -1,
				  G_PARAM_READWRITE | G_PARAM_CONSTRUCT);
	g_object_class_install_property (object_class, PROP_RATING, pspec);

	/**
	 * GsApp:kind:
	 */
	pspec = g_param_spec_uint ("kind", NULL, NULL,
				   AS_APP_KIND_UNKNOWN,
				   AS_APP_KIND_LAST,
				   AS_APP_KIND_UNKNOWN,
				   G_PARAM_READWRITE | G_PARAM_CONSTRUCT);
	g_object_class_install_property (object_class, PROP_KIND, pspec);

	/**
	 * GsApp:state:
	 */
	pspec = g_param_spec_uint ("state", NULL, NULL,
				   AS_APP_STATE_UNKNOWN,
				   AS_APP_STATE_LAST,
				   AS_APP_STATE_UNKNOWN,
				   G_PARAM_READWRITE | G_PARAM_CONSTRUCT);
	g_object_class_install_property (object_class, PROP_STATE, pspec);

	/**
	 * GsApp:progress:
	 */
	pspec = g_param_spec_uint ("progress", NULL, NULL, 0, 100, 0,
				   G_PARAM_READWRITE | G_PARAM_CONSTRUCT);
	g_object_class_install_property (object_class, PROP_PROGRESS, pspec);

	/**
	 * GsApp:allow-cancel:
	 */
	pspec = g_param_spec_boolean ("allow-cancel", NULL, NULL, TRUE,
				      G_PARAM_READWRITE | G_PARAM_CONSTRUCT);
	g_object_class_install_property (object_class, PROP_CAN_CANCEL_INSTALLATION, pspec);

	/**
	 * GsApp:install-date:
	 */
	pspec = g_param_spec_uint64 ("install-date", NULL, NULL,
				     0, G_MAXUINT64, 0,
				     G_PARAM_READWRITE | G_PARAM_CONSTRUCT);
	g_object_class_install_property (object_class, PROP_INSTALL_DATE, pspec);

	/**
	 * GsApp:quirk:
	 */
	pspec = g_param_spec_uint64 ("quirk", NULL, NULL,
				     0, G_MAXUINT64, 0,
				     G_PARAM_READWRITE | G_PARAM_CONSTRUCT);
	g_object_class_install_property (object_class, PROP_QUIRK, pspec);

	/**
	 * GsApp:pending-action:
	 */
	pspec = g_param_spec_uint64 ("pending-action", NULL, NULL,
				     0, G_MAXUINT64, 0,
				     G_PARAM_READABLE | G_PARAM_PRIVATE);
	g_object_class_install_property (object_class, PROP_PENDING_ACTION, pspec);
}

static void
gs_app_init (GsApp *app)
{
	GsAppPrivate *priv = gs_app_get_instance_private (app);
	priv->rating = -1;
	priv->sources = g_ptr_array_new_with_free_func (g_free);
	priv->source_ids = g_ptr_array_new_with_free_func (g_free);
	priv->categories = g_ptr_array_new_with_free_func (g_free);
	priv->key_colors = g_ptr_array_new_with_free_func ((GDestroyNotify) gdk_rgba_free);
	priv->addons = gs_app_list_new ();
	priv->related = gs_app_list_new ();
	priv->history = gs_app_list_new ();
	priv->screenshots = g_ptr_array_new_with_free_func ((GDestroyNotify) g_object_unref);
	priv->reviews = g_ptr_array_new_with_free_func ((GDestroyNotify) g_object_unref);
	priv->provides = g_ptr_array_new_with_free_func ((GDestroyNotify) g_object_unref);
	priv->icons = g_ptr_array_new_with_free_func ((GDestroyNotify) g_object_unref);
	priv->metadata = g_hash_table_new_full (g_str_hash,
	                                        g_str_equal,
	                                        g_free,
	                                        (GDestroyNotify) g_variant_unref);
	priv->urls = g_hash_table_new_full (g_str_hash,
	                                    g_str_equal,
	                                    g_free,
	                                    g_free);
	priv->launchables = g_hash_table_new_full (g_str_hash,
	                                           g_str_equal,
	                                           g_free,
	                                           g_free);
	priv->allow_cancel = TRUE;
	g_mutex_init (&priv->mutex);
}

/**
 * gs_app_new:
 * @id: an application ID, or %NULL, e.g. "org.gnome.Software.desktop"
 *
 * Creates a new application object.
 *
 * The ID should only be set when the application ID (with optional prefix) is
 * known; it is perfectly valid to use gs_app_new() with an @id of %NULL, and
 * then relying on another plugin to set the @id using gs_app_set_id() based on
 * some other information.
 *
 * For instance, a #GsApp is created with no ID when returning results from the
 * packagekit plugin, but with the default source name set as the package name.
 * The source name is read by the appstream plugin, and if matched in the
 * AppStream XML the correct ID is set, along with other higher quality data
 * like the application icon and long description.
 *
 * Returns: a new #GsApp
 *
 * Since: 3.22
 **/
GsApp *
gs_app_new (const gchar *id)
{
	GsApp *app;
	app = g_object_new (GS_TYPE_APP,
			    "id", id,
			    NULL);
	return GS_APP (app);
}

/**
 * gs_app_set_from_unique_id:
 * @app: a #GsApp
 * @unique_id: an application unique ID, e.g.
 *	`system/flatpak/gnome/desktop/org.gnome.Software.desktop/master`
 *
 * Sets details on an application object.
 *
 * The unique ID will be parsed to set some information in the application such
 * as the scope, bundle kind, id, etc.
 *
 * Since: 3.26
 **/
void
gs_app_set_from_unique_id (GsApp *app, const gchar *unique_id)
{
	g_auto(GStrv) split = NULL;

	g_return_if_fail (GS_IS_APP (app));
	g_return_if_fail (unique_id != NULL);

	split = g_strsplit (unique_id, "/", -1);
	if (g_strv_length (split) != 6)
		return;
	if (g_strcmp0 (split[0], "*") != 0)
		gs_app_set_scope (app, as_app_scope_from_string (split[0]));
	if (g_strcmp0 (split[1], "*") != 0)
		gs_app_set_bundle_kind (app, as_bundle_kind_from_string (split[1]));
	if (g_strcmp0 (split[2], "*") != 0)
		gs_app_set_origin (app, split[2]);
	if (g_strcmp0 (split[3], "*") != 0)
		gs_app_set_kind (app, as_app_kind_from_string (split[3]));
	if (g_strcmp0 (split[4], "*") != 0)
		gs_app_set_id (app, split[4]);
	if (g_strcmp0 (split[5], "*") != 0)
		gs_app_set_branch (app, split[5]);
}

/**
 * gs_app_new_from_unique_id:
 * @unique_id: an application unique ID, e.g.
 *	`system/flatpak/gnome/desktop/org.gnome.Software.desktop/master`
 *
 * Creates a new application object.
 *
 * The unique ID will be parsed to set some information in the application such
 * as the scope, bundle kind, id, etc. Unlike gs_app_new(), it cannot take a
 * %NULL argument.
 *
 * Returns: a new #GsApp
 *
 * Since: 3.22
 **/
GsApp *
gs_app_new_from_unique_id (const gchar *unique_id)
{
	GsApp *app;
	g_return_val_if_fail (unique_id != NULL, NULL);
	app = gs_app_new (NULL);
	gs_app_set_from_unique_id (app, unique_id);
	return app;
}

/**
 * gs_app_get_origin_ui:
 * @app: a #GsApp
 *
 * Gets the package origin that's suitable for UI use.
 *
 * Returns: The package origin for UI use
 *
 * Since: 3.32
 **/
gchar *
gs_app_get_origin_ui (GsApp *app)
{
	/* use the distro name for official packages */
	if (gs_app_has_quirk (app, GS_APP_QUIRK_PROVENANCE)) {
		g_autoptr(GsOsRelease) os_release = gs_os_release_new (NULL);
		if (os_release != NULL)
			return g_strdup (gs_os_release_get_name (os_release));
	}

	/* use "Local file" rather than the filename for local files */
	if (gs_app_get_state (app) == AS_APP_STATE_AVAILABLE_LOCAL) {
		/* TRANSLATORS: this is a locally downloaded package */
		return g_strdup (_("Local file"));
	}

	/* capitalize "Flathub" and "Flathub Beta" */
	if (g_strcmp0 (gs_app_get_origin (app), "flathub") == 0) {
		return g_strdup ("Flathub");
	} else if (g_strcmp0 (gs_app_get_origin (app), "flathub-beta") == 0) {
		return g_strdup ("Flathub Beta");
	}

	/* fall back to origin */
	return g_strdup (gs_app_get_origin (app));
}

/**
 * gs_app_get_packaging_format:
 * @app: a #GsApp
 *
 * Gets the packaging format, e.g. 'RPM' or 'Flatpak'.
 *
 * Returns: The packaging format
 *
 * Since: 3.32
 **/
gchar *
gs_app_get_packaging_format (GsApp *app)
{
	AsBundleKind bundle_kind;
	const gchar *bundle_kind_ui;
	const gchar *packaging_format;

	/* does the app have packaging format set? */
	packaging_format = gs_app_get_metadata_item (app, "GnomeSoftware::PackagingFormat");
	if (packaging_format != NULL)
		return g_strdup (packaging_format);

	/* fall back to bundle kind */
	bundle_kind = gs_app_get_bundle_kind (app);
	switch (bundle_kind) {
	case AS_BUNDLE_KIND_LIMBA:
		bundle_kind_ui = "Limba";
		break;
	case AS_BUNDLE_KIND_FLATPAK:
		bundle_kind_ui = "Flatpak";
		break;
	case AS_BUNDLE_KIND_SNAP:
		bundle_kind_ui = "Snap";
		break;
	case AS_BUNDLE_KIND_PACKAGE:
		bundle_kind_ui = _("Package");
		break;
	case AS_BUNDLE_KIND_CABINET:
		bundle_kind_ui = "Cabinet";
		break;
	case AS_BUNDLE_KIND_APPIMAGE:
		bundle_kind_ui = "AppImage";
		break;
	default:
		g_warning ("unhandled bundle kind %s", as_bundle_kind_to_string (bundle_kind));
		bundle_kind_ui = as_bundle_kind_to_string (bundle_kind);
	}

	g_assert (bundle_kind_ui != NULL);
	return g_strdup (bundle_kind_ui);
}

/**
 * gs_app_subsume_metadata:
 * @app: a #GsApp
 * @donor: another #GsApp
 *
 * Copies any metadata from @donor to @app.
 *
 * Since: 3.32
 **/
void
gs_app_subsume_metadata (GsApp *app, GsApp *donor)
{
	GsAppPrivate *priv = gs_app_get_instance_private (donor);
	g_autoptr(GList) keys = g_hash_table_get_keys (priv->metadata);
	for (GList *l = keys; l != NULL; l = l->next) {
		const gchar *key = l->data;
		const gchar *value = gs_app_get_metadata_item (donor, key);
		if (gs_app_get_metadata_item (app, key) != NULL)
			continue;
		gs_app_set_metadata (app, key, value);
	}
}

GsAppPermissions
gs_app_get_permissions (GsApp *app)
{
	GsAppPrivate *priv = gs_app_get_instance_private (app);

	return priv->permissions;
}

void
gs_app_set_permissions (GsApp *app, GsAppPermissions permissions)
{
	GsAppPrivate *priv = gs_app_get_instance_private (app);

	priv->permissions = permissions;
}

GsAppPermissions
gs_app_get_update_permissions (GsApp *app)
{
	GsAppPrivate *priv = gs_app_get_instance_private (app);

	return priv->update_permissions;
}

void
gs_app_set_update_permissions (GsApp *app, GsAppPermissions update_permissions)
{
	GsAppPrivate *priv = gs_app_get_instance_private (app);

	priv->update_permissions = update_permissions;
}<|MERGE_RESOLUTION|>--- conflicted
+++ resolved
@@ -82,10 +82,7 @@
 	gchar			*update_version_ui;
 	gchar			*update_details;
 	AsUrgencyKind		 update_urgency;
-<<<<<<< HEAD
-=======
 	GsAppPermissions         update_permissions;
->>>>>>> 6ce4c5d6
 	gchar			*management_plugin;
 	guint			 match_value;
 	guint			 priority;
