--- conflicted
+++ resolved
@@ -126,10 +126,7 @@
 	GdkPixbuf		*pixbuf;
 	GsPrice			*price;
 	GCancellable		*cancellable;
-<<<<<<< HEAD
-=======
 	GsPluginAction		 pending_action;
->>>>>>> 35e6ebde
 } GsAppPrivate;
 
 enum {
@@ -572,13 +569,10 @@
 		if (id == NULL)
 			id = gs_app_get_source_default (app_tmp);
 		gs_app_kv_lpad (str, "related", id);
-<<<<<<< HEAD
-=======
 	}
 	for (i = 0; i < priv->history->len; i++) {
 		GsApp *app_tmp = g_ptr_array_index (priv->history, i);
 		gs_app_kv_lpad (str, "history", gs_app_get_unique_id (app_tmp));
->>>>>>> 35e6ebde
 	}
 	for (i = 0; i < priv->categories->len; i++) {
 		tmp = g_ptr_array_index (priv->categories, i);
@@ -3123,19 +3117,12 @@
 void
 gs_app_set_metadata (GsApp *app, const gchar *key, const gchar *value)
 {
-<<<<<<< HEAD
-	g_return_if_fail (GS_IS_APP (app));
-	g_return_if_fail (key != NULL);
-	gs_app_set_metadata_variant (app, key,
-				     value != NULL ? g_variant_new_string (value) : NULL);
-=======
 	g_autoptr(GVariant) tmp = NULL;
 	g_return_if_fail (GS_IS_APP (app));
 	g_return_if_fail (key != NULL);
 	if (value != NULL)
 		tmp = g_variant_new_string (value);
 	gs_app_set_metadata_variant (app, key, tmp);
->>>>>>> 35e6ebde
 }
 
 /**
@@ -3153,7 +3140,6 @@
 GVariant *
 gs_app_get_metadata_variant (GsApp *app, const gchar *key)
 {
-<<<<<<< HEAD
 	GsAppPrivate *priv = gs_app_get_instance_private (app);
 	g_return_val_if_fail (GS_IS_APP (app), NULL);
 	g_return_val_if_fail (key != NULL, NULL);
@@ -3176,32 +3162,7 @@
 gs_app_set_metadata_variant (GsApp *app, const gchar *key, GVariant *value)
 {
 	GsAppPrivate *priv = gs_app_get_instance_private (app);
-	g_autoptr(GMutexLocker) locker = g_mutex_locker_new (&priv->mutex);
-=======
-	GsAppPrivate *priv = gs_app_get_instance_private (app);
-	g_return_val_if_fail (GS_IS_APP (app), NULL);
-	g_return_val_if_fail (key != NULL, NULL);
-	return g_hash_table_lookup (priv->metadata, key);
-}
-
-/**
- * gs_app_set_metadata_variant:
- * @app: a #GsApp
- * @key: a string, e.g. "fwupd::DeviceID"
- * @value: a #GVariant
- *
- * Sets some metadata for the application.
- * Is is expected that plugins namespace any plugin-specific metadata,
- * for example `fwupd::device-id`.
- *
- * Since: 3.26
- **/
-void
-gs_app_set_metadata_variant (GsApp *app, const gchar *key, GVariant *value)
-{
-	GsAppPrivate *priv = gs_app_get_instance_private (app);
-	g_autoptr(GMutexLocker) locker = NULL;
->>>>>>> 35e6ebde
+	g_autoptr(GMutexLocker) locker = NULL;
 	GVariant *found;
 
 	g_return_if_fail (GS_IS_APP (app));
@@ -4020,8 +3981,6 @@
 	return priv->cancellable;
 }
 
-<<<<<<< HEAD
-=======
 /**
  * gs_app_get_pending_action:
  * @app: a #GsApp
@@ -4054,7 +4013,6 @@
 	gs_app_set_pending_action_internal (app, action);
 }
 
->>>>>>> 35e6ebde
 static void
 gs_app_get_property (GObject *object, guint prop_id, GValue *value, GParamSpec *pspec)
 {
