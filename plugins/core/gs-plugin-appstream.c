--- conflicted
+++ resolved
@@ -156,57 +156,6 @@
 	g_string_free ((GString *) user_data, TRUE);
 }
 
-<<<<<<< HEAD
-static gboolean
-gs_plugin_appstream_media_baseurl_cb (XbBuilderFixup *self,
-				      XbBuilderNode *bn,
-				      gpointer user_data,
-				      GError **error)
-{
-	GString *baseurl = user_data;
-	if (g_strcmp0 (xb_builder_node_get_element (bn), "components") == 0) {
-		const gchar *url = xb_builder_node_get_attr (bn, "media_baseurl");
-		if (url == NULL) {
-			g_string_truncate (baseurl, 0);
-			return TRUE;
-		}
-		g_string_assign (baseurl, url);
-		return TRUE;
-	}
-
-	if (baseurl->len == 0)
-		return TRUE;
-
-	if (g_strcmp0 (xb_builder_node_get_element (bn), "icon") == 0) {
-		const gchar *type = xb_builder_node_get_attr (bn, "type");
-		if (g_strcmp0 (type, "remote") != 0)
-			return TRUE;
-		gs_appstream_component_fix_url (bn, baseurl->str);
-	} else if (g_strcmp0 (xb_builder_node_get_element (bn), "screenshots") == 0) {
-		GPtrArray *screenshots = xb_builder_node_get_children (bn);
-		for (guint i = 0; i < screenshots->len; i++) {
-			XbBuilderNode *screenshot = g_ptr_array_index (screenshots, i);
-			GPtrArray *children = NULL;
-			/* Type-check for security */
-			if (g_strcmp0 (xb_builder_node_get_element (screenshot), "screenshot") != 0) {
-				continue;
-			}
-			children = xb_builder_node_get_children (screenshot);
-			for (guint j = 0; j < children->len; j++) {
-				XbBuilderNode *child = g_ptr_array_index (children, j);
-				const gchar *element = xb_builder_node_get_element (child);
-				if (g_strcmp0 (element, "image") != 0 &&
-				    g_strcmp0 (element, "video") != 0)
-					continue;
-				gs_appstream_component_fix_url (child, baseurl->str);
-			}
-		}
-	}
-	return TRUE;
-}
-
-=======
->>>>>>> efa81961
 static gboolean
 gs_plugin_appstream_media_baseurl_cb (XbBuilderFixup *self,
 				      XbBuilderNode *bn,
