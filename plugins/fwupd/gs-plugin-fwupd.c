--- conflicted
+++ resolved
@@ -1347,8 +1347,6 @@
 		gs_app_list_add (list, app);
 	}
 #endif
-<<<<<<< HEAD
-=======
 
 	return TRUE;
 }
@@ -1457,7 +1455,6 @@
 	return TRUE;
 }
 #endif
->>>>>>> 35e6ebde
 
 gboolean
 gs_plugin_add_search (GsPlugin *plugin, gchar **values, GsAppList *list,
