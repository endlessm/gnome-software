--- conflicted
+++ resolved
@@ -276,15 +276,12 @@
 	GsPluginData *priv = gs_plugin_get_data (plugin);
 	GsFlatpak *flatpak = NULL;
 
-<<<<<<< HEAD
-=======
 	/* not us */
 	if (gs_app_get_bundle_kind (app) != AS_BUNDLE_KIND_FLATPAK) {
 		g_debug ("%s not a package, ignoring", gs_app_get_unique_id (app));
 		return TRUE;
 	}
 
->>>>>>> 6ce4c5d6
 	/* we have to look for the app in all GsFlatpak stores */
 	if (gs_app_get_scope (app) == AS_APP_SCOPE_UNKNOWN) {
 		for (guint i = 0; i < priv->flatpaks->len; i++) {
@@ -409,10 +406,6 @@
 _build_transaction (GsPlugin *plugin, GsFlatpak *flatpak,
 		    GCancellable *cancellable, GError **error)
 {
-<<<<<<< HEAD
-	GsPluginData *priv = gs_plugin_get_data (plugin);
-=======
->>>>>>> 6ce4c5d6
 	FlatpakInstallation *installation;
 	g_autoptr(FlatpakTransaction) transaction = NULL;
 
@@ -429,20 +422,9 @@
 	g_signal_connect (transaction, "ref-to-app",
 			  G_CALLBACK (_ref_to_app), plugin);
 
-<<<<<<< HEAD
-	/* add the counterpart installations */
-	for (guint i = 0; i < priv->flatpaks->len; i++) {
-		GsFlatpak *flatpak_tmp = g_ptr_array_index (priv->flatpaks, i);
-		if (flatpak_tmp == flatpak)
-			continue;
-		installation = gs_flatpak_get_installation (flatpak_tmp);
-		flatpak_transaction_add_dependency_source (transaction, installation);
-	}
-=======
 	/* use system installations as dependency sources for user installations */
 	flatpak_transaction_add_default_dependency_sources (transaction);
 
->>>>>>> 6ce4c5d6
 	return g_steal_pointer (&transaction);
 }
 
@@ -477,10 +459,6 @@
 
 		ref = gs_flatpak_app_get_ref_display (app);
 		if (!flatpak_transaction_add_update (transaction, ref, NULL, NULL, error)) {
-<<<<<<< HEAD
-			g_prefix_error (error, "failed to add update ref %s: ", ref);
-=======
->>>>>>> 6ce4c5d6
 			gs_flatpak_error_convert (error);
 			return FALSE;
 		}
@@ -519,10 +497,6 @@
 	}
 	ref = gs_flatpak_app_get_ref_display (app);
 	if (!flatpak_transaction_add_uninstall (transaction, ref, error)) {
-<<<<<<< HEAD
-		g_prefix_error (error, "failed to add uninstall ref %s: ", ref);
-=======
->>>>>>> 6ce4c5d6
 		gs_flatpak_error_convert (error);
 		return FALSE;
 	}
@@ -647,10 +621,6 @@
 		if (!flatpak_transaction_add_install_bundle (transaction, file,
 							     NULL, error)) {
 			g_autofree gchar *fn = g_file_get_path (file);
-<<<<<<< HEAD
-			g_prefix_error (error, "failed to add install ref %s: ", fn);
-=======
->>>>>>> 6ce4c5d6
 			gs_flatpak_error_convert (error);
 			return FALSE;
 		}
@@ -661,10 +631,6 @@
 		if (!flatpak_transaction_add_install (transaction,
 						      gs_app_get_origin (app),
 						      ref, NULL, error)) {
-<<<<<<< HEAD
-			g_prefix_error (error, "failed to add install ref %s: ", ref);
-=======
->>>>>>> 6ce4c5d6
 			gs_flatpak_error_convert (error);
 			return FALSE;
 		}
@@ -727,10 +693,6 @@
 
 		ref = gs_flatpak_app_get_ref_display (app);
 		if (!flatpak_transaction_add_update (transaction, ref, NULL, NULL, error)) {
-<<<<<<< HEAD
-			g_prefix_error (error, "failed to add update ref %s: ", ref);
-=======
->>>>>>> 6ce4c5d6
 			gs_flatpak_error_convert (error);
 			return FALSE;
 		}
@@ -858,11 +820,7 @@
 	ref = gs_flatpak_app_get_ref_display (app);
 	app_tmp = gs_plugin_flatpak_find_app_by_ref (plugin, ref, cancellable, NULL);
 	if (app_tmp != NULL)
-<<<<<<< HEAD
-		return g_steal_pointer (&app);
-=======
 		return g_steal_pointer (&app_tmp);
->>>>>>> 6ce4c5d6
 
 	/* force this to be 'any' scope for installation */
 	gs_app_set_scope (app, AS_APP_SCOPE_UNKNOWN);
