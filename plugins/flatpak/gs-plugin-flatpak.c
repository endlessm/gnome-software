/* -*- Mode: C; tab-width: 8; indent-tabs-mode: t; c-basic-offset: 8 -*-
 *
 * Copyright (C) 2016 Joaquim Rocha <jrocha@endlessm.com>
 * Copyright (C) 2016-2018 Richard Hughes <richard@hughsie.com>
 * Copyright (C) 2017-2018 Kalev Lember <klember@redhat.com>
 *
 * SPDX-License-Identifier: GPL-2.0+
 */

/* Notes:
 *
 * All GsApp's created have management-plugin set to flatpak
 * Some GsApp's created have have flatpak::kind of app or runtime
 * The GsApp:origin is the remote name, e.g. test-repo
 */

#include <config.h>

#include <flatpak.h>
#include <gnome-software.h>

#include "gs-appstream.h"
#include "gs-flatpak-app.h"
#include "gs-flatpak.h"
#include "gs-flatpak-transaction.h"
#include "gs-flatpak-utils.h"
#include "gs-metered.h"

struct GsPluginData {
	GPtrArray		*flatpaks; /* of GsFlatpak */
	gboolean		 has_system_helper;
	const gchar		*destdir_for_tests;
};

void
gs_plugin_initialize (GsPlugin *plugin)
{
	GsPluginData *priv = gs_plugin_alloc_data (plugin, sizeof(GsPluginData));
	const gchar *action_id = "org.freedesktop.Flatpak.appstream-update";
	g_autoptr(GError) error_local = NULL;
	g_autoptr(GPermission) permission = NULL;

	priv->flatpaks = g_ptr_array_new_with_free_func ((GDestroyNotify) g_object_unref);

	/* getting app properties from appstream is quicker */
	gs_plugin_add_rule (plugin, GS_PLUGIN_RULE_RUN_AFTER, "appstream");

	/* like appstream, we need the icon plugin to load cached icons into pixbufs */
	gs_plugin_add_rule (plugin, GS_PLUGIN_RULE_RUN_BEFORE, "icons");

	/* prioritize over packages */
	gs_plugin_add_rule (plugin, GS_PLUGIN_RULE_BETTER_THAN, "packagekit");

	/* set name of MetaInfo file */
	gs_plugin_set_appstream_id (plugin, "org.gnome.Software.Plugin.Flatpak");

	/* if we can't update the AppStream database system-wide don't even
	 * pull the data as we can't do anything with it */
	permission = gs_utils_get_permission (action_id, NULL, &error_local);
	if (permission == NULL) {
		g_debug ("no permission for %s: %s", action_id, error_local->message);
		g_clear_error (&error_local);
	} else {
		priv->has_system_helper = g_permission_get_allowed (permission) ||
					  g_permission_get_can_acquire (permission);
	}

	/* used for self tests */
	priv->destdir_for_tests = g_getenv ("GS_SELF_TEST_FLATPAK_DATADIR");
}

static gboolean
_as_app_scope_is_compatible (AsAppScope scope1, AsAppScope scope2)
{
	if (scope1 == AS_APP_SCOPE_UNKNOWN)
		return TRUE;
	if (scope2 == AS_APP_SCOPE_UNKNOWN)
		return TRUE;
	return scope1 == scope2;
}

void
gs_plugin_destroy (GsPlugin *plugin)
{
	GsPluginData *priv = gs_plugin_get_data (plugin);
	g_ptr_array_unref (priv->flatpaks);
}

void
gs_plugin_adopt_app (GsPlugin *plugin, GsApp *app)
{
	if (gs_app_get_bundle_kind (app) == AS_BUNDLE_KIND_FLATPAK)
		gs_app_set_management_plugin (app, gs_plugin_get_name (plugin));
}

static gboolean
gs_plugin_flatpak_add_installation (GsPlugin *plugin,
				    FlatpakInstallation *installation,
				    GCancellable *cancellable,
				    GError **error)
{
	GsPluginData *priv = gs_plugin_get_data (plugin);
	g_autoptr(GsFlatpak) flatpak = NULL;

	/* create and set up */
	flatpak = gs_flatpak_new (plugin, installation, GS_FLATPAK_FLAG_NONE);
	if (!gs_flatpak_setup (flatpak, cancellable, error))
		return FALSE;
	g_debug ("successfully set up %s", gs_flatpak_get_id (flatpak));

	/* add objects that set up correctly */
	g_ptr_array_add (priv->flatpaks, g_steal_pointer (&flatpak));
	return TRUE;
}

gboolean
gs_plugin_setup (GsPlugin *plugin, GCancellable *cancellable, GError **error)
{
	GsPluginData *priv = gs_plugin_get_data (plugin);

	/* clear in case we're called from resetup in the self tests */
	g_ptr_array_set_size (priv->flatpaks, 0);

	/* we use a permissions helper to elevate privs */
	if (priv->has_system_helper && priv->destdir_for_tests == NULL) {
		g_autoptr(GPtrArray) installations = NULL;
		installations = flatpak_get_system_installations (cancellable, error);
		if (installations == NULL) {
			gs_flatpak_error_convert (error);
			return FALSE;
		}
		for (guint i = 0; i < installations->len; i++) {
			FlatpakInstallation *installation = g_ptr_array_index (installations, i);
			if (!gs_plugin_flatpak_add_installation (plugin, installation,
								 cancellable, error)) {
				return FALSE;
			}
		}
	}

	/* in gs-self-test */
	if (priv->destdir_for_tests != NULL) {
		g_autofree gchar *full_path = g_build_filename (priv->destdir_for_tests,
								"flatpak",
								NULL);
		g_autoptr(GFile) file = g_file_new_for_path (full_path);
		g_autoptr(FlatpakInstallation) installation = NULL;
		g_debug ("using custom flatpak path %s", full_path);
		installation = flatpak_installation_new_for_path (file, TRUE,
								  cancellable,
								  error);
		if (installation == NULL) {
			gs_flatpak_error_convert (error);
			return FALSE;
		}
		if (!gs_plugin_flatpak_add_installation (plugin, installation,
							 cancellable, error)) {
			return FALSE;
		}
	}

	/* per-user installations always available when not in self tests */
	if (priv->destdir_for_tests == NULL) {
		g_autoptr(FlatpakInstallation) installation = NULL;
		installation = flatpak_installation_new_user (cancellable, error);
		if (installation == NULL) {
			gs_flatpak_error_convert (error);
			return FALSE;
		}
		if (!gs_plugin_flatpak_add_installation (plugin, installation,
							 cancellable, error)) {
			return FALSE;
		}
	}

	return TRUE;
}

gboolean
gs_plugin_add_installed (GsPlugin *plugin,
			 GsAppList *list,
			 GCancellable *cancellable,
			 GError **error)
{
	GsPluginData *priv = gs_plugin_get_data (plugin);
	for (guint i = 0; i < priv->flatpaks->len; i++) {
		GsFlatpak *flatpak = g_ptr_array_index (priv->flatpaks, i);
		if (!gs_flatpak_add_installed (flatpak, list, cancellable, error))
			return FALSE;
	}
	return TRUE;
}

gboolean
gs_plugin_add_sources (GsPlugin *plugin,
		       GsAppList *list,
		       GCancellable *cancellable,
		       GError **error)
{
	GsPluginData *priv = gs_plugin_get_data (plugin);
	for (guint i = 0; i < priv->flatpaks->len; i++) {
		GsFlatpak *flatpak = g_ptr_array_index (priv->flatpaks, i);
		if (!gs_flatpak_add_sources (flatpak, list, cancellable, error))
			return FALSE;
	}
	return TRUE;
}

gboolean
gs_plugin_add_updates (GsPlugin *plugin,
		       GsAppList *list,
		       GCancellable *cancellable,
		       GError **error)
{
	GsPluginData *priv = gs_plugin_get_data (plugin);
	for (guint i = 0; i < priv->flatpaks->len; i++) {
		GsFlatpak *flatpak = g_ptr_array_index (priv->flatpaks, i);
		if (!gs_flatpak_add_updates (flatpak, list, cancellable, error))
			return FALSE;
	}
	return TRUE;
}

gboolean
gs_plugin_refresh (GsPlugin *plugin,
		   guint cache_age,
		   GCancellable *cancellable,
		   GError **error)
{
	GsPluginData *priv = gs_plugin_get_data (plugin);
	for (guint i = 0; i < priv->flatpaks->len; i++) {
		GsFlatpak *flatpak = g_ptr_array_index (priv->flatpaks, i);
		if (!gs_flatpak_refresh (flatpak, cache_age, cancellable, error))
			return FALSE;
	}
	return TRUE;
}

static GsFlatpak *
gs_plugin_flatpak_get_handler (GsPlugin *plugin, GsApp *app)
{
	GsPluginData *priv = gs_plugin_get_data (plugin);
	const gchar *object_id;

	/* only process this app if was created by this plugin */
	if (g_strcmp0 (gs_app_get_management_plugin (app),
		       gs_plugin_get_name (plugin)) != 0) {
		return NULL;
	}

	/* specified an explicit name */
	object_id = gs_flatpak_app_get_object_id (app);
	if (object_id != NULL) {
		for (guint i = 0; i < priv->flatpaks->len; i++) {
			GsFlatpak *flatpak = g_ptr_array_index (priv->flatpaks, i);
			if (g_strcmp0 (gs_flatpak_get_id (flatpak), object_id) == 0)
				return flatpak;
		}
	}

	/* find a scope that matches */
	for (guint i = 0; i < priv->flatpaks->len; i++) {
		GsFlatpak *flatpak = g_ptr_array_index (priv->flatpaks, i);
		if (_as_app_scope_is_compatible (gs_flatpak_get_scope (flatpak),
						 gs_app_get_scope (app)))
			return flatpak;
	}
	return NULL;
}

static gboolean
gs_plugin_flatpak_refine_app (GsPlugin *plugin,
			      GsApp *app,
			      GsPluginRefineFlags flags,
			      GCancellable *cancellable,
			      GError **error)
{
	GsPluginData *priv = gs_plugin_get_data (plugin);
	GsFlatpak *flatpak = NULL;

	/* not us */
	if (gs_app_get_bundle_kind (app) != AS_BUNDLE_KIND_FLATPAK) {
		g_debug ("%s not a package, ignoring", gs_app_get_unique_id (app));
		return TRUE;
	}

	/* we have to look for the app in all GsFlatpak stores */
	if (gs_app_get_scope (app) == AS_APP_SCOPE_UNKNOWN) {
		for (guint i = 0; i < priv->flatpaks->len; i++) {
			GsFlatpak *flatpak_tmp = g_ptr_array_index (priv->flatpaks, i);
			g_autoptr(GError) error_local = NULL;
			if (gs_flatpak_refine_app_state (flatpak_tmp, app,
							 cancellable, &error_local)) {
				flatpak = flatpak_tmp;
				break;
			} else {
				g_debug ("%s", error_local->message);
			}
		}
	} else {
		flatpak = gs_plugin_flatpak_get_handler (plugin, app);
	}
	if (flatpak == NULL)
		return TRUE;
	return gs_flatpak_refine_app (flatpak, app, flags, cancellable, error);
}


gboolean
gs_plugin_refine_app (GsPlugin *plugin,
		      GsApp *app,
		      GsPluginRefineFlags flags,
		      GCancellable *cancellable,
		      GError **error)
{
	/* only process this app if was created by this plugin */
	if (g_strcmp0 (gs_app_get_management_plugin (app),
		       gs_plugin_get_name (plugin)) != 0) {
		return TRUE;
	}

	/* get the runtime first */
	if (!gs_plugin_flatpak_refine_app (plugin, app, flags, cancellable, error))
		return FALSE;

	/* the runtime might be installed in a different scope */
	if (flags & GS_PLUGIN_REFINE_FLAGS_REQUIRE_RUNTIME) {
		GsApp *runtime = gs_app_get_runtime (app);
		if (runtime != NULL) {
			if (!gs_plugin_flatpak_refine_app (plugin, app,
							   flags,
							   cancellable,
							   error)) {
				return FALSE;
			}
		}
	}
	return TRUE;
}

gboolean
gs_plugin_refine_wildcard (GsPlugin *plugin,
			   GsApp *app,
			   GsAppList *list,
			   GsPluginRefineFlags flags,
			   GCancellable *cancellable,
			   GError **error)
{
	GsPluginData *priv = gs_plugin_get_data (plugin);
	for (guint i = 0; i < priv->flatpaks->len; i++) {
		GsFlatpak *flatpak = g_ptr_array_index (priv->flatpaks, i);
		if (!gs_flatpak_refine_wildcard (flatpak, app, list, flags,
						 cancellable, error)) {
			return FALSE;
		}
	}
	return TRUE;
}

gboolean
gs_plugin_launch (GsPlugin *plugin,
		  GsApp *app,
		  GCancellable *cancellable,
		  GError **error)
{
	GsFlatpak *flatpak = gs_plugin_flatpak_get_handler (plugin, app);
	if (flatpak == NULL)
		return TRUE;
	return gs_flatpak_launch (flatpak, app, cancellable, error);
}

/* ref full */
static GsApp *
gs_plugin_flatpak_find_app_by_ref (GsPlugin *plugin, const gchar *ref,
				   GCancellable *cancellable, GError **error)
{
	GsPluginData *priv = gs_plugin_get_data (plugin);

	g_debug ("finding ref %s", ref);
	for (guint i = 0; i < priv->flatpaks->len; i++) {
		GsFlatpak *flatpak_tmp = g_ptr_array_index (priv->flatpaks, i);
		g_autoptr(GsApp) app = NULL;
		g_autoptr(GError) error_local = NULL;

		app = gs_flatpak_ref_to_app (flatpak_tmp, ref, cancellable, &error_local);
		if (app == NULL) {
			g_debug ("%s", error_local->message);
			continue;
		}
		g_debug ("found ref=%s->%s", ref, gs_app_get_unique_id (app));
		return g_steal_pointer (&app);
	}
	return NULL;
}

/* ref full */
static GsApp *
_ref_to_app (FlatpakTransaction *transaction, const gchar *ref, GsPlugin *plugin)
{
	g_return_val_if_fail (GS_IS_FLATPAK_TRANSACTION (transaction), NULL);
	g_return_val_if_fail (ref != NULL, NULL);
	g_return_val_if_fail (GS_IS_PLUGIN (plugin), NULL);

	/* search through each GsFlatpak */
	return gs_plugin_flatpak_find_app_by_ref (plugin, ref, NULL, NULL);
}

/*
 * Returns: (transfer full) (element-type GsFlatpak GsAppList):
 *  a map from GsFlatpak to non-empty lists of apps from @list associated
 *  with that installation.
 */
static GHashTable *
_group_apps_by_installation (GsPlugin *plugin,
<<<<<<< HEAD
                                              GsAppList *list)
=======
                             GsAppList *list)
>>>>>>> 64287dd1
{
	g_autoptr(GHashTable) applist_by_flatpaks = NULL;

	/* list of apps to be handled by each flatpak installation */
	applist_by_flatpaks = g_hash_table_new_full (g_direct_hash, g_direct_equal,
						     (GDestroyNotify) g_object_unref,
						     (GDestroyNotify) g_object_unref);

	/* put each app into the correct per-GsFlatpak list */
	for (guint i = 0; i < gs_app_list_length (list); i++) {
		GsApp *app = gs_app_list_index (list, i);
		GsFlatpak *flatpak = gs_plugin_flatpak_get_handler (plugin, app);
		if (flatpak != NULL) {
			GsAppList *list_tmp = g_hash_table_lookup (applist_by_flatpaks, flatpak);
			if (list_tmp == NULL) {
				list_tmp = gs_app_list_new ();
				g_hash_table_insert (applist_by_flatpaks,
						     g_object_ref (flatpak),
						     list_tmp);
			}
			gs_app_list_add (list_tmp, app);
		}
	}

	return g_steal_pointer (&applist_by_flatpaks);
}

static FlatpakTransaction *
_build_transaction (GsPlugin *plugin, GsFlatpak *flatpak,
		    GCancellable *cancellable, GError **error)
{
	FlatpakInstallation *installation;
	g_autoptr(FlatpakTransaction) transaction = NULL;

	installation = gs_flatpak_get_installation (flatpak);

	/* Let flatpak know if it is a background operation */
	if (!gs_plugin_has_flags (plugin, GS_PLUGIN_FLAGS_INTERACTIVE))
		flatpak_installation_set_no_interaction (installation, TRUE);

	/* create transaction */
	transaction = gs_flatpak_transaction_new (installation, cancellable, error);
	if (transaction == NULL) {
		g_prefix_error (error, "failed to build transaction: ");
		gs_flatpak_error_convert (error);
		return NULL;
	}

	/* connect up signals */
	g_signal_connect (transaction, "ref-to-app",
			  G_CALLBACK (_ref_to_app), plugin);

	/* use system installations as dependency sources for user installations */
	flatpak_transaction_add_default_dependency_sources (transaction);

	return g_steal_pointer (&transaction);
}

gboolean
gs_plugin_download (GsPlugin *plugin, GsAppList *list,
		    GCancellable *cancellable, GError **error)
{
	g_autoptr(GHashTable) applist_by_flatpaks = NULL;
	GHashTableIter iter;
	gpointer key, value;

	/* build and run transaction for each flatpak installation */
	applist_by_flatpaks = _group_apps_by_installation (plugin, list);
	g_hash_table_iter_init (&iter, applist_by_flatpaks);
	while (g_hash_table_iter_next (&iter, &key, &value)) {
		GsFlatpak *flatpak = GS_FLATPAK (key);
		GsAppList *list_tmp = GS_APP_LIST (value);
		g_autoptr(FlatpakTransaction) transaction = NULL;

		g_assert (GS_IS_FLATPAK (flatpak));
		g_assert (list_tmp != NULL);
		g_assert (gs_app_list_length (list_tmp) > 0);

		if (!gs_plugin_has_flags (plugin, GS_PLUGIN_FLAGS_INTERACTIVE)) {
			g_autoptr(GError) error_local = NULL;

			if (!gs_metered_block_app_list_on_download_scheduler (list_tmp, cancellable, &error_local)) {
				g_warning ("Failed to block on download scheduler: %s",
					   error_local->message);
				g_clear_error (&error_local);
			}
		}

		/* build and run non-deployed transaction */
		transaction = _build_transaction (plugin, flatpak, cancellable, error);
		if (transaction == NULL) {
			gs_flatpak_error_convert (error);
			return FALSE;
		}
<<<<<<< HEAD
		flatpak_transaction_set_no_deploy (transaction, TRUE);
=======
#if !FLATPAK_CHECK_VERSION(1,5,1)
		gs_flatpak_transaction_set_no_deploy (transaction, TRUE);
#else
		flatpak_transaction_set_no_deploy (transaction, TRUE);
#endif
>>>>>>> 64287dd1
		for (guint i = 0; i < gs_app_list_length (list_tmp); i++) {
			GsApp *app = gs_app_list_index (list_tmp, i);
			g_autofree gchar *ref = NULL;

			ref = gs_flatpak_app_get_ref_display (app);
			if (!flatpak_transaction_add_update (transaction, ref, NULL, NULL, error)) {
				gs_flatpak_error_convert (error);
				return FALSE;
			}
		}
		if (!gs_flatpak_transaction_run (transaction, cancellable, error)) {
			gs_flatpak_error_convert (error);
			return FALSE;
		}

		/* Traverse over the GsAppList again and set that the update has been already downloaded
		 * for the apps. */
		for (guint i = 0; i < gs_app_list_length (list_tmp); i++) {
			GsApp *app = gs_app_list_index (list_tmp, i);
			gs_app_set_is_update_downloaded (app, TRUE);
		}
	}

	return TRUE;
}

gboolean
gs_plugin_app_remove (GsPlugin *plugin,
		      GsApp *app,
		      GCancellable *cancellable,
		      GError **error)
{
	GsFlatpak *flatpak;
	g_autoptr(FlatpakTransaction) transaction = NULL;
	g_autofree gchar *ref = NULL;

	/* not supported */
	flatpak = gs_plugin_flatpak_get_handler (plugin, app);
	if (flatpak == NULL)
		return TRUE;

	/* is a source */
	if (gs_app_get_kind (app) == AS_APP_KIND_SOURCE)
		return gs_flatpak_app_remove_source (flatpak, app, cancellable, error);

	/* build and run transaction */
	transaction = _build_transaction (plugin, flatpak, cancellable, error);
	if (transaction == NULL) {
		gs_flatpak_error_convert (error);
		return FALSE;
	}
	ref = gs_flatpak_app_get_ref_display (app);
	if (!flatpak_transaction_add_uninstall (transaction, ref, error)) {
		gs_flatpak_error_convert (error);
		return FALSE;
	}

	/* run transaction */
	gs_app_set_state (app, AS_APP_STATE_REMOVING);
	if (!gs_flatpak_transaction_run (transaction, cancellable, error)) {
		gs_flatpak_error_convert (error);
		gs_app_set_state_recover (app);
		return FALSE;
	}

	/* get any new state */
	if (!gs_flatpak_refresh (flatpak, G_MAXUINT, cancellable, error)) {
		gs_flatpak_error_convert (error);
		return FALSE;
	}
	if (!gs_flatpak_refine_app (flatpak, app,
				    GS_PLUGIN_REFINE_FLAGS_DEFAULT,
				    cancellable, error)) {
		g_prefix_error (error, "failed to run refine for %s: ", ref);
		gs_flatpak_error_convert (error);
		return FALSE;
	}
	return TRUE;
}

static gboolean
app_has_local_source (GsApp *app)
{
	const gchar *url = gs_app_get_origin_hostname (app);
	return url != NULL && g_str_has_prefix (url, "file://");
}

gboolean
gs_plugin_app_install (GsPlugin *plugin,
		       GsApp *app,
		       GCancellable *cancellable,
		       GError **error)
{
	GsPluginData *priv = gs_plugin_get_data (plugin);
	GsFlatpak *flatpak;
	g_autoptr(FlatpakTransaction) transaction = NULL;

	/* queue for install if installation needs the network */
	if (!app_has_local_source (app) &&
	    !gs_plugin_get_network_available (plugin)) {
		gs_app_set_state (app, AS_APP_STATE_QUEUED_FOR_INSTALL);
		return TRUE;
	}

	/* set the app scope */
	if (gs_app_get_scope (app) == AS_APP_SCOPE_UNKNOWN) {
		g_autoptr(GSettings) settings = g_settings_new ("org.gnome.software");

		/* get the new GsFlatpak for handling of local files */
		gs_app_set_scope (app, g_settings_get_boolean (settings, "install-bundles-system-wide") ?
					AS_APP_SCOPE_SYSTEM : AS_APP_SCOPE_USER);
		if (!priv->has_system_helper) {
			g_info ("no flatpak system helper is available, using user");
			gs_app_set_scope (app, AS_APP_SCOPE_USER);
		}
		if (priv->destdir_for_tests != NULL) {
			g_debug ("in self tests, using user");
			gs_app_set_scope (app, AS_APP_SCOPE_USER);
		}
	}

	/* not supported */
	flatpak = gs_plugin_flatpak_get_handler (plugin, app);
	if (flatpak == NULL)
		return TRUE;

	/* is a source */
	if (gs_app_get_kind (app) == AS_APP_KIND_SOURCE)
		return gs_flatpak_app_install_source (flatpak, app, cancellable, error);

	if (!gs_plugin_has_flags (plugin, GS_PLUGIN_FLAGS_INTERACTIVE)) {
		g_autoptr(GError) error_local = NULL;

		/* FIXME: Add additional details here, especially the download
		 * size bounds (using `size-minimum` and `size-maximum`, both
		 * type `t`). */
		if (!gs_metered_block_app_on_download_scheduler (app, cancellable, &error_local)) {
			g_warning ("Failed to block on download scheduler: %s",
				   error_local->message);
			g_clear_error (&error_local);
		}
	}

	/* build */
	transaction = _build_transaction (plugin, flatpak, cancellable, error);
	if (transaction == NULL) {
		gs_flatpak_error_convert (error);
		return FALSE;
	}

	/* add to the transaction cache for quick look up -- other unrelated
	 * refs will be matched using gs_plugin_flatpak_find_app_by_ref() */
	gs_flatpak_transaction_add_app (transaction, app);

	/* add flatpakref */
	if (gs_flatpak_app_get_file_kind (app) == GS_FLATPAK_APP_FILE_KIND_REF) {
		GFile *file = gs_app_get_local_file (app);
		g_autoptr(GBytes) blob = NULL;
		if (file == NULL) {
			g_set_error (error,
				     GS_PLUGIN_ERROR,
				     GS_PLUGIN_ERROR_NOT_SUPPORTED,
				     "no local file set for bundle %s",
				     gs_app_get_unique_id (app));
			return FALSE;
		}
		blob = g_file_load_bytes (file, cancellable, NULL, error);
		if (blob == NULL) {
			gs_flatpak_error_convert (error);
			return FALSE;
		}
		if (!flatpak_transaction_add_install_flatpakref (transaction, blob, error)) {
			gs_flatpak_error_convert (error);
			return FALSE;
		}

	/* add bundle */
	} else if (gs_flatpak_app_get_file_kind (app) == GS_FLATPAK_APP_FILE_KIND_BUNDLE) {
		GFile *file = gs_app_get_local_file (app);
		if (file == NULL) {
			g_set_error (error,
				     GS_PLUGIN_ERROR,
				     GS_PLUGIN_ERROR_NOT_SUPPORTED,
				     "no local file set for bundle %s",
				     gs_app_get_unique_id (app));
			return FALSE;
		}
		if (!flatpak_transaction_add_install_bundle (transaction, file,
							     NULL, error)) {
			gs_flatpak_error_convert (error);
			return FALSE;
		}

	/* add normal ref */
	} else {
		g_autofree gchar *ref = gs_flatpak_app_get_ref_display (app);
		if (!flatpak_transaction_add_install (transaction,
						      gs_app_get_origin (app),
						      ref, NULL, error)) {
			gs_flatpak_error_convert (error);
			return FALSE;
		}
	}

	/* run transaction */
	gs_app_set_state (app, AS_APP_STATE_INSTALLING);
	if (!gs_flatpak_transaction_run (transaction, cancellable, error)) {
		gs_flatpak_error_convert (error);
		gs_app_set_state_recover (app);
		return FALSE;
	}

	/* get any new state */
	if (!gs_flatpak_refresh (flatpak, G_MAXUINT, cancellable, error)) {
		gs_flatpak_error_convert (error);
		return FALSE;
	}
	if (!gs_flatpak_refine_app (flatpak, app,
				    GS_PLUGIN_REFINE_FLAGS_DEFAULT,
				    cancellable, error)) {
		g_prefix_error (error, "failed to run refine for %s: ",
				gs_app_get_unique_id (app));
		gs_flatpak_error_convert (error);
		return FALSE;
	}
	return TRUE;
}

static gboolean
gs_plugin_flatpak_update (GsPlugin *plugin,
			  GsFlatpak *flatpak,
			  GsAppList *list_tmp,
			  GCancellable *cancellable,
			  GError **error)
{
	g_autoptr(FlatpakTransaction) transaction = NULL;
	gboolean is_update_downloaded = TRUE;

	/* build and run transaction */
	transaction = _build_transaction (plugin, flatpak, cancellable, error);
	if (transaction == NULL) {
		gs_flatpak_error_convert (error);
		return FALSE;
	}

	for (guint i = 0; i < gs_app_list_length (list_tmp); i++) {
		GsApp *app = gs_app_list_index (list_tmp, i);
		g_autofree gchar *ref = NULL;

		ref = gs_flatpak_app_get_ref_display (app);
		if (!flatpak_transaction_add_update (transaction, ref, NULL, NULL, error)) {
			gs_flatpak_error_convert (error);
			return FALSE;
		}
	}

	/* run transaction */
	for (guint i = 0; i < gs_app_list_length (list_tmp); i++) {
		GsApp *app = gs_app_list_index (list_tmp, i);
		gs_app_set_state (app, AS_APP_STATE_INSTALLING);

		/* If all apps' update are previously downloaded and available locally,
		 * FlatpakTransaction should run with no-pull flag. This is the case
		 * for apps' autoupdates. */
		is_update_downloaded &= gs_app_get_is_update_downloaded (app);
	}

	if (is_update_downloaded)
		flatpak_transaction_set_no_pull (transaction, TRUE);

	if (!gs_flatpak_transaction_run (transaction, cancellable, error)) {
		for (guint i = 0; i < gs_app_list_length (list_tmp); i++) {
			GsApp *app = gs_app_list_index (list_tmp, i);
			gs_app_set_state_recover (app);
		}
		gs_flatpak_error_convert (error);
		return FALSE;
	}
	gs_plugin_updates_changed (plugin);

	/* get any new state */
	if (!gs_flatpak_refresh (flatpak, G_MAXUINT, cancellable, error)) {
		gs_flatpak_error_convert (error);
		return FALSE;
	}
	for (guint i = 0; i < gs_app_list_length (list_tmp); i++) {
		GsApp *app = gs_app_list_index (list_tmp, i);
		g_autofree gchar *ref = NULL;

		ref = gs_flatpak_app_get_ref_display (app);
		if (!gs_flatpak_refine_app (flatpak, app,
					    GS_PLUGIN_REFINE_FLAGS_REQUIRE_RUNTIME,
					    cancellable, error)) {
			g_prefix_error (error, "failed to run refine for %s: ", ref);
			gs_flatpak_error_convert (error);
			return FALSE;
		}
	}
	return TRUE;
}

gboolean
gs_plugin_update (GsPlugin *plugin,
                  GsAppList *list,
                  GCancellable *cancellable,
                  GError **error)
{
	g_autoptr(GHashTable) applist_by_flatpaks = NULL;
	GHashTableIter iter;
	gpointer key, value;

	/* build and run transaction for each flatpak installation */
	applist_by_flatpaks = _group_apps_by_installation (plugin, list);
	g_hash_table_iter_init (&iter, applist_by_flatpaks);
	while (g_hash_table_iter_next (&iter, &key, &value)) {
		GsFlatpak *flatpak = GS_FLATPAK (key);
		GsAppList *list_tmp = GS_APP_LIST (value);

		g_assert (GS_IS_FLATPAK (flatpak));
		g_assert (list_tmp != NULL);
		g_assert (gs_app_list_length (list_tmp) > 0);

		if (!gs_plugin_flatpak_update (plugin, flatpak, list_tmp, cancellable, error))
			return FALSE;
	}
	return TRUE;
}

static GsApp *
gs_plugin_flatpak_file_to_app_repo (GsPlugin *plugin,
				    GFile *file,
				    GCancellable *cancellable,
				    GError **error)
{
	GsPluginData *priv = gs_plugin_get_data (plugin);
	g_autoptr(GsApp) app = NULL;

	/* parse the repo file */
	app = gs_flatpak_app_new_from_repo_file (file, cancellable, error);
	if (app == NULL)
		return NULL;

	/* already exists */
	for (guint i = 0; i < priv->flatpaks->len; i++) {
		GsFlatpak *flatpak = g_ptr_array_index (priv->flatpaks, i);
		g_autoptr(GError) error_local = NULL;
		g_autoptr(GsApp) app_tmp = NULL;
		app_tmp = gs_flatpak_find_source_by_url (flatpak,
							 gs_flatpak_app_get_repo_url (app),
							 cancellable, &error_local);
		if (app_tmp == NULL) {
			g_debug ("%s", error_local->message);
			continue;
		}
		return g_steal_pointer (&app_tmp);
	}

	/* this is new */
	gs_app_set_management_plugin (app, gs_plugin_get_name (plugin));
	return g_steal_pointer (&app);
}

static GsFlatpak *
gs_plugin_flatpak_create_temporary (GsPlugin *plugin, GCancellable *cancellable, GError **error)
{
	g_autofree gchar *installation_path = NULL;
	g_autoptr(FlatpakInstallation) installation = NULL;
	g_autoptr(GFile) installation_file = NULL;

	/* create new per-user installation in a cache dir */
	installation_path = gs_utils_get_cache_filename ("flatpak",
							 "installation-tmp",
							 GS_UTILS_CACHE_FLAG_WRITEABLE |
							 GS_UTILS_CACHE_FLAG_ENSURE_EMPTY,
							 error);
	if (installation_path == NULL)
		return NULL;
	installation_file = g_file_new_for_path (installation_path);
	installation = flatpak_installation_new_for_path (installation_file,
							  TRUE, /* user */
							  cancellable,
							  error);
	if (installation == NULL) {
		gs_flatpak_error_convert (error);
		return NULL;
	}
	return gs_flatpak_new (plugin, installation, GS_FLATPAK_FLAG_IS_TEMPORARY);
}

static GsApp *
gs_plugin_flatpak_file_to_app_bundle (GsPlugin *plugin,
				      GFile *file,
				      GCancellable *cancellable,
				      GError **error)
{
	g_autofree gchar *ref = NULL;
	g_autoptr(GsApp) app = NULL;
	g_autoptr(GsApp) app_tmp = NULL;
	g_autoptr(GsFlatpak) flatpak_tmp = NULL;

	/* only use the temporary GsFlatpak to avoid the auth dialog */
	flatpak_tmp = gs_plugin_flatpak_create_temporary (plugin, cancellable, error);
	if (flatpak_tmp == NULL)
		return NULL;

	/* add object */
	app = gs_flatpak_file_to_app_bundle (flatpak_tmp, file, cancellable, error);
	if (app == NULL)
		return NULL;

	/* is this already installed or available in a configured remote */
	ref = gs_flatpak_app_get_ref_display (app);
	app_tmp = gs_plugin_flatpak_find_app_by_ref (plugin, ref, cancellable, NULL);
	if (app_tmp != NULL)
		return g_steal_pointer (&app_tmp);

	/* force this to be 'any' scope for installation */
	gs_app_set_scope (app, AS_APP_SCOPE_UNKNOWN);

	/* this is new */
	return g_steal_pointer (&app);
}

static GsApp *
gs_plugin_flatpak_file_to_app_ref (GsPlugin *plugin,
				   GFile *file,
				   GCancellable *cancellable,
				   GError **error)
{
	GsApp *runtime;
	g_autofree gchar *ref = NULL;
	g_autoptr(GsApp) app = NULL;
	g_autoptr(GsApp) app_tmp = NULL;
	g_autoptr(GsFlatpak) flatpak_tmp = NULL;

	/* only use the temporary GsFlatpak to avoid the auth dialog */
	flatpak_tmp = gs_plugin_flatpak_create_temporary (plugin, cancellable, error);
	if (flatpak_tmp == NULL)
		return NULL;

	/* add object */
	app = gs_flatpak_file_to_app_ref (flatpak_tmp, file, cancellable, error);
	if (app == NULL)
		return NULL;

	/* is this already installed or available in a configured remote */
	ref = gs_flatpak_app_get_ref_display (app);
	app_tmp = gs_plugin_flatpak_find_app_by_ref (plugin, ref, cancellable, NULL);
	if (app_tmp != NULL)
		return g_steal_pointer (&app_tmp);

	/* force this to be 'any' scope for installation */
	gs_app_set_scope (app, AS_APP_SCOPE_UNKNOWN);

	/* do we have a system runtime available */
	runtime = gs_app_get_runtime (app);
	if (runtime != NULL) {
		g_autoptr(GsApp) runtime_tmp = NULL;
		g_autofree gchar *runtime_ref = gs_flatpak_app_get_ref_display (runtime);
		runtime_tmp = gs_plugin_flatpak_find_app_by_ref (plugin,
								 runtime_ref,
								 cancellable,
								 NULL);
		if (runtime_tmp != NULL) {
			gs_app_set_runtime (app, runtime_tmp);
		} else {
			/* the new runtime is available from the RuntimeRepo */
			if (gs_flatpak_app_get_runtime_url (runtime) != NULL)
				gs_app_set_state (runtime, AS_APP_STATE_AVAILABLE_LOCAL);
		}
	}

	/* this is new */
	return g_steal_pointer (&app);
}

gboolean
gs_plugin_file_to_app (GsPlugin *plugin,
		       GsAppList *list,
		       GFile *file,
		       GCancellable *cancellable,
		       GError **error)
{
	g_autofree gchar *content_type = NULL;
	g_autoptr(GsApp) app = NULL;
	const gchar *mimetypes_bundle[] = {
		"application/vnd.flatpak",
		NULL };
	const gchar *mimetypes_repo[] = {
		"application/vnd.flatpak.repo",
		NULL };
	const gchar *mimetypes_ref[] = {
		"application/vnd.flatpak.ref",
		NULL };

	/* does this match any of the mimetypes we support */
	content_type = gs_utils_get_content_type (file, cancellable, error);
	if (content_type == NULL)
		return FALSE;
	if (g_strv_contains (mimetypes_bundle, content_type)) {
		app = gs_plugin_flatpak_file_to_app_bundle (plugin, file,
							    cancellable, error);
		if (app == NULL)
			return FALSE;
	} else if (g_strv_contains (mimetypes_repo, content_type)) {
		app = gs_plugin_flatpak_file_to_app_repo (plugin, file,
							  cancellable, error);
		if (app == NULL)
			return FALSE;
	} else if (g_strv_contains (mimetypes_ref, content_type)) {
		app = gs_plugin_flatpak_file_to_app_ref (plugin, file,
							 cancellable, error);
		if (app == NULL)
			return FALSE;
	}
	if (app != NULL)
		gs_app_list_add (list, app);
	return TRUE;
}

gboolean
gs_plugin_add_search (GsPlugin *plugin,
		      gchar **values,
		      GsAppList *list,
		      GCancellable *cancellable,
		      GError **error)
{
	GsPluginData *priv = gs_plugin_get_data (plugin);
	for (guint i = 0; i < priv->flatpaks->len; i++) {
		GsFlatpak *flatpak = g_ptr_array_index (priv->flatpaks, i);
		if (!gs_flatpak_search (flatpak, (const gchar * const *) values, list,
					cancellable, error)) {
			return FALSE;
		}
	}
	return TRUE;
}

gboolean
gs_plugin_add_categories (GsPlugin *plugin,
			  GPtrArray *list,
			  GCancellable *cancellable,
			  GError **error)
{
	GsPluginData *priv = gs_plugin_get_data (plugin);
	for (guint i = 0; i < priv->flatpaks->len; i++) {
		GsFlatpak *flatpak = g_ptr_array_index (priv->flatpaks, i);
		if (!gs_flatpak_add_categories (flatpak, list, cancellable, error))
			return FALSE;
	}
	return TRUE;
}

gboolean
gs_plugin_add_category_apps (GsPlugin *plugin,
			     GsCategory *category,
			     GsAppList *list,
			     GCancellable *cancellable,
			     GError **error)
{
	GsPluginData *priv = gs_plugin_get_data (plugin);
	for (guint i = 0; i < priv->flatpaks->len; i++) {
		GsFlatpak *flatpak = g_ptr_array_index (priv->flatpaks, i);
		if (!gs_flatpak_add_category_apps (flatpak,
						   category,
						   list,
						   cancellable,
						   error)) {
			return FALSE;
		}
	}
	return TRUE;
}

gboolean
gs_plugin_add_popular (GsPlugin *plugin,
		       GsAppList *list,
		       GCancellable *cancellable,
		       GError **error)
{
	GsPluginData *priv = gs_plugin_get_data (plugin);
	for (guint i = 0; i < priv->flatpaks->len; i++) {
		GsFlatpak *flatpak = g_ptr_array_index (priv->flatpaks, i);
		if (!gs_flatpak_add_popular (flatpak, list, cancellable, error))
			return FALSE;
	}
	return TRUE;
}

gboolean
gs_plugin_add_alternates (GsPlugin *plugin,
			  GsApp *app,
			  GsAppList *list,
			  GCancellable *cancellable,
			  GError **error)
{
	GsPluginData *priv = gs_plugin_get_data (plugin);
	for (guint i = 0; i < priv->flatpaks->len; i++) {
		GsFlatpak *flatpak = g_ptr_array_index (priv->flatpaks, i);
		if (!gs_flatpak_add_alternates (flatpak, app, list, cancellable, error))
			return FALSE;
	}
	return TRUE;
}

gboolean
gs_plugin_add_featured (GsPlugin *plugin,
			GsAppList *list,
			GCancellable *cancellable,
			GError **error)
{
	GsPluginData *priv = gs_plugin_get_data (plugin);
	for (guint i = 0; i < priv->flatpaks->len; i++) {
		GsFlatpak *flatpak = g_ptr_array_index (priv->flatpaks, i);
		if (!gs_flatpak_add_featured (flatpak, list, cancellable, error))
			return FALSE;
	}
	return TRUE;
}

gboolean
gs_plugin_add_recent (GsPlugin *plugin,
		      GsAppList *list,
		      guint64 age,
		      GCancellable *cancellable,
		      GError **error)
{
	GsPluginData *priv = gs_plugin_get_data (plugin);
	for (guint i = 0; i < priv->flatpaks->len; i++) {
		GsFlatpak *flatpak = g_ptr_array_index (priv->flatpaks, i);
		if (!gs_flatpak_add_recent (flatpak, list, age, cancellable, error))
			return FALSE;
	}
	return TRUE;
}<|MERGE_RESOLUTION|>--- conflicted
+++ resolved
@@ -412,11 +412,7 @@
  */
 static GHashTable *
 _group_apps_by_installation (GsPlugin *plugin,
-<<<<<<< HEAD
-                                              GsAppList *list)
-=======
                              GsAppList *list)
->>>>>>> 64287dd1
 {
 	g_autoptr(GHashTable) applist_by_flatpaks = NULL;
 
@@ -511,15 +507,11 @@
 			gs_flatpak_error_convert (error);
 			return FALSE;
 		}
-<<<<<<< HEAD
-		flatpak_transaction_set_no_deploy (transaction, TRUE);
-=======
 #if !FLATPAK_CHECK_VERSION(1,5,1)
 		gs_flatpak_transaction_set_no_deploy (transaction, TRUE);
 #else
 		flatpak_transaction_set_no_deploy (transaction, TRUE);
 #endif
->>>>>>> 64287dd1
 		for (guint i = 0; i < gs_app_list_length (list_tmp); i++) {
 			GsApp *app = gs_app_list_index (list_tmp, i);
 			g_autofree gchar *ref = NULL;
