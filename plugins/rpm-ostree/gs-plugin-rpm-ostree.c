/* -*- Mode: C; tab-width: 8; indent-tabs-mode: t; c-basic-offset: 8 -*-
 *
 * Copyright (C) 2017-2019 Kalev Lember <klember@redhat.com>
 *
 * SPDX-License-Identifier: GPL-2.0+
 */

#include <config.h>

#include <gnome-software.h>

#include <fcntl.h>
#include <gio/gio.h>
#include <gio/gunixfdlist.h>
#include <glib/gstdio.h>
#include <libdnf/libdnf.h>
#include <ostree.h>
#include <rpm/rpmdb.h>
#include <rpm/rpmlib.h>
#include <rpm/rpmts.h>
#include <rpmostree.h>

#include "gs-rpmostree-generated.h"

/* This shows up in the `rpm-ostree status` as the software that
 * initiated the update.
 */
#define GS_RPMOSTREE_CLIENT_ID PACKAGE_NAME

G_DEFINE_AUTO_CLEANUP_FREE_FUNC(Header, headerFree, NULL)
G_DEFINE_AUTO_CLEANUP_FREE_FUNC(rpmts, rpmtsFree, NULL);
G_DEFINE_AUTO_CLEANUP_FREE_FUNC(rpmdbMatchIterator, rpmdbFreeIterator, NULL);

struct GsPluginData {
	GMutex			 mutex;
	GsRPMOSTreeOS		*os_proxy;
	GsRPMOSTreeSysroot	*sysroot_proxy;
	OstreeRepo		*ot_repo;
	OstreeSysroot		*ot_sysroot;
	DnfContext		*dnf_context;
	gboolean		 update_triggered;
};

void
gs_plugin_initialize (GsPlugin *plugin)
{
	GsPluginData *priv = gs_plugin_alloc_data (plugin, sizeof(GsPluginData));

	/* only works on OSTree */
	if (!g_file_test ("/run/ostree-booted", G_FILE_TEST_EXISTS)) {
		gs_plugin_set_enabled (plugin, FALSE);
		return;
	}

	g_mutex_init (&priv->mutex);

	/* open transaction */
	rpmReadConfigFiles (NULL, NULL);

	/* rpm-ostree is already a daemon with a DBus API; hence it makes
	 * more sense to use a custom plugin instead of using PackageKit.
	 */
	gs_plugin_add_rule (plugin, GS_PLUGIN_RULE_CONFLICTS, "packagekit");
	gs_plugin_add_rule (plugin, GS_PLUGIN_RULE_CONFLICTS, "packagekit-history");
	gs_plugin_add_rule (plugin, GS_PLUGIN_RULE_CONFLICTS, "packagekit-local");
	gs_plugin_add_rule (plugin, GS_PLUGIN_RULE_CONFLICTS, "packagekit-offline");
	gs_plugin_add_rule (plugin, GS_PLUGIN_RULE_CONFLICTS, "packagekit-proxy");
	gs_plugin_add_rule (plugin, GS_PLUGIN_RULE_CONFLICTS, "packagekit-refine");
	gs_plugin_add_rule (plugin, GS_PLUGIN_RULE_CONFLICTS, "packagekit-refine-repos");
	gs_plugin_add_rule (plugin, GS_PLUGIN_RULE_CONFLICTS, "packagekit-refresh");
	gs_plugin_add_rule (plugin, GS_PLUGIN_RULE_CONFLICTS, "packagekit-upgrade");
	gs_plugin_add_rule (plugin, GS_PLUGIN_RULE_CONFLICTS, "packagekit-url-to-app");
<<<<<<< HEAD
	gs_plugin_add_rule (plugin, GS_PLUGIN_RULE_CONFLICTS, "repos");
=======
>>>>>>> 6ce4c5d6
	gs_plugin_add_rule (plugin, GS_PLUGIN_RULE_CONFLICTS, "systemd-updates");

	/* need pkgname */
	gs_plugin_add_rule (plugin, GS_PLUGIN_RULE_RUN_AFTER, "appstream");
}

void
gs_plugin_destroy (GsPlugin *plugin)
{
	GsPluginData *priv = gs_plugin_get_data (plugin);
	if (priv->os_proxy != NULL)
		g_object_unref (priv->os_proxy);
	if (priv->sysroot_proxy != NULL)
		g_object_unref (priv->sysroot_proxy);
	if (priv->ot_sysroot != NULL)
		g_object_unref (priv->ot_sysroot);
	if (priv->ot_repo != NULL)
		g_object_unref (priv->ot_repo);
	if (priv->dnf_context != NULL)
		g_object_unref (priv->dnf_context);
	g_mutex_clear (&priv->mutex);
}

gboolean
gs_plugin_setup (GsPlugin *plugin, GCancellable *cancellable, GError **error)
{
	GsPluginData *priv = gs_plugin_get_data (plugin);
	g_autoptr(GVariantBuilder) options_builder = NULL;

	/* Create a proxy for sysroot */
	if (priv->sysroot_proxy == NULL) {
		priv->sysroot_proxy = gs_rpmostree_sysroot_proxy_new_for_bus_sync (G_BUS_TYPE_SYSTEM,
		                                                                   G_DBUS_PROXY_FLAGS_NONE,
		                                                                   "org.projectatomic.rpmostree1",
		                                                                   "/org/projectatomic/rpmostree1/Sysroot",
		                                                                   cancellable,
		                                                                   error);
		if (priv->sysroot_proxy == NULL) {
			gs_utils_error_convert_gio (error);
			return FALSE;
		}
	}

	/* Create a proxy for currently booted OS */
	if (priv->os_proxy == NULL) {
		g_autofree gchar *os_object_path = NULL;

		os_object_path = gs_rpmostree_sysroot_dup_booted (priv->sysroot_proxy);
		if (os_object_path == NULL &&
		    !gs_rpmostree_sysroot_call_get_os_sync (priv->sysroot_proxy,
		                                            "",
		                                            &os_object_path,
		                                            cancellable,
		                                            error)) {
			gs_utils_error_convert_gio (error);
			return FALSE;
		}

		priv->os_proxy = gs_rpmostree_os_proxy_new_for_bus_sync (G_BUS_TYPE_SYSTEM,
		                                                         G_DBUS_PROXY_FLAGS_NONE,
		                                                         "org.projectatomic.rpmostree1",
		                                                         os_object_path,
		                                                         cancellable,
		                                                         error);
		if (priv->os_proxy == NULL) {
			gs_utils_error_convert_gio (error);
			return FALSE;
		}
	}

	options_builder = g_variant_builder_new (G_VARIANT_TYPE ("a{sv}"));
	g_variant_builder_add (options_builder, "{sv}", "id",
			       g_variant_new_string (GS_RPMOSTREE_CLIENT_ID));
	/* Register as a client so that the rpm-ostree daemon doesn't exit */
	if (!gs_rpmostree_sysroot_call_register_client_sync (priv->sysroot_proxy,
	                                                     g_variant_builder_end (options_builder),
	                                                     cancellable,
	                                                     error)) {
		gs_utils_error_convert_gio (error);
		return FALSE;
	}

	/* Load ostree sysroot and repo */
	if (priv->ot_sysroot == NULL) {
		g_autofree gchar *sysroot_path = NULL;
		g_autoptr(GFile) sysroot_file = NULL;

		sysroot_path = gs_rpmostree_sysroot_dup_path (priv->sysroot_proxy);
		sysroot_file = g_file_new_for_path (sysroot_path);

		priv->ot_sysroot = ostree_sysroot_new (sysroot_file);
		if (!ostree_sysroot_load (priv->ot_sysroot, cancellable, error)) {
			gs_utils_error_convert_gio (error);
			return FALSE;
		}

		if (!ostree_sysroot_get_repo (priv->ot_sysroot, &priv->ot_repo, cancellable, error)) {
			gs_utils_error_convert_gio (error);
			return FALSE;
		}
	}

	return TRUE;
}

static void
app_set_rpm_ostree_packaging_format (GsApp *app)
{
	gs_app_set_metadata (app, "GnomeSoftware::PackagingFormat", "RPM");
}

void
gs_plugin_adopt_app (GsPlugin *plugin, GsApp *app)
{
	if (gs_app_get_bundle_kind (app) == AS_BUNDLE_KIND_PACKAGE &&
	    gs_app_get_scope (app) == AS_APP_SCOPE_SYSTEM) {
		gs_app_set_management_plugin (app, gs_plugin_get_name (plugin));
		gs_app_add_quirk (app, GS_APP_QUIRK_NEEDS_REBOOT);
		app_set_rpm_ostree_packaging_format (app);
	}

	if (gs_app_get_kind (app) == AS_APP_KIND_OS_UPGRADE) {
		gs_app_set_management_plugin (app, gs_plugin_get_name (plugin));
		gs_app_add_quirk (app, GS_APP_QUIRK_NEEDS_REBOOT);
	}
}

typedef struct {
	GsPlugin *plugin;
	GError *error;
	GMainLoop *loop;
	GsApp *app;
	gboolean complete;
} TransactionProgress;

static TransactionProgress *
transaction_progress_new (void)
{
	TransactionProgress *self;

	self = g_slice_new0 (TransactionProgress);
	self->loop = g_main_loop_new (NULL, FALSE);

	return self;
}

static void
transaction_progress_free (TransactionProgress *self)
{
	g_main_loop_unref (self->loop);
	g_clear_error (&self->error);
<<<<<<< HEAD
=======
	g_clear_object (&self->app);
>>>>>>> 6ce4c5d6
	g_slice_free (TransactionProgress, self);
}

G_DEFINE_AUTOPTR_CLEANUP_FUNC(TransactionProgress, transaction_progress_free);

static void
transaction_progress_end (TransactionProgress *self)
{
	g_main_loop_quit (self->loop);
}

static void
on_transaction_progress (GDBusProxy *proxy,
                         gchar *sender_name,
                         gchar *signal_name,
                         GVariant *parameters,
                         gpointer user_data)
{
	TransactionProgress *tp = user_data;

	if (g_strcmp0 (signal_name, "PercentProgress") == 0) {
		const gchar *message = NULL;
		guint32 percentage;
		g_variant_get_child (parameters, 0, "&s", &message);
		g_variant_get_child (parameters, 1, "u", &percentage);
		g_debug ("PercentProgress: %u, %s\n", percentage, message);
		if (tp->app != NULL)
			gs_app_set_progress (tp->app, (guint) percentage);
	} else if (g_strcmp0 (signal_name, "Finished") == 0) {
		if (tp->error == NULL) {
			g_autofree gchar *error_message = NULL;
			gboolean success = FALSE;

			g_variant_get (parameters, "(bs)", &success, &error_message);

			if (!success) {
				tp->error = g_dbus_error_new_for_dbus_error ("org.projectatomic.rpmostreed.Error.Failed",
				                                             error_message);
			}
		}

		transaction_progress_end (tp);
	}
}

static void
cancelled_handler (GCancellable *cancellable,
                   gpointer user_data)
{
	GsRPMOSTreeTransaction *transaction = user_data;
	gs_rpmostree_transaction_call_cancel_sync (transaction, NULL, NULL);
}

static gboolean
gs_rpmostree_transaction_get_response_sync (GsRPMOSTreeSysroot *sysroot_proxy,
                                            const gchar *transaction_address,
                                            TransactionProgress *tp,
                                            GCancellable *cancellable,
                                            GError **error)
{
	GsRPMOSTreeTransaction *transaction = NULL;
	g_autoptr(GDBusConnection) peer_connection = NULL;
	gint cancel_handler;
	gulong signal_handler = 0;
	gboolean success = FALSE;
	gboolean just_started = FALSE;

	peer_connection = g_dbus_connection_new_for_address_sync (transaction_address,
	                                                          G_DBUS_CONNECTION_FLAGS_AUTHENTICATION_CLIENT,
	                                                          NULL,
	                                                          cancellable,
	                                                          error);

	if (peer_connection == NULL)
		goto out;

	transaction = gs_rpmostree_transaction_proxy_new_sync (peer_connection,
	                                                       G_DBUS_PROXY_FLAGS_NONE,
	                                                       NULL,
	                                                       "/",
	                                                       cancellable,
	                                                       error);
	if (transaction == NULL)
		goto out;

	/* setup cancel handler */
	cancel_handler = g_cancellable_connect (cancellable,
	                                        G_CALLBACK (cancelled_handler),
	                                        transaction, NULL);

	signal_handler = g_signal_connect (transaction, "g-signal",
	                                   G_CALLBACK (on_transaction_progress),
	                                   tp);

	/* Tell the server we're ready to receive signals. */
	if (!gs_rpmostree_transaction_call_start_sync (transaction,
	                                               &just_started,
	                                               cancellable,
	                                               error))
		goto out;

	g_main_loop_run (tp->loop);

	g_cancellable_disconnect (cancellable, cancel_handler);

	if (!g_cancellable_set_error_if_cancelled (cancellable, error)) {
		if (tp->error) {
			g_propagate_error (error, g_steal_pointer (&tp->error));
		} else {
			success = TRUE;
		}
	}

out:
	if (signal_handler)
		g_signal_handler_disconnect (transaction, signal_handler);
	if (transaction != NULL)
		g_object_unref (transaction);

	return success;
}

static GsApp *
app_from_modified_pkg_variant (GsPlugin *plugin, GVariant *variant)
{
	g_autoptr(GsApp) app = NULL;
	const char *name;
	const char *old_evr, *old_arch;
	const char *new_evr, *new_arch;
	g_autofree char *old_nevra = NULL;
	g_autofree char *new_nevra = NULL;

	g_variant_get (variant, "(us(ss)(ss))", NULL /* type*/, &name, &old_evr, &old_arch, &new_evr, &new_arch);
	old_nevra = g_strdup_printf ("%s-%s-%s", name, old_evr, old_arch);
	new_nevra = g_strdup_printf ("%s-%s-%s", name, new_evr, new_arch);

	app = gs_plugin_cache_lookup (plugin, old_nevra);
	if (app != NULL)
		return g_steal_pointer (&app);

	/* create new app */
	app = gs_app_new (NULL);
	gs_app_set_management_plugin (app, "rpm-ostree");
	gs_app_add_quirk (app, GS_APP_QUIRK_NEEDS_REBOOT);
	app_set_rpm_ostree_packaging_format (app);
	gs_app_set_size_download (app, 0);
	gs_app_set_kind (app, AS_APP_KIND_GENERIC);
	gs_app_set_bundle_kind (app, AS_BUNDLE_KIND_PACKAGE);
	gs_app_set_scope (app, AS_APP_SCOPE_SYSTEM);

	/* update or downgrade */
	gs_app_add_source (app, name);
	gs_app_set_version (app, old_evr);
	gs_app_set_update_version (app, new_evr);
	gs_app_set_state (app, AS_APP_STATE_UPDATABLE);

	g_debug ("!%s\n", old_nevra);
	g_debug ("=%s\n", new_nevra);

	gs_plugin_cache_add (plugin, old_nevra, app);
	return g_steal_pointer (&app);
}

static GsApp *
app_from_single_pkg_variant (GsPlugin *plugin, GVariant *variant, gboolean addition)
{
	g_autoptr(GsApp) app = NULL;
	const char *name;
	const char *evr;
	const char *arch;
	g_autofree char *nevra = NULL;

	g_variant_get (variant, "(usss)", NULL /* type*/, &name, &evr, &arch);
	nevra = g_strdup_printf ("%s-%s-%s", name, evr, arch);

	app = gs_plugin_cache_lookup (plugin, nevra);
	if (app != NULL)
		return g_steal_pointer (&app);

	/* create new app */
	app = gs_app_new (NULL);
	gs_app_set_management_plugin (app, "rpm-ostree");
	gs_app_add_quirk (app, GS_APP_QUIRK_NEEDS_REBOOT);
	app_set_rpm_ostree_packaging_format (app);
	gs_app_set_size_download (app, 0);
	gs_app_set_kind (app, AS_APP_KIND_GENERIC);
	gs_app_set_bundle_kind (app, AS_BUNDLE_KIND_PACKAGE);
	gs_app_set_scope (app, AS_APP_SCOPE_SYSTEM);

	if (addition) {
		/* addition */
		gs_app_add_source (app, name);
		gs_app_set_version (app, evr);
		gs_app_set_state (app, AS_APP_STATE_AVAILABLE);

		g_debug ("+%s\n", nevra);
	} else {
		/* removal */
		gs_app_add_source (app, name);
		gs_app_set_version (app, evr);
		gs_app_set_state (app, AS_APP_STATE_UNAVAILABLE);

		g_debug ("-%s\n", nevra);
	}

	gs_plugin_cache_add (plugin, nevra, app);
	return g_steal_pointer (&app);
}

static GVariant *
make_rpmostree_options_variant (gboolean reboot,
                                gboolean allow_downgrade,
                                gboolean cache_only,
                                gboolean download_only,
                                gboolean skip_purge,
                                gboolean no_pull_base,
                                gboolean dry_run,
                                gboolean no_overrides)
{
	GVariantDict dict;
	g_variant_dict_init (&dict, NULL);
	g_variant_dict_insert (&dict, "reboot", "b", reboot);
	g_variant_dict_insert (&dict, "allow-downgrade", "b", allow_downgrade);
	g_variant_dict_insert (&dict, "cache-only", "b", cache_only);
	g_variant_dict_insert (&dict, "download-only", "b", download_only);
	g_variant_dict_insert (&dict, "skip-purge", "b", skip_purge);
	g_variant_dict_insert (&dict, "no-pull-base", "b", no_pull_base);
	g_variant_dict_insert (&dict, "dry-run", "b", dry_run);
	g_variant_dict_insert (&dict, "no-overrides", "b", no_overrides);
	return g_variant_ref_sink (g_variant_dict_end (&dict));
}

static GVariant *
make_refresh_md_options_variant (gboolean force)
{
	GVariantDict dict;
	g_variant_dict_init (&dict, NULL);
	g_variant_dict_insert (&dict, "force", "b", force);
	return g_variant_ref_sink (g_variant_dict_end (&dict));
}

static gboolean
make_rpmostree_modifiers_variant (const char *install_package,
                                  const char *uninstall_package,
                                  const char *install_local_package,
                                  GVariant **out_modifiers,
                                  GUnixFDList **out_fd_list,
                                  GError **error)
{
	GVariantDict dict;
	g_autoptr(GUnixFDList) fd_list = g_unix_fd_list_new ();

	g_variant_dict_init (&dict, NULL);

	if (install_package != NULL) {
		g_autoptr(GPtrArray) repo_pkgs = g_ptr_array_new ();

		g_ptr_array_add (repo_pkgs, install_package);

		g_variant_dict_insert_value (&dict, "install-packages",
		                             g_variant_new_strv ((const char *const*)repo_pkgs->pdata,
		                             repo_pkgs->len));

	}

	if (uninstall_package != NULL) {
		g_autoptr(GPtrArray) repo_pkgs = g_ptr_array_new ();

		g_ptr_array_add (repo_pkgs, uninstall_package);

		g_variant_dict_insert_value (&dict, "uninstall-packages",
		                             g_variant_new_strv ((const char *const*)repo_pkgs->pdata,
		                             repo_pkgs->len));

	}

	if (install_local_package != NULL) {
		g_auto(GVariantBuilder) builder;
		int fd;
		int idx;

		g_variant_builder_init (&builder, G_VARIANT_TYPE ("ah"));

		fd = openat (AT_FDCWD, install_local_package, O_RDONLY | O_CLOEXEC | O_NOCTTY);
		if (fd == -1) {
			g_set_error (error, GS_PLUGIN_ERROR, GS_PLUGIN_ERROR_FAILED,
			             "Failed to open %s", install_local_package);
			return FALSE;
		}

		idx = g_unix_fd_list_append (fd_list, fd, error);
		if (idx < 0) {
			close (fd);
			return FALSE;
		}

		g_variant_builder_add (&builder, "h", idx);
		g_variant_dict_insert_value (&dict, "install-local-packages",
		                             g_variant_new ("ah", &builder));
		close (fd);
	}

	*out_fd_list = g_steal_pointer (&fd_list);
	*out_modifiers = g_variant_ref_sink (g_variant_dict_end (&dict));
	return TRUE;
}

static gboolean
rpmostree_update_deployment (GsRPMOSTreeOS *os_proxy,
                             const char *install_package,
                             const char *uninstall_package,
                             const char *install_local_package,
                             GVariant *options,
                             char **out_transaction_address,
                             GCancellable *cancellable,
                             GError **error)
{
	g_autoptr(GUnixFDList) fd_list = NULL;
	g_autoptr(GVariant) modifiers = NULL;

	if (!make_rpmostree_modifiers_variant (install_package,
	                                       uninstall_package,
	                                       install_local_package,
	                                       &modifiers, &fd_list, error))
		return FALSE;

	return gs_rpmostree_os_call_update_deployment_sync (os_proxy,
	                                                    modifiers,
	                                                    options,
	                                                    fd_list,
	                                                    out_transaction_address,
	                                                    NULL,
	                                                    cancellable,
	                                                    error);
}

#define RPMOSTREE_CORE_CACHEDIR "/var/cache/rpm-ostree/"
#define RPMOSTREE_DIR_CACHE_REPOMD "repomd"
#define RPMOSTREE_DIR_CACHE_SOLV "solv"

static gboolean
ensure_rpmostree_dnf_context (GsPlugin *plugin, GCancellable *cancellable, GError **error)
{
	GsPluginData *priv = gs_plugin_get_data (plugin);
	g_autofree gchar *transaction_address = NULL;
	g_autoptr(DnfContext) context = dnf_context_new ();
	g_autoptr(DnfState) state = dnf_state_new ();
	g_autoptr(GVariant) options = NULL;
	g_autoptr(TransactionProgress) tp = transaction_progress_new ();

	if (priv->dnf_context != NULL)
		return TRUE;

	dnf_context_set_repo_dir (context, "/etc/yum.repos.d");
	dnf_context_set_cache_dir (context, RPMOSTREE_CORE_CACHEDIR RPMOSTREE_DIR_CACHE_REPOMD);
	dnf_context_set_solv_dir (context, RPMOSTREE_CORE_CACHEDIR RPMOSTREE_DIR_CACHE_SOLV);
	dnf_context_set_cache_age (context, G_MAXUINT);
	dnf_context_set_enable_filelists (context, FALSE);

	options = make_refresh_md_options_variant (FALSE /* force */);
	if (!gs_rpmostree_os_call_refresh_md_sync (priv->os_proxy,
	                                           options,
	                                           &transaction_address,
	                                           cancellable,
	                                           error)) {
		gs_utils_error_convert_gio (error);
		return FALSE;
	}

	if (!gs_rpmostree_transaction_get_response_sync (priv->sysroot_proxy,
	                                                 transaction_address,
	                                                 tp,
	                                                 cancellable,
	                                                 error)) {
		gs_utils_error_convert_gio (error);
		return FALSE;
	}

	if (!dnf_context_setup (context, cancellable, error)) {
		gs_utils_error_convert_gio (error);
		return FALSE;
	}

	if (!dnf_context_setup_sack_with_flags (context, state, DNF_CONTEXT_SETUP_SACK_FLAG_SKIP_RPMDB, error)) {
		gs_utils_error_convert_gio (error);
		return FALSE;
	}

	g_set_object (&priv->dnf_context, context);
	return TRUE;
}

gboolean
gs_plugin_refresh (GsPlugin *plugin,
                   guint cache_age,
                   GCancellable *cancellable,
                   GError **error)
{
	GsPluginData *priv = gs_plugin_get_data (plugin);

<<<<<<< HEAD
=======
	if (!ensure_rpmostree_dnf_context (plugin, cancellable, error))
		return FALSE;

>>>>>>> 6ce4c5d6
	if (cache_age == G_MAXUINT)
		return TRUE;

	{
		g_autofree gchar *transaction_address = NULL;
		g_autoptr(GVariant) options = NULL;
		g_autoptr(TransactionProgress) tp = transaction_progress_new ();

		options = make_rpmostree_options_variant (FALSE,  /* reboot */
		                                          FALSE,  /* allow-downgrade */
		                                          FALSE,  /* cache-only */
		                                          TRUE,   /* download-only */
		                                          FALSE,  /* skip-purge */
		                                          FALSE,  /* no-pull-base */
		                                          FALSE,  /* dry-run */
		                                          FALSE); /* no-overrides */
		if (!gs_rpmostree_os_call_upgrade_sync (priv->os_proxy,
		                                        options,
		                                        NULL /* fd list */,
		                                        &transaction_address,
		                                        NULL /* fd list out */,
		                                        cancellable,
		                                        error)) {
			gs_utils_error_convert_gio (error);
			return FALSE;
		}

		if (!gs_rpmostree_transaction_get_response_sync (priv->sysroot_proxy,
		                                                 transaction_address,
		                                                 tp,
		                                                 cancellable,
		                                                 error)) {
			gs_utils_error_convert_gio (error);
			return FALSE;
		}
	}

	{
		g_autofree gchar *transaction_address = NULL;
		g_autoptr(GVariant) options = NULL;
		GVariantDict dict;
		g_autoptr(TransactionProgress) tp = transaction_progress_new ();

		g_variant_dict_init (&dict, NULL);
		g_variant_dict_insert (&dict, "mode", "s", "check");
		options = g_variant_ref_sink (g_variant_dict_end (&dict));

		if (!gs_rpmostree_os_call_automatic_update_trigger_sync (priv->os_proxy,
		                                                         options,
		                                                         NULL,
		                                                         &transaction_address,
		                                                         cancellable,
		                                                         error)) {
			gs_utils_error_convert_gio (error);
			return FALSE;
		}

		if (!gs_rpmostree_transaction_get_response_sync (priv->sysroot_proxy,
		                                                 transaction_address,
		                                                 tp,
		                                                 cancellable,
		                                                 error)) {
			gs_utils_error_convert_gio (error);
			return FALSE;
		}
	}

	/* update UI */
	gs_plugin_updates_changed (plugin);

	return TRUE;
}

gboolean
gs_plugin_add_updates (GsPlugin *plugin,
		       GsAppList *list,
		       GCancellable *cancellable,
		       GError **error)
{
	GsPluginData *priv = gs_plugin_get_data (plugin);
	g_autoptr(GVariant) cached_update = NULL;
	g_autoptr(GVariant) rpm_diff = NULL;
	const gchar *checksum = NULL;
	const gchar *version = NULL;
	g_auto(GVariantDict) cached_update_dict;

	/* ensure D-Bus properties are updated before reading them */
	if (!gs_rpmostree_sysroot_call_reload_sync (priv->sysroot_proxy, cancellable, error)) {
		gs_utils_error_convert_gio (error);
		return FALSE;
	}

	cached_update = gs_rpmostree_os_dup_cached_update (priv->os_proxy);
	g_variant_dict_init (&cached_update_dict, cached_update);

	if (!g_variant_dict_lookup (&cached_update_dict, "checksum", "&s", &checksum))
		return TRUE;
	if (!g_variant_dict_lookup (&cached_update_dict, "version", "&s", &version))
		return TRUE;

	g_debug ("got CachedUpdate version '%s', checksum '%s'", version, checksum);

	rpm_diff = g_variant_dict_lookup_value (&cached_update_dict, "rpm-diff", G_VARIANT_TYPE ("a{sv}"));
	if (rpm_diff != NULL) {
		GVariantIter iter;
		GVariant *child;
		g_autoptr(GVariant) upgraded = NULL;
		g_autoptr(GVariant) downgraded = NULL;
		g_autoptr(GVariant) removed = NULL;
		g_autoptr(GVariant) added = NULL;
		g_auto(GVariantDict) rpm_diff_dict;
		g_variant_dict_init (&rpm_diff_dict, rpm_diff);

		upgraded = g_variant_dict_lookup_value (&rpm_diff_dict, "upgraded", G_VARIANT_TYPE ("a(us(ss)(ss))"));
		if (upgraded == NULL) {
			g_set_error_literal (error,
			                     GS_PLUGIN_ERROR,
			                     GS_PLUGIN_ERROR_INVALID_FORMAT,
			                     "no 'upgraded' in rpm-diff dict");
			return FALSE;
		}
		downgraded = g_variant_dict_lookup_value (&rpm_diff_dict, "downgraded", G_VARIANT_TYPE ("a(us(ss)(ss))"));
		if (downgraded == NULL) {
			g_set_error_literal (error,
			                     GS_PLUGIN_ERROR,
			                     GS_PLUGIN_ERROR_INVALID_FORMAT,
			                     "no 'downgraded' in rpm-diff dict");
			return FALSE;
		}
		removed = g_variant_dict_lookup_value (&rpm_diff_dict, "removed", G_VARIANT_TYPE ("a(usss)"));
		if (removed == NULL) {
			g_set_error_literal (error,
			                     GS_PLUGIN_ERROR,
			                     GS_PLUGIN_ERROR_INVALID_FORMAT,
			                     "no 'removed' in rpm-diff dict");
			return FALSE;
		}
		added = g_variant_dict_lookup_value (&rpm_diff_dict, "added", G_VARIANT_TYPE ("a(usss)"));
		if (added == NULL) {
			g_set_error_literal (error,
			                     GS_PLUGIN_ERROR,
			                     GS_PLUGIN_ERROR_INVALID_FORMAT,
			                     "no 'added' in rpm-diff dict");
			return FALSE;
		}

		/* iterate over all upgraded packages and add them */
		g_variant_iter_init (&iter, upgraded);
		while ((child = g_variant_iter_next_value (&iter)) != NULL) {
			g_autoptr(GsApp) app = app_from_modified_pkg_variant (plugin, child);
			if (app != NULL)
				gs_app_list_add (list, app);
			g_variant_unref (child);
		}

		/* iterate over all downgraded packages and add them */
		g_variant_iter_init (&iter, downgraded);
		while ((child = g_variant_iter_next_value (&iter)) != NULL) {
			g_autoptr(GsApp) app = app_from_modified_pkg_variant (plugin, child);
			if (app != NULL)
				gs_app_list_add (list, app);
			g_variant_unref (child);
		}

		/* iterate over all removed packages and add them */
		g_variant_iter_init (&iter, removed);
		while ((child = g_variant_iter_next_value (&iter)) != NULL) {
			g_autoptr(GsApp) app = app_from_single_pkg_variant (plugin, child, FALSE);
			if (app != NULL)
				gs_app_list_add (list, app);
			g_variant_unref (child);
		}

		/* iterate over all added packages and add them */
		g_variant_iter_init (&iter, added);
		while ((child = g_variant_iter_next_value (&iter)) != NULL) {
			g_autoptr(GsApp) app = app_from_single_pkg_variant (plugin, child, TRUE);
			if (app != NULL)
				gs_app_list_add (list, app);
			g_variant_unref (child);
		}
	}

	return TRUE;
}

static gboolean
trigger_rpmostree_update (GsPlugin *plugin,
                          GsApp *app,
                          GCancellable *cancellable,
                          GError **error)
{
	GsPluginData *priv = gs_plugin_get_data (plugin);
	g_autofree gchar *transaction_address = NULL;
	g_autoptr(GVariant) options = NULL;
	g_autoptr(TransactionProgress) tp = transaction_progress_new ();

	/* if we can process this online do not require a trigger */
	if (gs_app_get_state (app) != AS_APP_STATE_UPDATABLE)
		return TRUE;

	/* only process this app if was created by this plugin */
	if (g_strcmp0 (gs_app_get_management_plugin (app), gs_plugin_get_name (plugin)) != 0)
		return TRUE;

	/* already in correct state */
	if (priv->update_triggered)
		return TRUE;

	/* trigger the update */
	options = make_rpmostree_options_variant (FALSE,  /* reboot */
	                                          FALSE,  /* allow-downgrade */
	                                          TRUE,   /* cache-only */
	                                          FALSE,  /* download-only */
	                                          FALSE,  /* skip-purge */
	                                          FALSE,  /* no-pull-base */
	                                          FALSE,  /* dry-run */
	                                          FALSE); /* no-overrides */
	if (!gs_rpmostree_os_call_upgrade_sync (priv->os_proxy,
	                                        options,
	                                        NULL /* fd list */,
	                                        &transaction_address,
	                                        NULL /* fd list out */,
	                                        cancellable,
	                                        error)) {
		gs_utils_error_convert_gio (error);
		return FALSE;
	}

	if (!gs_rpmostree_transaction_get_response_sync (priv->sysroot_proxy,
	                                                 transaction_address,
	                                                 tp,
	                                                 cancellable,
	                                                 error)) {
		gs_utils_error_convert_gio (error);
		return FALSE;
	}

	priv->update_triggered = TRUE;

	/* success */
	return TRUE;
}

gboolean
gs_plugin_update_app (GsPlugin *plugin,
                      GsApp *app,
                      GCancellable *cancellable,
                      GError **error)
{
	GsAppList *related = gs_app_get_related (app);

	/* we don't currently don't put all updates in the OsUpdate proxy app */
	if (!gs_app_has_quirk (app, GS_APP_QUIRK_IS_PROXY))
		return trigger_rpmostree_update (plugin, app, cancellable, error);

	/* try to trigger each related app */
	for (guint i = 0; i < gs_app_list_length (related); i++) {
		GsApp *app_tmp = gs_app_list_index (related, i);
		if (!trigger_rpmostree_update (plugin, app_tmp, cancellable, error))
			return FALSE;
	}

	/* success */
	return TRUE;
}

gboolean
gs_plugin_app_install (GsPlugin *plugin,
                       GsApp *app,
                       GCancellable *cancellable,
                       GError **error)
{
	GsPluginData *priv = gs_plugin_get_data (plugin);
	const gchar *install_package = NULL;
	g_autofree gchar *local_filename = NULL;
	g_autofree gchar *transaction_address = NULL;
	g_autoptr(GVariant) options = NULL;
	g_autoptr(TransactionProgress) tp = transaction_progress_new ();

	/* only process this app if was created by this plugin */
	if (g_strcmp0 (gs_app_get_management_plugin (app), gs_plugin_get_name (plugin)) != 0)
		return TRUE;

	switch (gs_app_get_state (app)) {
	case AS_APP_STATE_AVAILABLE:
		if (gs_app_get_source_default (app) == NULL) {
			g_set_error_literal (error,
			                     GS_PLUGIN_ERROR,
			                     GS_PLUGIN_ERROR_NOT_SUPPORTED,
			                     "no source set");
			return FALSE;
		}

		install_package = gs_app_get_source_default (app);
		break;
	case AS_APP_STATE_AVAILABLE_LOCAL:
		if (gs_app_get_local_file (app) == NULL) {
			g_set_error_literal (error,
			                     GS_PLUGIN_ERROR,
			                     GS_PLUGIN_ERROR_NOT_SUPPORTED,
			                     "local package, but no filename");
			return FALSE;
		}

		local_filename = g_file_get_path (gs_app_get_local_file (app));
		break;
	default:
		g_set_error (error,
		             GS_PLUGIN_ERROR,
		             GS_PLUGIN_ERROR_NOT_SUPPORTED,
		             "do not know how to install app in state %s",
		             as_app_state_to_string (gs_app_get_state (app)));
		return FALSE;
	}

	gs_app_set_state (app, AS_APP_STATE_INSTALLING);
	tp->app = g_object_ref (app);

	options = make_rpmostree_options_variant (FALSE,  /* reboot */
	                                          FALSE,  /* allow-downgrade */
	                                          FALSE,   /* cache-only */
	                                          FALSE,  /* download-only */
	                                          FALSE,  /* skip-purge */
	                                          TRUE,  /* no-pull-base */
	                                          FALSE,  /* dry-run */
	                                          FALSE); /* no-overrides */

	if (!rpmostree_update_deployment (priv->os_proxy,
	                                  install_package,
	                                  NULL /* remove package */,
	                                  local_filename,
	                                  options,
	                                  &transaction_address,
	                                  cancellable,
	                                  error)) {
		gs_utils_error_convert_gio (error);
		gs_app_set_state_recover (app);
		return FALSE;
	}

	if (!gs_rpmostree_transaction_get_response_sync (priv->sysroot_proxy,
	                                                 transaction_address,
	                                                 tp,
	                                                 cancellable,
	                                                 error)) {
		gs_utils_error_convert_gio (error);
		gs_app_set_state_recover (app);
		return FALSE;
	}

	/* state is known */
	gs_app_set_state (app, AS_APP_STATE_INSTALLED);

	/* get the new icon from the package */
	gs_app_set_local_file (app, NULL);
	gs_app_add_icon (app, NULL);
	gs_app_set_pixbuf (app, NULL);

	/* no longer valid */
	gs_app_clear_source_ids (app);

	return TRUE;
}

gboolean
gs_plugin_app_remove (GsPlugin *plugin,
                      GsApp *app,
                      GCancellable *cancellable,
                      GError **error)
{
	GsPluginData *priv = gs_plugin_get_data (plugin);
	g_autofree gchar *transaction_address = NULL;
	g_autoptr(GVariant) options = NULL;
	g_autoptr(TransactionProgress) tp = transaction_progress_new ();

	/* only process this app if was created by this plugin */
	if (g_strcmp0 (gs_app_get_management_plugin (app), gs_plugin_get_name (plugin)) != 0)
		return TRUE;

	gs_app_set_state (app, AS_APP_STATE_REMOVING);
	tp->app = g_object_ref (app);

	options = make_rpmostree_options_variant (FALSE,  /* reboot */
	                                          FALSE,  /* allow-downgrade */
	                                          TRUE,   /* cache-only */
	                                          FALSE,  /* download-only */
	                                          FALSE,  /* skip-purge */
	                                          TRUE,  /* no-pull-base */
	                                          FALSE,  /* dry-run */
	                                          FALSE); /* no-overrides */

	if (!rpmostree_update_deployment (priv->os_proxy,
	                                  NULL /* install package */,
	                                  gs_app_get_source_default (app),
	                                  NULL /* install local package */,
	                                  options,
	                                  &transaction_address,
	                                  cancellable,
	                                  error)) {
		gs_utils_error_convert_gio (error);
		gs_app_set_state_recover (app);
		return FALSE;
	}

	if (!gs_rpmostree_transaction_get_response_sync (priv->sysroot_proxy,
	                                                 transaction_address,
	                                                 tp,
	                                                 cancellable,
	                                                 error)) {
		gs_utils_error_convert_gio (error);
		gs_app_set_state_recover (app);
		return FALSE;
	}

	/* state is not known: we don't know if we can re-install this app */
	gs_app_set_state (app, AS_APP_STATE_UNKNOWN);

	return TRUE;
}

static DnfPackage *
find_package_by_name (DnfSack     *sack,
                      const char  *pkgname)
{
	g_autoptr(GPtrArray) pkgs = NULL;
	hy_autoquery HyQuery query = hy_query_create (sack);

	hy_query_filter (query, HY_PKG_NAME, HY_EQ, pkgname);
	hy_query_filter_latest_per_arch (query, TRUE);

	pkgs = hy_query_run (query);
	if (pkgs->len == 0)
		return NULL;

	return g_object_ref (pkgs->pdata[pkgs->len-1]);
}

static gboolean
resolve_installed_packages_app (GsPlugin *plugin,
                                GPtrArray *pkglist,
                                gchar **layered_packages,
                                GsApp *app)
{
	for (guint i = 0; i < pkglist->len; i++) {
		RpmOstreePackage *pkg = g_ptr_array_index (pkglist, i);
		if (g_strcmp0 (rpm_ostree_package_get_name (pkg), gs_app_get_source_default (app)) == 0) {
			gs_app_set_version (app, rpm_ostree_package_get_evr (pkg));
			if (gs_app_get_state (app) == AS_APP_STATE_UNKNOWN)
				gs_app_set_state (app, AS_APP_STATE_INSTALLED);
			if (g_strv_contains ((const gchar * const *) layered_packages,
			                     rpm_ostree_package_get_name (pkg))) {
				/* layered packages can always be removed */
				gs_app_remove_quirk (app, GS_APP_QUIRK_COMPULSORY);
			} else {
				/* can't remove packages that are part of the base system */
				gs_app_add_quirk (app, GS_APP_QUIRK_COMPULSORY);
			}
			return TRUE /* found */;
		}
	}

	return FALSE /* not found */;
}

static gboolean
resolve_available_packages_app (GsPlugin *plugin,
                                DnfSack *sack,
                                GsApp *app)
{
	g_autoptr(DnfPackage) pkg = NULL;

	pkg = find_package_by_name (sack, gs_app_get_source_default (app));
	if (pkg != NULL) {
		gs_app_set_version (app, dnf_package_get_evr (pkg));
		if (gs_app_get_state (app) == AS_APP_STATE_UNKNOWN)
			gs_app_set_state (app, AS_APP_STATE_AVAILABLE);

		/* anything not part of the base system can be removed */
		gs_app_remove_quirk (app, GS_APP_QUIRK_COMPULSORY);

		/* set origin */
		if (gs_app_get_origin (app) == NULL) {
			const gchar *reponame = dnf_package_get_reponame (pkg);
			gs_app_set_origin (app, reponame);
		}

		return TRUE /* found */;
	}

	return FALSE /* not found */;
}

static gboolean
resolve_appstream_source_file_to_package_name (GsPlugin *plugin,
                                               GsApp *app,
                                               GsPluginRefineFlags flags,
                                               GCancellable *cancellable,
                                               GError **error)
{
	Header h;
	const gchar *fn;
	gint rc;
	g_auto(rpmdbMatchIterator) mi = NULL;
	g_auto(rpmts) ts = NULL;

	/* open db readonly */
	ts = rpmtsCreate();
	rpmtsSetRootDir (ts, NULL);
	rc = rpmtsOpenDB (ts, O_RDONLY);
	if (rc != 0) {
		g_set_error (error,
		             GS_PLUGIN_ERROR,
		             GS_PLUGIN_ERROR_NOT_SUPPORTED,
		             "Failed to open rpmdb: %i", rc);
		return FALSE;
	}

	/* look for a specific file */
	fn = gs_app_get_metadata_item (app, "appstream::source-file");
	if (fn == NULL)
		return TRUE;

	mi = rpmtsInitIterator (ts, RPMDBI_INSTFILENAMES, fn, 0);
	if (mi == NULL) {
		g_debug ("rpm: no search results for %s", fn);
		return TRUE;
	}

	/* process any results */
	g_debug ("rpm: querying for %s with %s", gs_app_get_id (app), fn);
	while ((h = rpmdbNextIterator (mi)) != NULL) {
		const gchar *name;

		/* add default source */
		name = headerGetString (h, RPMTAG_NAME);
		if (gs_app_get_source_default (app) == NULL) {
			g_debug ("rpm: setting source to %s", name);
			gs_app_add_source (app, name);
			gs_app_set_management_plugin (app, gs_plugin_get_name (plugin));
			gs_app_add_quirk (app, GS_APP_QUIRK_NEEDS_REBOOT);
			app_set_rpm_ostree_packaging_format (app);
			gs_app_set_bundle_kind (app, AS_BUNDLE_KIND_PACKAGE);
		}
	}

	return TRUE;
}

gboolean
gs_plugin_refine (GsPlugin *plugin,
                  GsAppList *list,
                  GsPluginRefineFlags flags,
                  GCancellable *cancellable,
                  GError **error)
{
	GsPluginData *priv = gs_plugin_get_data (plugin);
	g_autoptr(GMutexLocker) locker = NULL;
	g_autoptr(GPtrArray) pkglist = NULL;
	g_autoptr(GVariant) default_deployment = NULL;
	g_auto(GStrv) layered_packages = NULL;
	g_autofree gchar *checksum = NULL;

	locker = g_mutex_locker_new (&priv->mutex);

	/* ensure D-Bus properties are updated before reading them */
	if (!gs_rpmostree_sysroot_call_reload_sync (priv->sysroot_proxy, cancellable, error)) {
		gs_utils_error_convert_gio (error);
		return FALSE;
	}

	default_deployment = gs_rpmostree_os_dup_default_deployment (priv->os_proxy);
	g_assert (g_variant_lookup (default_deployment,
	                            "packages", "^as",
	                            &layered_packages));
	g_assert (g_variant_lookup (default_deployment,
	                            "checksum", "s",
	                            &checksum));

	pkglist = rpm_ostree_db_query_all (priv->ot_repo, checksum, cancellable, error);
	if (pkglist == NULL) {
		gs_utils_error_convert_gio (error);
		return FALSE;
	}

	for (guint i = 0; i < gs_app_list_length (list); i++) {
		GsApp *app = gs_app_list_index (list, i);
		gboolean found;

		if (gs_app_has_quirk (app, GS_APP_QUIRK_IS_WILDCARD))
			continue;
		/* set management plugin for apps where appstream just added the source package name in refine() */
		if (gs_app_get_management_plugin (app) == NULL &&
		    gs_app_get_bundle_kind (app) == AS_BUNDLE_KIND_PACKAGE &&
		    gs_app_get_scope (app) == AS_APP_SCOPE_SYSTEM &&
		    gs_app_get_source_default (app) != NULL) {
			gs_app_set_management_plugin (app, gs_plugin_get_name (plugin));
			gs_app_add_quirk (app, GS_APP_QUIRK_NEEDS_REBOOT);
			app_set_rpm_ostree_packaging_format (app);
		}
		/* resolve the source package name based on installed appdata/desktop file name */
		if (gs_app_get_management_plugin (app) == NULL &&
		    gs_app_get_bundle_kind (app) == AS_BUNDLE_KIND_UNKNOWN &&
		    gs_app_get_scope (app) == AS_APP_SCOPE_SYSTEM &&
		    gs_app_get_source_default (app) == NULL) {
			if (!resolve_appstream_source_file_to_package_name (plugin, app, flags, cancellable, error))
				return FALSE;
		}
		if (g_strcmp0 (gs_app_get_management_plugin (app), gs_plugin_get_name (plugin)) != 0)
			continue;
		if (gs_app_get_source_default (app) == NULL)
			continue;

		/* first try to resolve from installed packages */
		found = resolve_installed_packages_app (plugin, pkglist, layered_packages, app);

		/* if we didn't find anything, try resolving from available packages */
		if (!found && priv->dnf_context != NULL)
			found = resolve_available_packages_app (plugin, dnf_context_get_sack (priv->dnf_context), app);

		/* if we still didn't find anything then it's likely a package
		 * that is still in appstream data, but removed from the repos */
		if (!found)
			g_debug ("failed to resolve %s", gs_app_get_unique_id (app));
	}

	return TRUE;
}

gboolean
gs_plugin_app_upgrade_download (GsPlugin *plugin,
                                GsApp *app,
                                GCancellable *cancellable,
                                GError **error)
{
	GsPluginData *priv = gs_plugin_get_data (plugin);
	const char *packages[] = { NULL };
	g_autofree gchar *new_refspec = NULL;
	g_autofree gchar *transaction_address = NULL;
	g_autoptr(GVariant) options = NULL;
	g_autoptr(TransactionProgress) tp = transaction_progress_new ();

	/* only process this app if was created by this plugin */
	if (g_strcmp0 (gs_app_get_management_plugin (app), gs_plugin_get_name (plugin)) != 0)
		return TRUE;

	/* check is distro-upgrade */
	if (gs_app_get_kind (app) != AS_APP_KIND_OS_UPGRADE)
		return TRUE;

	/* construct new refspec based on the distro version we're upgrading to */
	new_refspec = g_strdup_printf ("ostree://fedora/%s/x86_64/silverblue",
	                               gs_app_get_version (app));

	options = make_rpmostree_options_variant (FALSE,  /* reboot */
	                                          FALSE,  /* allow-downgrade */
	                                          FALSE,  /* cache-only */
	                                          TRUE,   /* download-only */
	                                          FALSE,  /* skip-purge */
	                                          FALSE,  /* no-pull-base */
	                                          FALSE,  /* dry-run */
	                                          FALSE); /* no-overrides */

	gs_app_set_state (app, AS_APP_STATE_INSTALLING);
	if (!gs_rpmostree_os_call_rebase_sync (priv->os_proxy,
	                                       options,
	                                       new_refspec,
	                                       packages,
	                                       NULL /* fd list */,
	                                       &transaction_address,
	                                       NULL /* fd list out */,
	                                       cancellable,
	                                       error)) {
		gs_utils_error_convert_gio (error);
		gs_app_set_state_recover (app);
		return FALSE;
	}

	if (!gs_rpmostree_transaction_get_response_sync (priv->sysroot_proxy,
	                                                 transaction_address,
	                                                 tp,
	                                                 cancellable,
	                                                 error)) {
		gs_utils_error_convert_gio (error);
		gs_app_set_state_recover (app);
		return FALSE;
	}

	/* state is known */
	gs_app_set_state (app, AS_APP_STATE_UPDATABLE);
	return TRUE;
}

gboolean
gs_plugin_launch (GsPlugin *plugin,
                  GsApp *app,
                  GCancellable *cancellable,
                  GError **error)
{
	/* only process this app if was created by this plugin */
	if (g_strcmp0 (gs_app_get_management_plugin (app),
	               gs_plugin_get_name (plugin)) != 0)
		return TRUE;

	/* these are handled by the shell extensions plugin */
	if (gs_app_get_kind (app) == AS_APP_KIND_SHELL_EXTENSION)
		return TRUE;

	return gs_plugin_app_launch (plugin, app, error);
}

static void
add_quirks_from_package_name (GsApp *app, const gchar *package_name)
{
	/* these packages don't have a .repo file in their file lists, but
	 * instead install one through rpm scripts / cron job */
	const gchar *packages_with_repos[] = {
		"google-chrome-stable",
		"google-earth-pro-stable",
		"google-talkplugin",
		NULL };

	if (g_strv_contains (packages_with_repos, package_name))
		gs_app_add_quirk (app, GS_APP_QUIRK_HAS_SOURCE);
}

gboolean
gs_plugin_file_to_app (GsPlugin *plugin,
		       GsAppList *list,
		       GFile *file,
		       GCancellable *cancellable,
		       GError **error)
{
	gboolean ret = FALSE;
	FD_t rpmfd;
	int r;
	guint64 epoch;
	guint64 size;
	const gchar *name;
	const gchar *version;
	const gchar *release;
	const gchar *license;
	g_auto(Header) h = NULL;
	g_auto(rpmts) ts = NULL;
	g_autofree gchar *evr = NULL;
	g_autofree gchar *filename = NULL;
	g_autoptr(GsApp) app = NULL;

	filename = g_file_get_path (file);
	if (!g_str_has_suffix (filename, ".rpm")) {
		ret = TRUE;
		goto out;
	}

	ts = rpmtsCreate ();
	rpmtsSetVSFlags (ts, _RPMVSF_NOSIGNATURES);

	/* librpm needs Fopenfd */
	rpmfd = Fopen (filename, "r.fdio");
	if (rpmfd == NULL) {
		g_set_error (error, GS_PLUGIN_ERROR, GS_PLUGIN_ERROR_FAILED,
		             "Opening %s failed", filename);
		goto out;
	}
	if (Ferror (rpmfd)) {
		g_set_error (error,
		             GS_PLUGIN_ERROR,
		             GS_PLUGIN_ERROR_FAILED,
		             "Opening %s failed: %s",
		             filename,
		             Fstrerror (rpmfd));
		goto out;
	}

	if ((r = rpmReadPackageFile (ts, rpmfd, filename, &h)) != RPMRC_OK) {
		g_set_error (error,
		             GS_PLUGIN_ERROR,
		             GS_PLUGIN_ERROR_FAILED,
		             "Verification of %s failed",
		             filename);
		goto out;
	}

	app = gs_app_new (NULL);
	gs_app_set_metadata (app, "GnomeSoftware::Creator", gs_plugin_get_name (plugin));
	gs_app_set_management_plugin (app, gs_plugin_get_name (plugin));
	gs_app_add_quirk (app, GS_APP_QUIRK_NEEDS_REBOOT);
	app_set_rpm_ostree_packaging_format (app);
	gs_app_set_kind (app, AS_APP_KIND_GENERIC);
	gs_app_set_bundle_kind (app, AS_BUNDLE_KIND_PACKAGE);
	gs_app_set_scope (app, AS_APP_SCOPE_SYSTEM);
	gs_app_set_state (app, AS_APP_STATE_AVAILABLE_LOCAL);

	/* add default source */
	name = headerGetString (h, RPMTAG_NAME);
	g_debug ("rpm: setting source to %s", name);
	gs_app_add_source (app, name);

	/* add version */
	epoch = headerGetNumber (h, RPMTAG_EPOCH);
	version = headerGetString (h, RPMTAG_VERSION);
	release = headerGetString (h, RPMTAG_RELEASE);
	if (epoch > 0) {
		evr = g_strdup_printf ("%" G_GUINT64_FORMAT ":%s-%s",
		                       epoch, version, release);
	} else {
		evr = g_strdup_printf ("%s-%s",
		                       version, release);
	}
	g_debug ("rpm: setting version to %s", evr);
	gs_app_set_version (app, evr);

	/* set size */
	size = headerGetNumber (h, RPMTAG_SIZE);
	gs_app_set_size_installed (app, size);

	/* set license */
	license = headerGetString (h, RPMTAG_LICENSE);
	if (license != NULL) {
		g_autofree gchar *license_spdx = NULL;
		license_spdx = as_utils_license_to_spdx (license);
		gs_app_set_license (app, GS_APP_QUALITY_NORMAL, license_spdx);
		g_debug ("rpm: setting license to %s", license_spdx);
	}

	add_quirks_from_package_name (app, name);

	gs_app_list_add (list, app);
	ret = TRUE;

out:
	if (rpmfd)
		(void) Fclose (rpmfd);
	return ret;
}<|MERGE_RESOLUTION|>--- conflicted
+++ resolved
@@ -70,10 +70,6 @@
 	gs_plugin_add_rule (plugin, GS_PLUGIN_RULE_CONFLICTS, "packagekit-refresh");
 	gs_plugin_add_rule (plugin, GS_PLUGIN_RULE_CONFLICTS, "packagekit-upgrade");
 	gs_plugin_add_rule (plugin, GS_PLUGIN_RULE_CONFLICTS, "packagekit-url-to-app");
-<<<<<<< HEAD
-	gs_plugin_add_rule (plugin, GS_PLUGIN_RULE_CONFLICTS, "repos");
-=======
->>>>>>> 6ce4c5d6
 	gs_plugin_add_rule (plugin, GS_PLUGIN_RULE_CONFLICTS, "systemd-updates");
 
 	/* need pkgname */
@@ -225,10 +221,7 @@
 {
 	g_main_loop_unref (self->loop);
 	g_clear_error (&self->error);
-<<<<<<< HEAD
-=======
 	g_clear_object (&self->app);
->>>>>>> 6ce4c5d6
 	g_slice_free (TransactionProgress, self);
 }
 
@@ -629,12 +622,9 @@
 {
 	GsPluginData *priv = gs_plugin_get_data (plugin);
 
-<<<<<<< HEAD
-=======
 	if (!ensure_rpmostree_dnf_context (plugin, cancellable, error))
 		return FALSE;
 
->>>>>>> 6ce4c5d6
 	if (cache_age == G_MAXUINT)
 		return TRUE;
 
