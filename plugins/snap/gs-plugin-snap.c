--- conflicted
+++ resolved
@@ -265,27 +265,19 @@
 snap_to_app (GsPlugin *plugin, SnapdSnap *snap)
 {
 	GsPluginData *priv = gs_plugin_get_data (plugin);
-<<<<<<< HEAD
-=======
 	GStrv common_ids;
->>>>>>> 9f58ded1
 	g_autofree gchar *appstream_id = NULL;
 	g_autofree gchar *unique_id = NULL;
 	GsApp *cached_app;
 	g_autoptr(GsApp) app = NULL;
 	SnapdConfinement confinement;
 
-<<<<<<< HEAD
-	/* generate an AppStream ID for this snap - when Snaps support an AppStream field we can override this */
-	appstream_id = g_strdup_printf ("io.snapcraft.%s-%s", snapd_snap_get_name (snap), snapd_snap_get_id (snap));
-=======
 	/* Get the AppStream ID from the snap, or generate a fallback one */
 	common_ids = snapd_snap_get_common_ids (snap);
 	if (g_strv_length (common_ids) == 1)
 		appstream_id = g_strdup (common_ids[0]);
 	else
 		appstream_id = g_strdup_printf ("io.snapcraft.%s-%s", snapd_snap_get_name (snap), snapd_snap_get_id (snap));
->>>>>>> 9f58ded1
 
 	switch (snapd_snap_get_snap_type (snap)) {
 	case SNAPD_SNAP_TYPE_APP:
@@ -799,11 +791,7 @@
 		return FALSE;
 
 	/* get information from local snaps and store */
-<<<<<<< HEAD
-	local_snap = snapd_client_list_one_sync (client, gs_app_get_metadata_item (app, "snap::name"), cancellable, NULL);
-=======
 	local_snap = snapd_client_get_snap_sync (client, gs_app_get_metadata_item (app, "snap::name"), cancellable, NULL);
->>>>>>> 9f58ded1
 	if (local_snap == NULL || (flags & GS_PLUGIN_REFINE_FLAGS_REQUIRE_SCREENSHOTS) != 0)
 		store_snap = get_store_snap (plugin, gs_app_get_metadata_item (app, "snap::name"), cancellable, NULL);
 	if (local_snap == NULL && store_snap == NULL)
