--- conflicted
+++ resolved
@@ -343,10 +343,6 @@
 	GsApp *app;
 	GsApp *addon;
 	GsAppList *addons;
-<<<<<<< HEAD
-	guint64 kudos;
-=======
->>>>>>> 6ce4c5d6
 	g_autofree gchar *menu_path = NULL;
 	g_autoptr(GError) error = NULL;
 	g_autoptr(GsAppList) list = NULL;
@@ -557,89 +553,6 @@
 }
 
 static void
-<<<<<<< HEAD
-gs_plugins_dummy_authentication_func (GsPluginLoader *plugin_loader)
-{
-	GsAuth *auth;
-	gboolean ret;
-	g_autoptr(GError) error = NULL;
-	g_autoptr(GsApp) app = NULL;
-	g_autoptr(GsAppList) list = NULL;
-	g_autoptr(AsReview) review = NULL;
-	g_autoptr(AsReview) review2 = NULL;
-	g_autoptr(GsPluginJob) plugin_job = NULL;
-
-	/* check initial state */
-	auth = gs_plugin_loader_get_auth_by_id (plugin_loader, "dummy");
-	g_assert (GS_IS_AUTH (auth));
-	g_assert_cmpint (gs_auth_get_flags (auth), ==, 0);
-
-	/* do an action that returns a URL */
-	plugin_job = gs_plugin_job_newv (GS_PLUGIN_ACTION_AUTH_REGISTER,
-					 "auth", auth,
-					 NULL);
-	list = gs_plugin_loader_job_process (plugin_loader, plugin_job, NULL, &error);
-	gs_test_flush_main_context ();
-	g_assert_error (error, GS_PLUGIN_ERROR, GS_PLUGIN_ERROR_AUTH_INVALID);
-	g_assert (list == NULL);
-	g_clear_error (&error);
-	g_assert (!gs_auth_has_flag (auth, GS_AUTH_FLAG_VALID));
-
-	/* do an action that requires a login */
-	app = gs_app_new (NULL);
-	review = as_review_new ();
-	g_object_unref (plugin_job);
-	plugin_job = gs_plugin_job_newv (GS_PLUGIN_ACTION_REVIEW_REMOVE,
-					 "app", app,
-					 "review", review,
-					 NULL);
-	ret = gs_plugin_loader_job_action (plugin_loader, plugin_job, NULL, &error);
-	gs_test_flush_main_context ();
-	g_assert_error (error, GS_PLUGIN_ERROR, GS_PLUGIN_ERROR_AUTH_REQUIRED);
-	g_assert (!ret);
-	g_clear_error (&error);
-
-	/* pretend to auth with no credentials */
-	g_object_unref (plugin_job);
-	plugin_job = gs_plugin_job_newv (GS_PLUGIN_ACTION_AUTH_LOGIN,
-					 "auth", auth,
-					 NULL);
-	list = gs_plugin_loader_job_process (plugin_loader, plugin_job, NULL, &error);
-	gs_test_flush_main_context ();
-	g_assert_error (error, GS_PLUGIN_ERROR, GS_PLUGIN_ERROR_AUTH_INVALID);
-	g_assert (list == NULL);
-	g_clear_error (&error);
-	g_assert (!gs_auth_has_flag (auth, GS_AUTH_FLAG_VALID));
-
-	/* auth again with correct credentials */
-	gs_auth_set_username (auth, "dummy");
-	gs_auth_set_password (auth, "dummy");
-	g_object_unref (plugin_job);
-	plugin_job = gs_plugin_job_newv (GS_PLUGIN_ACTION_AUTH_LOGIN,
-						 "auth", auth,
-						 NULL);
-	list = gs_plugin_loader_job_process (plugin_loader, plugin_job, NULL, &error);
-	gs_test_flush_main_context ();
-	g_assert_no_error (error);
-	g_assert (list != NULL);
-	g_assert (gs_auth_has_flag (auth, GS_AUTH_FLAG_VALID));
-
-	/* do the action that requires a login */
-	review2 = as_review_new ();
-	g_object_unref (plugin_job);
-	plugin_job = gs_plugin_job_newv (GS_PLUGIN_ACTION_REVIEW_REMOVE,
-					 "app", app,
-					 "review", review2,
-					 NULL);
-	ret = gs_plugin_loader_job_action (plugin_loader, plugin_job, NULL, &error);
-	gs_test_flush_main_context ();
-	g_assert_no_error (error);
-	g_assert (ret);
-}
-
-static void
-=======
->>>>>>> 6ce4c5d6
 gs_plugins_dummy_wildcard_func (GsPluginLoader *plugin_loader)
 {
 	g_autoptr(GError) error = NULL;
