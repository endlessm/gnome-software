/* -*- Mode: C; tab-width: 8; indent-tabs-mode: t; c-basic-offset: 8 -*-
 * vi:set noexpandtab tabstop=8 shiftwidth=8:
 *
 * Copyright (C) 2013-2016 Richard Hughes <richard@hughsie.com>
 * Copyright (C) 2014-2018 Kalev Lember <klember@redhat.com>
 * Copyright (C) 2017 Canonical Ltd
 * Copyright (C) 2013 Matthias Clasen <mclasen@redhat.com>
 *
 * SPDX-License-Identifier: GPL-2.0+
 */

#include <config.h>

#include <glib/gi18n-lib.h>
#include <gnome-software.h>
#include <gsettings-desktop-schemas/gdesktop-enums.h>
#include <packagekit-glib2/packagekit.h>
#include <string.h>

#include "packagekit-common.h"
#include "gs-markdown.h"
#include "gs-packagekit-helper.h"

/*
 * SECTION:
 * Uses the system PackageKit instance to return installed packages,
 * sources and the ability to add and remove packages. Supports package history
 * and converting URIs to apps.
 *
 * Supports setting the session proxy on the system PackageKit instance.
 *
 * Requires:    | [source-id]
 * Refines:     | [source-id], [source], [update-details], [management-plugin]
 */

#define GS_PLUGIN_PACKAGEKIT_HISTORY_TIMEOUT	5000 /* ms */

struct GsPluginData {
	PkTask			*task;
	GMutex			 task_mutex;

	PkControl		*control_refine;
	PkClient		*client_refine;
	GMutex			 client_mutex_refine;

	GDBusConnection		*connection_history;

	PkTask			*task_local;
	GMutex			 task_mutex_local;

	PkClient		*client_url_to_app;
	GMutex			 client_mutex_url_to_app;

	PkControl		*control_proxy;
	GSettings		*settings_proxy;
	GSettings		*settings_http;
	GSettings		*settings_https;
	GSettings		*settings_ftp;
	GSettings		*settings_socks;

	PkTask			*task_upgrade;
	GMutex			 task_mutex_upgrade;
};

static void gs_plugin_packagekit_updates_changed_cb (PkControl *control, GsPlugin *plugin);
static void gs_plugin_packagekit_repo_list_changed_cb (PkControl *control, GsPlugin *plugin);
static gboolean gs_plugin_packagekit_refine_history (GsPlugin      *plugin,
                                                     GsAppList     *list,
                                                     GCancellable  *cancellable,
                                                     GError       **error);
static void gs_plugin_packagekit_proxy_changed_cb (GSettings   *settings,
                                                   const gchar *key,
                                                   GsPlugin    *plugin);
static void reload_proxy_settings (GsPlugin *plugin, GCancellable *cancellable);

void
gs_plugin_initialize (GsPlugin *plugin)
{
	GsPluginData *priv = gs_plugin_alloc_data (plugin, sizeof(GsPluginData));

	/* core */
	g_mutex_init (&priv->task_mutex);
	priv->task = pk_task_new ();
	pk_client_set_background (PK_CLIENT (priv->task), FALSE);
	pk_client_set_cache_age (PK_CLIENT (priv->task), G_MAXUINT);
	pk_client_set_interactive (PK_CLIENT (priv->task), gs_plugin_has_flags (plugin, GS_PLUGIN_FLAGS_INTERACTIVE));
<<<<<<< HEAD
=======

	/* refine */
	g_mutex_init (&priv->client_mutex_refine);
	priv->client_refine = pk_client_new ();
	priv->control_refine = pk_control_new ();
	g_signal_connect (priv->control_refine, "updates-changed",
			  G_CALLBACK (gs_plugin_packagekit_updates_changed_cb), plugin);
	g_signal_connect (priv->control_refine, "repo-list-changed",
			  G_CALLBACK (gs_plugin_packagekit_repo_list_changed_cb), plugin);
	pk_client_set_background (priv->client_refine, FALSE);
	pk_client_set_cache_age (priv->client_refine, G_MAXUINT);
	pk_client_set_interactive (priv->client_refine, gs_plugin_has_flags (plugin, GS_PLUGIN_FLAGS_INTERACTIVE));

	/* local */
	g_mutex_init (&priv->task_mutex_local);
	priv->task_local = pk_task_new ();
	pk_client_set_background (PK_CLIENT (priv->task_local), FALSE);
	pk_client_set_interactive (PK_CLIENT (priv->task_local), gs_plugin_has_flags (plugin, GS_PLUGIN_FLAGS_INTERACTIVE));

	/* url-to-app */
	g_mutex_init (&priv->client_mutex_url_to_app);
	priv->client_url_to_app = pk_client_new ();

	pk_client_set_background (priv->client_url_to_app, FALSE);
	pk_client_set_cache_age (priv->client_url_to_app, G_MAXUINT);
	pk_client_set_interactive (priv->client_url_to_app, gs_plugin_has_flags (plugin, GS_PLUGIN_FLAGS_INTERACTIVE));

	/* proxy */
	priv->control_proxy = pk_control_new ();
	priv->settings_proxy = g_settings_new ("org.gnome.system.proxy");
	g_signal_connect (priv->settings_proxy, "changed",
			  G_CALLBACK (gs_plugin_packagekit_proxy_changed_cb), plugin);

	priv->settings_http = g_settings_new ("org.gnome.system.proxy.http");
	priv->settings_https = g_settings_new ("org.gnome.system.proxy.https");
	priv->settings_ftp = g_settings_new ("org.gnome.system.proxy.ftp");
	priv->settings_socks = g_settings_new ("org.gnome.system.proxy.socks");
	g_signal_connect (priv->settings_http, "changed",
			  G_CALLBACK (gs_plugin_packagekit_proxy_changed_cb), plugin);
	g_signal_connect (priv->settings_https, "changed",
			  G_CALLBACK (gs_plugin_packagekit_proxy_changed_cb), plugin);
	g_signal_connect (priv->settings_ftp, "changed",
			  G_CALLBACK (gs_plugin_packagekit_proxy_changed_cb), plugin);
	g_signal_connect (priv->settings_socks, "changed",
			  G_CALLBACK (gs_plugin_packagekit_proxy_changed_cb), plugin);

	/* upgrade */
	g_mutex_init (&priv->task_mutex_upgrade);
	priv->task_upgrade = pk_task_new ();
	pk_task_set_only_download (priv->task_upgrade, TRUE);
	pk_client_set_background (PK_CLIENT (priv->task_upgrade), TRUE);
	pk_client_set_cache_age (PK_CLIENT (priv->task_upgrade), 60 * 60 * 24);
	pk_client_set_interactive (PK_CLIENT (priv->task_upgrade), gs_plugin_has_flags (plugin, GS_PLUGIN_FLAGS_INTERACTIVE));

	/* need pkgname and ID */
	gs_plugin_add_rule (plugin, GS_PLUGIN_RULE_RUN_AFTER, "appstream");
>>>>>>> 8566498b
}

void
gs_plugin_destroy (GsPlugin *plugin)
{
	GsPluginData *priv = gs_plugin_get_data (plugin);

	/* core */
	g_mutex_clear (&priv->task_mutex);
	g_object_unref (priv->task);

	/* refine */
	g_mutex_clear (&priv->client_mutex_refine);
	g_object_unref (priv->client_refine);
	g_object_unref (priv->control_refine);

	/* history */
	if (priv->connection_history != NULL)
		g_object_unref (priv->connection_history);

	/* local */
	g_mutex_clear (&priv->task_mutex_local);
	g_object_unref (priv->task_local);

	/* url-to-app */
	g_mutex_clear (&priv->client_mutex_url_to_app);
	g_object_unref (priv->client_url_to_app);

	/* proxy */
	g_object_unref (priv->control_proxy);
	g_object_unref (priv->settings_proxy);
	g_object_unref (priv->settings_http);
	g_object_unref (priv->settings_https);
	g_object_unref (priv->settings_ftp);
	g_object_unref (priv->settings_socks);

	/* upgrade */
	g_mutex_clear (&priv->task_mutex_upgrade);
	g_object_unref (priv->task_upgrade);
}

static gboolean
gs_plugin_add_sources_related (GsPlugin *plugin,
			       GHashTable *hash,
			       GCancellable *cancellable,
			       GError **error)
{
	GsPluginData *priv = gs_plugin_get_data (plugin);
	guint i;
	GsApp *app;
	GsApp *app_tmp;
	PkBitfield filter;
	g_autoptr(GsPackagekitHelper) helper = gs_packagekit_helper_new (plugin);
	const gchar *id;
	gboolean ret = TRUE;
	g_autoptr(GsAppList) installed = gs_app_list_new ();
	g_autoptr(PkResults) results = NULL;

	filter = pk_bitfield_from_enums (PK_FILTER_ENUM_INSTALLED,
					 PK_FILTER_ENUM_NEWEST,
					 PK_FILTER_ENUM_ARCH,
					 PK_FILTER_ENUM_NOT_COLLECTIONS,
					 -1);
	g_mutex_lock (&priv->task_mutex);
	pk_client_set_interactive (PK_CLIENT (priv->task), gs_plugin_has_flags (plugin, GS_PLUGIN_FLAGS_INTERACTIVE));
	results = pk_client_get_packages (PK_CLIENT(priv->task),
					   filter,
					   cancellable,
					   gs_packagekit_helper_cb, helper,
					   error);
	g_mutex_unlock (&priv->task_mutex);
	if (!gs_plugin_packagekit_results_valid (results, error)) {
		g_prefix_error (error, "failed to get sources related: ");
		return FALSE;
	}
	ret = gs_plugin_packagekit_add_results (plugin,
						installed,
						results,
						error);
	if (!ret)
		return FALSE;
	for (i = 0; i < gs_app_list_length (installed); i++) {
		g_auto(GStrv) split = NULL;
		app = gs_app_list_index (installed, i);
		split = pk_package_id_split (gs_app_get_source_id_default (app));
		if (split == NULL) {
			g_set_error (error,
				     GS_PLUGIN_ERROR,
				     GS_PLUGIN_ERROR_INVALID_FORMAT,
				     "invalid package-id: %s",
				     gs_app_get_source_id_default (app));
			return FALSE;
		}
		if (g_str_has_prefix (split[PK_PACKAGE_ID_DATA], "installed:")) {
			id = split[PK_PACKAGE_ID_DATA] + 10;
			app_tmp = g_hash_table_lookup (hash, id);
			if (app_tmp != NULL) {
				g_debug ("found package %s from %s",
					 gs_app_get_source_default (app), id);
				gs_app_add_related (app_tmp, app);
			}
		}
	}
	return TRUE;
}

gboolean
gs_plugin_add_sources (GsPlugin *plugin,
		       GsAppList *list,
		       GCancellable *cancellable,
		       GError **error)
{
	GsPluginData *priv = gs_plugin_get_data (plugin);
	PkBitfield filter;
	PkRepoDetail *rd;
	g_autoptr(GsPackagekitHelper) helper = gs_packagekit_helper_new (plugin);
	const gchar *id;
	guint i;
	g_autoptr(GHashTable) hash = NULL;
	g_autoptr(PkResults) results = NULL;
	g_autoptr(GPtrArray) array = NULL;

	/* ask PK for the repo details */
	filter = pk_bitfield_from_enums (PK_FILTER_ENUM_NOT_SOURCE,
					 PK_FILTER_ENUM_NOT_DEVELOPMENT,
					 -1);
	g_mutex_lock (&priv->task_mutex);
	pk_client_set_interactive (PK_CLIENT (priv->task), gs_plugin_has_flags (plugin, GS_PLUGIN_FLAGS_INTERACTIVE));
	results = pk_client_get_repo_list (PK_CLIENT(priv->task),
					   filter,
					   cancellable,
					   gs_packagekit_helper_cb, helper,
					   error);
	g_mutex_unlock (&priv->task_mutex);
	if (!gs_plugin_packagekit_results_valid (results, error))
		return FALSE;
	hash = g_hash_table_new_full (g_str_hash, g_str_equal, g_free, NULL);
	array = pk_results_get_repo_detail_array (results);
	for (i = 0; i < array->len; i++) {
		g_autoptr(GsApp) app = NULL;
		rd = g_ptr_array_index (array, i);
		id = pk_repo_detail_get_id (rd);
		app = gs_app_new (id);
		gs_app_set_management_plugin (app, gs_plugin_get_name (plugin));
		gs_app_set_kind (app, AS_COMPONENT_KIND_REPOSITORY);
		gs_app_set_bundle_kind (app, AS_BUNDLE_KIND_PACKAGE);
		gs_app_set_scope (app, AS_COMPONENT_SCOPE_SYSTEM);
		gs_app_add_quirk (app, GS_APP_QUIRK_NOT_LAUNCHABLE);
		gs_app_set_state (app, pk_repo_detail_get_enabled (rd) ?
				  GS_APP_STATE_INSTALLED : GS_APP_STATE_AVAILABLE);
		gs_app_set_name (app,
				 GS_APP_QUALITY_LOWEST,
				 pk_repo_detail_get_description (rd));
		gs_app_set_summary (app,
				    GS_APP_QUALITY_LOWEST,
				    pk_repo_detail_get_description (rd));
		gs_plugin_packagekit_set_packaging_format (plugin, app);
		gs_app_set_metadata (app, "GnomeSoftware::SortKey", "300");
		gs_app_set_origin_ui (app, _("Packages"));
		gs_app_list_add (list, app);
		g_hash_table_insert (hash,
				     g_strdup (id),
				     (gpointer) app);
	}

	/* get every application on the system and add it as a related package
	 * if it matches */
	return gs_plugin_add_sources_related (plugin, hash, cancellable, error);
}

static gboolean
gs_plugin_app_origin_repo_enable (GsPlugin *plugin,
                                  GsApp *app,
                                  GCancellable *cancellable,
                                  GError **error)
{
	GsPluginData *priv = gs_plugin_get_data (plugin);
	g_autoptr(GsPackagekitHelper) helper = gs_packagekit_helper_new (plugin);
	g_autoptr(GsApp) repo_app = NULL;
	g_autoptr(PkResults) results = NULL;
	g_autoptr(PkError) error_code = NULL;
	const gchar *repo_id;

	repo_id = gs_app_get_origin (app);
	if (repo_id == NULL) {
		g_set_error_literal (error,
		                     GS_PLUGIN_ERROR,
		                     GS_PLUGIN_ERROR_NOT_SUPPORTED,
		                     "origin not set");
		return FALSE;
	}

	/* do sync call */
	gs_plugin_status_update (plugin, app, GS_PLUGIN_STATUS_WAITING);
	g_mutex_lock (&priv->task_mutex);
	pk_client_set_interactive (PK_CLIENT (priv->task), gs_plugin_has_flags (plugin, GS_PLUGIN_FLAGS_INTERACTIVE));
	results = pk_client_repo_enable (PK_CLIENT (priv->task),
	                                 repo_id,
	                                 TRUE,
	                                 cancellable,
	                                 gs_packagekit_helper_cb, helper,
	                                 error);
	g_mutex_unlock (&priv->task_mutex);

	/* pk_client_repo_enable() returns an error if the repo is already enabled. */
	if (results != NULL &&
	    (error_code = pk_results_get_error_code (results)) != NULL &&
	    pk_error_get_code (error_code) == PK_ERROR_ENUM_REPO_ALREADY_SET) {
		g_clear_error (error);
	} else if (!gs_plugin_packagekit_results_valid (results, error)) {
		gs_utils_error_add_origin_id (error, app);
		return FALSE;
	}

	/* now that the repo is enabled, the app (not the repo!) moves from
	 * UNAVAILABLE state to AVAILABLE */
	gs_app_set_state (app, GS_APP_STATE_AVAILABLE);

	/* Construct a simple fake GsApp for the repository, used only by the signal handler */
	repo_app = gs_app_new (repo_id);
	gs_app_set_state (repo_app, GS_APP_STATE_INSTALLED);
	gs_plugin_repository_changed (plugin, repo_app);

	return TRUE;
}

<<<<<<< HEAD
static gboolean
gs_plugin_repo_enable (GsPlugin *plugin,
                       GsApp *app,
                       GCancellable *cancellable,
                       GError **error)
{
	GsPluginData *priv = gs_plugin_get_data (plugin);
	g_autoptr(GsPackagekitHelper) helper = gs_packagekit_helper_new (plugin);
	g_autoptr(PkResults) results = NULL;
	g_autoptr(PkError) error_code = NULL;

	/* do sync call */
	gs_plugin_status_update (plugin, app, GS_PLUGIN_STATUS_WAITING);
	gs_app_set_state (app, GS_APP_STATE_INSTALLING);
	gs_packagekit_helper_add_app (helper, app);
	g_mutex_lock (&priv->task_mutex);
	pk_client_set_interactive (PK_CLIENT (priv->task), gs_plugin_has_flags (plugin, GS_PLUGIN_FLAGS_INTERACTIVE));
	results = pk_client_repo_enable (PK_CLIENT (priv->task),
					 gs_app_get_id (app),
					 TRUE,
					 cancellable,
					 gs_packagekit_helper_cb, helper,
					 error);
	g_mutex_unlock (&priv->task_mutex);

	/* pk_client_repo_enable() returns an error if the repo is already enabled. */
	if (results != NULL &&
	    (error_code = pk_results_get_error_code (results)) != NULL &&
	    pk_error_get_code (error_code) == PK_ERROR_ENUM_REPO_ALREADY_SET) {
		g_clear_error (error);
	} else if (!gs_plugin_packagekit_results_valid (results, error)) {
		gs_app_set_state_recover (app);
		gs_utils_error_add_origin_id (error, app);
		return FALSE;
	}

	/* state is known */
	gs_app_set_state (app, GS_APP_STATE_INSTALLED);

	gs_plugin_repository_changed (plugin, app);

	return TRUE;
}

=======
>>>>>>> 8566498b
gboolean
gs_plugin_app_install (GsPlugin *plugin,
		       GsApp *app,
		       GCancellable *cancellable,
		       GError **error)
{
	GsPluginData *priv = gs_plugin_get_data (plugin);
	GsAppList *addons;
	GPtrArray *source_ids;
	g_autoptr(GsPackagekitHelper) helper = gs_packagekit_helper_new (plugin);
	const gchar *package_id;
	guint i, j;
	g_autofree gchar *local_filename = NULL;
	g_auto(GStrv) package_ids = NULL;
	g_autoptr(GPtrArray) array_package_ids = NULL;
	g_autoptr(PkResults) results = NULL;

	/* only process this app if was created by this plugin */
	if (g_strcmp0 (gs_app_get_management_plugin (app),
		       gs_plugin_get_name (plugin)) != 0)
		return TRUE;

	/* enable repo, handled by dedicated function */
	g_return_val_if_fail (gs_app_get_kind (app) != AS_COMPONENT_KIND_REPOSITORY, FALSE);

	/* queue for install if installation needs the network */
	if (!gs_plugin_get_network_available (plugin)) {
		gs_app_set_state (app, GS_APP_STATE_QUEUED_FOR_INSTALL);
		return TRUE;
	}

	if (gs_app_get_state (app) == GS_APP_STATE_UNAVAILABLE) {
		/* get everything up front we need */
		source_ids = gs_app_get_source_ids (app);
		if (source_ids->len == 0) {
			g_set_error_literal (error,
					     GS_PLUGIN_ERROR,
					     GS_PLUGIN_ERROR_NOT_SUPPORTED,
					     "installing not available");
			return FALSE;
		}
		package_ids = g_new0 (gchar *, 2);
		package_ids[0] = g_strdup (g_ptr_array_index (source_ids, 0));

		/* enable the repo where the unavailable app is coming from */
		if (!gs_plugin_app_origin_repo_enable (plugin, app, cancellable, error))
			return FALSE;

		gs_app_set_state (app, GS_APP_STATE_INSTALLING);

		/* FIXME: this is a hack, to allow PK time to re-initialize
		 * everything in order to match an actual result. The root cause
		 * is probably some kind of hard-to-debug race in the daemon. */
		g_usleep (G_USEC_PER_SEC * 3);

		/* actually install the package */
		gs_packagekit_helper_add_app (helper, app);
		g_mutex_lock (&priv->task_mutex);
		pk_client_set_interactive (PK_CLIENT (priv->task), gs_plugin_has_flags (plugin, GS_PLUGIN_FLAGS_INTERACTIVE));
		results = pk_task_install_packages_sync (priv->task,
							 package_ids,
							 cancellable,
							 gs_packagekit_helper_cb, helper,
							 error);
		g_mutex_unlock (&priv->task_mutex);
		if (!gs_plugin_packagekit_results_valid (results, error)) {
			gs_app_set_state_recover (app);
			return FALSE;
		}

		/* state is known */
		gs_app_set_state (app, GS_APP_STATE_INSTALLED);

		/* if we remove the app again later, we should be able to
		 * cancel the installation if we'd never installed it */
		gs_app_set_allow_cancel (app, TRUE);

		/* no longer valid */
		gs_app_clear_source_ids (app);
		return TRUE;
	}

	/* get the list of available package ids to install */
	switch (gs_app_get_state (app)) {
	case GS_APP_STATE_AVAILABLE:
	case GS_APP_STATE_UPDATABLE:
		source_ids = gs_app_get_source_ids (app);
		if (source_ids->len == 0) {
			g_set_error_literal (error,
					     GS_PLUGIN_ERROR,
					     GS_PLUGIN_ERROR_NOT_SUPPORTED,
					     "installing not available");
			return FALSE;
		}
		array_package_ids = g_ptr_array_new_with_free_func (g_free);
		for (i = 0; i < source_ids->len; i++) {
			package_id = g_ptr_array_index (source_ids, i);
			if (g_strstr_len (package_id, -1, ";installed") != NULL)
				continue;
			g_ptr_array_add (array_package_ids, g_strdup (package_id));
		}

		addons = gs_app_get_addons (app);
		for (i = 0; i < gs_app_list_length (addons); i++) {
			GsApp *addon = gs_app_list_index (addons, i);

			if (!gs_app_get_to_be_installed (addon))
				continue;

			source_ids = gs_app_get_source_ids (addon);
			for (j = 0; j < source_ids->len; j++) {
				package_id = g_ptr_array_index (source_ids, j);
				if (g_strstr_len (package_id, -1, ";installed") != NULL)
					continue;
				g_ptr_array_add (array_package_ids, g_strdup (package_id));
			}
		}
		g_ptr_array_add (array_package_ids, NULL);

		if (array_package_ids->len == 0) {
			g_set_error_literal (error,
					     GS_PLUGIN_ERROR,
					     GS_PLUGIN_ERROR_NOT_SUPPORTED,
					     "no packages to install");
			return FALSE;
		}

		gs_app_set_state (app, GS_APP_STATE_INSTALLING);
		addons = gs_app_get_addons (app);
		for (i = 0; i < gs_app_list_length (addons); i++) {
			GsApp *addon = gs_app_list_index (addons, i);
			if (gs_app_get_to_be_installed (addon))
				gs_app_set_state (addon, GS_APP_STATE_INSTALLING);
		}
		gs_packagekit_helper_add_app (helper, app);
		g_mutex_lock (&priv->task_mutex);
		pk_client_set_interactive (PK_CLIENT (priv->task), gs_plugin_has_flags (plugin, GS_PLUGIN_FLAGS_INTERACTIVE));
		results = pk_task_install_packages_sync (priv->task,
							 (gchar **) array_package_ids->pdata,
							 cancellable,
							 gs_packagekit_helper_cb, helper,
							 error);
		g_mutex_unlock (&priv->task_mutex);
		if (!gs_plugin_packagekit_results_valid (results, error)) {
			for (i = 0; i < gs_app_list_length (addons); i++) {
				GsApp *addon = gs_app_list_index (addons, i);
				if (gs_app_get_state (addon) == GS_APP_STATE_INSTALLING)
					gs_app_set_state_recover (addon);
			}
			gs_app_set_state_recover (app);
			return FALSE;
		}

		/* state is known */
		for (i = 0; i < gs_app_list_length (addons); i++) {
			GsApp *addon = gs_app_list_index (addons, i);
			if (gs_app_get_state (addon) == GS_APP_STATE_INSTALLING) {
				gs_app_set_state (addon, GS_APP_STATE_INSTALLED);
				gs_app_clear_source_ids (addon);
			}
		}
		gs_app_set_state (app, GS_APP_STATE_INSTALLED);

		break;
	case GS_APP_STATE_AVAILABLE_LOCAL:
		if (gs_app_get_local_file (app) == NULL) {
			g_set_error_literal (error,
					     GS_PLUGIN_ERROR,
					     GS_PLUGIN_ERROR_NOT_SUPPORTED,
					     "local package, but no filename");
			return FALSE;
		}
		local_filename = g_file_get_path (gs_app_get_local_file (app));
		package_ids = g_strsplit (local_filename, "\t", -1);

		gs_app_set_state (app, GS_APP_STATE_INSTALLING);
		gs_packagekit_helper_add_app (helper, app);
		g_mutex_lock (&priv->task_mutex);
		pk_client_set_interactive (PK_CLIENT (priv->task), gs_plugin_has_flags (plugin, GS_PLUGIN_FLAGS_INTERACTIVE));
		results = pk_task_install_files_sync (priv->task,
						      package_ids,
						      cancellable,
						      gs_packagekit_helper_cb, helper,
						      error);
		g_mutex_unlock (&priv->task_mutex);
		if (!gs_plugin_packagekit_results_valid (results, error)) {
			gs_app_set_state_recover (app);
			return FALSE;
		}

		/* state is known */
		gs_app_set_state (app, GS_APP_STATE_INSTALLED);

		/* get the new icon from the package */
		gs_app_set_local_file (app, NULL);
		gs_app_remove_all_icons (app);
		break;
	default:
		g_set_error (error,
			     GS_PLUGIN_ERROR,
			     GS_PLUGIN_ERROR_NOT_SUPPORTED,
			     "do not know how to install app in state %s",
			     gs_app_state_to_string (gs_app_get_state (app)));
		return FALSE;
	}

	/* no longer valid */
	gs_app_clear_source_ids (app);

	return TRUE;
}

<<<<<<< HEAD
static gboolean
gs_plugin_repo_disable (GsPlugin *plugin,
                        GsApp *app,
                        GCancellable *cancellable,
                        GError **error)
{
	GsPluginData *priv = gs_plugin_get_data (plugin);
	g_autoptr(GsPackagekitHelper) helper = gs_packagekit_helper_new (plugin);
	g_autoptr(PkResults) results = NULL;
	g_autoptr(PkError) error_code = NULL;

	/* do sync call */
	gs_plugin_status_update (plugin, app, GS_PLUGIN_STATUS_WAITING);
	gs_app_set_state (app, GS_APP_STATE_REMOVING);
	gs_packagekit_helper_add_app (helper, app);
	g_mutex_lock (&priv->task_mutex);
	pk_client_set_interactive (PK_CLIENT (priv->task), gs_plugin_has_flags (plugin, GS_PLUGIN_FLAGS_INTERACTIVE));
	results = pk_client_repo_enable (PK_CLIENT (priv->task),
					 gs_app_get_id (app),
					 FALSE,
					 cancellable,
					 gs_packagekit_helper_cb, helper,
					 error);
	g_mutex_unlock (&priv->task_mutex);

	/* pk_client_repo_enable() returns an error if the repo is already enabled. */
	if (results != NULL &&
	    (error_code = pk_results_get_error_code (results)) != NULL &&
	    pk_error_get_code (error_code) == PK_ERROR_ENUM_REPO_ALREADY_SET) {
		g_clear_error (error);
	} else if (!gs_plugin_packagekit_results_valid (results, error)) {
		gs_app_set_state_recover (app);
		gs_utils_error_add_origin_id (error, app);
		return FALSE;
	}

	/* state is known */
	gs_app_set_state (app, GS_APP_STATE_AVAILABLE);

	gs_plugin_repository_changed (plugin, app);

	return TRUE;
}

=======
>>>>>>> 8566498b
gboolean
gs_plugin_app_remove (GsPlugin *plugin,
		      GsApp *app,
		      GCancellable *cancellable,
		      GError **error)
{
	GsPluginData *priv = gs_plugin_get_data (plugin);
	const gchar *package_id;
	GPtrArray *source_ids;
	GsAppList *addons;
	g_autoptr(GsPackagekitHelper) helper = gs_packagekit_helper_new (plugin);
	guint i;
	guint cnt = 0;
	g_autoptr(PkResults) results = NULL;
	g_auto(GStrv) package_ids = NULL;

	/* only process this app if was created by this plugin */
	if (g_strcmp0 (gs_app_get_management_plugin (app),
		       gs_plugin_get_name (plugin)) != 0)
		return TRUE;

	/* disable repo, handled by dedicated function */
	g_return_val_if_fail (gs_app_get_kind (app) != AS_COMPONENT_KIND_REPOSITORY, FALSE);

	/* get the list of available package ids to install */
	source_ids = gs_app_get_source_ids (app);
	if (source_ids->len == 0) {
		g_set_error_literal (error,
				     GS_PLUGIN_ERROR,
				     GS_PLUGIN_ERROR_NOT_SUPPORTED,
				     "removing not available");
		return FALSE;
	}
	package_ids = g_new0 (gchar *, source_ids->len + 1);
	for (i = 0; i < source_ids->len; i++) {
		package_id = g_ptr_array_index (source_ids, i);
		if (g_strstr_len (package_id, -1, ";installed") == NULL)
			continue;
		package_ids[cnt++] = g_strdup (package_id);
	}
	if (cnt == 0) {
		g_set_error_literal (error,
				     GS_PLUGIN_ERROR,
				     GS_PLUGIN_ERROR_NOT_SUPPORTED,
				     "no packages to remove");
		return FALSE;
	}

	/* do the action */
	gs_app_set_state (app, GS_APP_STATE_REMOVING);
	gs_packagekit_helper_add_app (helper, app);
	g_mutex_lock (&priv->task_mutex);
	pk_client_set_interactive (PK_CLIENT (priv->task), gs_plugin_has_flags (plugin, GS_PLUGIN_FLAGS_INTERACTIVE));
	results = pk_task_remove_packages_sync (priv->task,
						package_ids,
						TRUE, GS_PACKAGEKIT_AUTOREMOVE,
						cancellable,
						gs_packagekit_helper_cb, helper,
						error);
	g_mutex_unlock (&priv->task_mutex);
	if (!gs_plugin_packagekit_results_valid (results, error)) {
		gs_app_set_state_recover (app);
		return FALSE;
	}

	/* Make sure addons' state is updated as well */
	addons = gs_app_get_addons (app);
	for (i = 0; i < gs_app_list_length (addons); i++) {
		GsApp *addon = gs_app_list_index (addons, i);
<<<<<<< HEAD
		if (gs_app_get_state (addon) == GS_APP_STATE_INSTALLED)
			gs_app_set_state (addon, GS_APP_STATE_UNKNOWN);
=======
		if (gs_app_get_state (addon) == GS_APP_STATE_INSTALLED) {
			gs_app_set_state (addon, GS_APP_STATE_UNKNOWN);
			gs_app_clear_source_ids (addon);
		}
>>>>>>> 8566498b
	}

	/* state is not known: we don't know if we can re-install this app */
	gs_app_set_state (app, GS_APP_STATE_UNKNOWN);

	/* no longer valid */
	gs_app_clear_source_ids (app);

	return TRUE;
}

static GsApp *
gs_plugin_packagekit_build_update_app (GsPlugin *plugin, PkPackage *package)
{
	GsApp *app = gs_plugin_cache_lookup (plugin, pk_package_get_id (package));
	if (app != NULL)
		return app;
	app = gs_app_new (NULL);
	gs_plugin_packagekit_set_packaging_format (plugin, app);
	gs_app_add_source (app, pk_package_get_name (package));
	gs_app_add_source_id (app, pk_package_get_id (package));
	gs_app_set_name (app, GS_APP_QUALITY_LOWEST,
			 pk_package_get_name (package));
	gs_app_set_summary (app, GS_APP_QUALITY_LOWEST,
			    pk_package_get_summary (package));
	gs_app_set_metadata (app, "GnomeSoftware::Creator",
			     gs_plugin_get_name (plugin));
	gs_app_set_management_plugin (app, "packagekit");
	gs_app_set_update_version (app, pk_package_get_version (package));
	gs_app_set_kind (app, AS_COMPONENT_KIND_GENERIC);
	gs_app_set_scope (app, AS_COMPONENT_SCOPE_SYSTEM);
	gs_app_set_bundle_kind (app, AS_BUNDLE_KIND_PACKAGE);
	gs_app_set_state (app, GS_APP_STATE_UPDATABLE);
	gs_plugin_cache_add (plugin, pk_package_get_id (package), app);
	return app;
}

gboolean
gs_plugin_add_updates (GsPlugin *plugin,
		       GsAppList *list,
		       GCancellable *cancellable,
		       GError **error)
{
	GsPluginData *priv = gs_plugin_get_data (plugin);
	g_autoptr(GsPackagekitHelper) helper = gs_packagekit_helper_new (plugin);
	g_autoptr(PkResults) results = NULL;
	g_autoptr(GPtrArray) array = NULL;

	/* do sync call */
	gs_plugin_status_update (plugin, NULL, GS_PLUGIN_STATUS_WAITING);
	g_mutex_lock (&priv->task_mutex);
	pk_client_set_interactive (PK_CLIENT (priv->task), gs_plugin_has_flags (plugin, GS_PLUGIN_FLAGS_INTERACTIVE));
	results = pk_client_get_updates (PK_CLIENT (priv->task),
					 pk_bitfield_value (PK_FILTER_ENUM_NONE),
					 cancellable,
					 gs_packagekit_helper_cb, helper,
					 error);
	g_mutex_unlock (&priv->task_mutex);
	if (!gs_plugin_packagekit_results_valid (results, error))
		return FALSE;

	/* add results */
	array = pk_results_get_package_array (results);
	for (guint i = 0; i < array->len; i++) {
		PkPackage *package = g_ptr_array_index (array, i);
		g_autoptr(GsApp) app = NULL;
		app = gs_plugin_packagekit_build_update_app (plugin, package);
		gs_app_list_add (list, app);
	}
	return TRUE;
}

gboolean
gs_plugin_add_search_files (GsPlugin *plugin,
                            gchar **search,
                            GsAppList *list,
                            GCancellable *cancellable,
                            GError **error)
{
	GsPluginData *priv = gs_plugin_get_data (plugin);
	PkBitfield filter;
	g_autoptr(GsPackagekitHelper) helper = gs_packagekit_helper_new (plugin);
	g_autoptr(PkResults) results = NULL;

	/* do sync call */
	gs_plugin_status_update (plugin, NULL, GS_PLUGIN_STATUS_WAITING);
	filter = pk_bitfield_from_enums (PK_FILTER_ENUM_NEWEST,
					 PK_FILTER_ENUM_ARCH,
					 -1);
	g_mutex_lock (&priv->task_mutex);
	pk_client_set_interactive (PK_CLIENT (priv->task), gs_plugin_has_flags (plugin, GS_PLUGIN_FLAGS_INTERACTIVE));
	results = pk_client_search_files (PK_CLIENT (priv->task),
	                                  filter,
	                                  search,
	                                  cancellable,
	                                  gs_packagekit_helper_cb, helper,
	                                  error);
	g_mutex_unlock (&priv->task_mutex);
	if (!gs_plugin_packagekit_results_valid (results, error))
		return FALSE;

	/* add results */
	return gs_plugin_packagekit_add_results (plugin, list, results, error);
}

gboolean
gs_plugin_add_search_what_provides (GsPlugin *plugin,
                                    gchar **search,
                                    GsAppList *list,
                                    GCancellable *cancellable,
                                    GError **error)
{
	GsPluginData *priv = gs_plugin_get_data (plugin);
	PkBitfield filter;
	g_autoptr(GsPackagekitHelper) helper = gs_packagekit_helper_new (plugin);
	g_autoptr(PkResults) results = NULL;

	/* do sync call */
	gs_plugin_status_update (plugin, NULL, GS_PLUGIN_STATUS_WAITING);
	filter = pk_bitfield_from_enums (PK_FILTER_ENUM_NEWEST,
					 PK_FILTER_ENUM_ARCH,
					 -1);
	g_mutex_lock (&priv->task_mutex);
	pk_client_set_interactive (PK_CLIENT (priv->task), gs_plugin_has_flags (plugin, GS_PLUGIN_FLAGS_INTERACTIVE));
	results = pk_client_what_provides (PK_CLIENT (priv->task),
	                                   filter,
	                                   search,
	                                   cancellable,
	                                   gs_packagekit_helper_cb, helper,
	                                   error);
	g_mutex_unlock (&priv->task_mutex);
	if (!gs_plugin_packagekit_results_valid (results, error))
		return FALSE;

	/* add results */
	return gs_plugin_packagekit_add_results (plugin, list, results, error);
}

gboolean
gs_plugin_launch (GsPlugin *plugin,
		  GsApp *app,
		  GCancellable *cancellable,
		  GError **error)
{
	/* only process this app if was created by this plugin */
	if (g_strcmp0 (gs_app_get_management_plugin (app),
		       gs_plugin_get_name (plugin)) != 0)
		return TRUE;
	return gs_plugin_app_launch (plugin, app, error);
}

static void
gs_plugin_packagekit_updates_changed_cb (PkControl *control, GsPlugin *plugin)
{
	gs_plugin_updates_changed (plugin);
}

static void
gs_plugin_packagekit_repo_list_changed_cb (PkControl *control, GsPlugin *plugin)
{
	gs_plugin_reload (plugin);
}

void
gs_plugin_adopt_app (GsPlugin *plugin, GsApp *app)
{
	if (gs_app_get_bundle_kind (app) == AS_BUNDLE_KIND_PACKAGE &&
	    gs_app_get_scope (app) == AS_COMPONENT_SCOPE_SYSTEM) {
		gs_app_set_management_plugin (app, "packagekit");
		gs_plugin_packagekit_set_packaging_format (plugin, app);
		return;
	} else if (gs_app_get_kind (app) == AS_COMPONENT_KIND_OPERATING_SYSTEM) {
		gs_app_set_management_plugin (app, "packagekit");
	}
}

static gboolean
gs_plugin_packagekit_resolve_packages_with_filter (GsPlugin *plugin,
                                                   GsAppList *list,
                                                   PkBitfield filter,
                                                   GCancellable *cancellable,
                                                   GError **error)
{
	GsPluginData *priv = gs_plugin_get_data (plugin);
	GPtrArray *sources;
	GsApp *app;
	const gchar *pkgname;
	guint i;
	guint j;
	g_autoptr(GsPackagekitHelper) helper = gs_packagekit_helper_new (plugin);
	g_autoptr(PkResults) results = NULL;
	g_autoptr(GPtrArray) package_ids = NULL;
	g_autoptr(GPtrArray) packages = NULL;

	package_ids = g_ptr_array_new_with_free_func (g_free);
	for (i = 0; i < gs_app_list_length (list); i++) {
		app = gs_app_list_index (list, i);
		sources = gs_app_get_sources (app);
		for (j = 0; j < sources->len; j++) {
			pkgname = g_ptr_array_index (sources, j);
			if (pkgname == NULL || pkgname[0] == '\0') {
				g_warning ("invalid pkgname '%s' for %s",
					   pkgname,
					   gs_app_get_unique_id (app));
				continue;
			}
			g_ptr_array_add (package_ids, g_strdup (pkgname));
		}
	}
	if (package_ids->len == 0)
		return TRUE;
	g_ptr_array_add (package_ids, NULL);

	/* resolve them all at once */
	g_mutex_lock (&priv->client_mutex_refine);
	pk_client_set_interactive (priv->client_refine, gs_plugin_has_flags (plugin, GS_PLUGIN_FLAGS_INTERACTIVE));
	results = pk_client_resolve (priv->client_refine,
				     filter,
				     (gchar **) package_ids->pdata,
				     cancellable,
				     gs_packagekit_helper_cb, helper,
				     error);
	g_mutex_unlock (&priv->client_mutex_refine);
	if (!gs_plugin_packagekit_results_valid (results, error)) {
		g_prefix_error (error, "failed to resolve package_ids: ");
		return FALSE;
	}

	/* get results */
	packages = pk_results_get_package_array (results);

	/* if the user types more characters we'll get cancelled - don't go on
	 * to mark apps as unavailable because packages->len = 0 */
	if (g_cancellable_set_error_if_cancelled (cancellable, error)) {
		gs_utils_error_convert_gio (error);
		return FALSE;
	}

	for (i = 0; i < gs_app_list_length (list); i++) {
		app = gs_app_list_index (list, i);
		if (gs_app_get_local_file (app) != NULL)
			continue;
		gs_plugin_packagekit_resolve_packages_app (plugin, packages, app);
	}
	return TRUE;
}

static gboolean
gs_plugin_packagekit_resolve_packages (GsPlugin *plugin,
                                       GsAppList *list,
                                       GCancellable *cancellable,
                                       GError **error)
{
	PkBitfield filter;
	g_autoptr(GsAppList) resolve2_list = NULL;

	/* first, try to resolve packages with ARCH filter */
	filter = pk_bitfield_from_enums (PK_FILTER_ENUM_NEWEST,
	                                 PK_FILTER_ENUM_ARCH,
	                                 -1);
	if (!gs_plugin_packagekit_resolve_packages_with_filter (plugin,
	                                                        list,
	                                                        filter,
	                                                        cancellable,
	                                                        error)) {
		return FALSE;
	}

	/* if any packages remaining in UNKNOWN state, try to resolve them again,
	 * but this time without ARCH filter */
	resolve2_list = gs_app_list_new ();
	for (guint i = 0; i < gs_app_list_length (list); i++) {
		GsApp *app = gs_app_list_index (list, i);
		if (gs_app_get_state (app) == GS_APP_STATE_UNKNOWN)
			gs_app_list_add (resolve2_list, app);
	}
	filter = pk_bitfield_from_enums (PK_FILTER_ENUM_NEWEST,
	                                 PK_FILTER_ENUM_NOT_ARCH,
	                                 PK_FILTER_ENUM_NOT_SOURCE,
	                                 -1);
	if (!gs_plugin_packagekit_resolve_packages_with_filter (plugin,
	                                                        resolve2_list,
	                                                        filter,
	                                                        cancellable,
	                                                        error)) {
		return FALSE;
	}

	return TRUE;
}

static gboolean
gs_plugin_packagekit_refine_from_desktop (GsPlugin *plugin,
					  GsApp *app,
					  const gchar *filename,
					  GCancellable *cancellable,
					  GError **error)
{
	GsPluginData *priv = gs_plugin_get_data (plugin);
	const gchar *to_array[] = { NULL, NULL };
	g_autoptr(GsPackagekitHelper) helper = gs_packagekit_helper_new (plugin);
	g_autoptr(PkResults) results = NULL;
	g_autoptr(GPtrArray) packages = NULL;

	to_array[0] = filename;
	gs_packagekit_helper_add_app (helper, app);
	g_mutex_lock (&priv->client_mutex_refine);
	pk_client_set_interactive (priv->client_refine, gs_plugin_has_flags (plugin, GS_PLUGIN_FLAGS_INTERACTIVE));
	results = pk_client_search_files (priv->client_refine,
					  pk_bitfield_from_enums (PK_FILTER_ENUM_INSTALLED, -1),
					  (gchar **) to_array,
					  cancellable,
					  gs_packagekit_helper_cb, helper,
					  error);
	g_mutex_unlock (&priv->client_mutex_refine);
	if (!gs_plugin_packagekit_results_valid (results, error)) {
		g_prefix_error (error, "failed to search file %s: ", filename);
		return FALSE;
	}

	/* get results */
	packages = pk_results_get_package_array (results);
	if (packages->len == 1) {
		PkPackage *package;
		package = g_ptr_array_index (packages, 0);
		gs_plugin_packagekit_set_metadata_from_package (plugin, app, package);
	} else {
		g_warning ("Failed to find one package for %s, %s, [%u]",
			   gs_app_get_id (app), filename, packages->len);
	}
	return TRUE;
}

/*
 * gs_plugin_packagekit_fixup_update_description:
 *
 * Lets assume Fedora is sending us valid markdown, but fall back to
 * plain text if this fails.
 */
static gchar *
gs_plugin_packagekit_fixup_update_description (const gchar *text)
{
	gchar *tmp;
	g_autoptr(GsMarkdown) markdown = NULL;

	/* nothing to do */
	if (text == NULL)
		return NULL;

	/* try to parse */
	markdown = gs_markdown_new (GS_MARKDOWN_OUTPUT_TEXT);
	gs_markdown_set_smart_quoting (markdown, FALSE);
	gs_markdown_set_autocode (markdown, FALSE);
	gs_markdown_set_autolinkify (markdown, FALSE);
	tmp = gs_markdown_parse (markdown, text);
	if (tmp != NULL)
		return tmp;
	return g_strdup (text);
}

static gboolean
gs_plugin_packagekit_refine_updatedetails (GsPlugin *plugin,
					   GsAppList *list,
					   GCancellable *cancellable,
					   GError **error)
{
	GsPluginData *priv = gs_plugin_get_data (plugin);
	const gchar *package_id;
	guint j;
	GsApp *app;
	guint cnt = 0;
	PkUpdateDetail *update_detail;
	g_autoptr(GsPackagekitHelper) helper = gs_packagekit_helper_new (plugin);
	g_autofree const gchar **package_ids = NULL;
	g_autoptr(PkResults) results = NULL;
	g_autoptr(GPtrArray) array = NULL;

	package_ids = g_new0 (const gchar *, gs_app_list_length (list) + 1);
	for (guint i = 0; i < gs_app_list_length (list); i++) {
		app = gs_app_list_index (list, i);
		package_id = gs_app_get_source_id_default (app);
		if (package_id != NULL)
			package_ids[cnt++] = package_id;
	}

	/* nothing to do */
	if (cnt == 0)
		return TRUE;

	/* get any update details */
	g_mutex_lock (&priv->client_mutex_refine);
	pk_client_set_interactive (priv->client_refine, gs_plugin_has_flags (plugin, GS_PLUGIN_FLAGS_INTERACTIVE));
	results = pk_client_get_update_detail (priv->client_refine,
					       (gchar **) package_ids,
					       cancellable,
					       gs_packagekit_helper_cb, helper,
					       error);
	g_mutex_unlock (&priv->client_mutex_refine);
	if (!gs_plugin_packagekit_results_valid (results, error)) {
		g_prefix_error (error, "failed to get update details for %s: ",
				package_ids[0]);
		return FALSE;
	}

	/* set the update details for the update */
	array = pk_results_get_update_detail_array (results);
	for (j = 0; j < gs_app_list_length (list); j++) {
		app = gs_app_list_index (list, j);
		package_id = gs_app_get_source_id_default (app);
		for (guint i = 0; i < array->len; i++) {
			const gchar *tmp;
			g_autofree gchar *desc = NULL;
			/* right package? */
			update_detail = g_ptr_array_index (array, i);
			if (g_strcmp0 (package_id, pk_update_detail_get_package_id (update_detail)) != 0)
				continue;
			tmp = pk_update_detail_get_update_text (update_detail);
			desc = gs_plugin_packagekit_fixup_update_description (tmp);
			if (desc != NULL)
				gs_app_set_update_details (app, desc);
			break;
		}
	}
	return TRUE;
}

static gboolean
gs_plugin_packagekit_refine_details2 (GsPlugin *plugin,
				      GsAppList *list,
				      GCancellable *cancellable,
				      GError **error)
{
	GsPluginData *priv = gs_plugin_get_data (plugin);
	GPtrArray *source_ids;
	GsApp *app;
	const gchar *package_id;
	guint i, j;
	g_autoptr(GsPackagekitHelper) helper = gs_packagekit_helper_new (plugin);
	g_autoptr(GPtrArray) array = NULL;
	g_autoptr(GPtrArray) package_ids = NULL;
	g_autoptr(PkResults) results = NULL;
	g_autoptr(GHashTable) details_collection = NULL;

	package_ids = g_ptr_array_new_with_free_func (g_free);
	for (i = 0; i < gs_app_list_length (list); i++) {
		app = gs_app_list_index (list, i);
		source_ids = gs_app_get_source_ids (app);
		for (j = 0; j < source_ids->len; j++) {
			package_id = g_ptr_array_index (source_ids, j);
			g_ptr_array_add (package_ids, g_strdup (package_id));
		}
	}
	if (package_ids->len == 0)
		return TRUE;
	g_ptr_array_add (package_ids, NULL);

	/* get any details */
	g_mutex_lock (&priv->client_mutex_refine);
	pk_client_set_interactive (priv->client_refine, gs_plugin_has_flags (plugin, GS_PLUGIN_FLAGS_INTERACTIVE));
	results = pk_client_get_details (priv->client_refine,
					 (gchar **) package_ids->pdata,
					 cancellable,
					 gs_packagekit_helper_cb, helper,
					 error);
	g_mutex_unlock (&priv->client_mutex_refine);
	if (!gs_plugin_packagekit_results_valid (results, error)) {
		g_autofree gchar *package_ids_str = g_strjoinv (",", (gchar **) package_ids->pdata);
		g_prefix_error (error, "failed to get details for %s: ",
		                package_ids_str);
		return FALSE;
	}

	/* get the results and copy them into a hash table for fast lookups:
	 * there are typically 400 to 700 elements in @array, and 100 to 200
	 * elements in @list, each with 1 or 2 source IDs to look up (but
	 * sometimes 200) */
	array = pk_results_get_details_array (results);
	details_collection = gs_plugin_packagekit_details_array_to_hash (array);

	/* set the update details for the update */
	for (i = 0; i < gs_app_list_length (list); i++) {
		app = gs_app_list_index (list, i);
		gs_plugin_packagekit_refine_details_app (plugin, details_collection, app);
	}

	return TRUE;
}

static gboolean
gs_plugin_packagekit_refine_update_urgency (GsPlugin *plugin,
					    GsAppList *list,
					    GsPluginRefineFlags flags,
					    GCancellable *cancellable,
					    GError **error)
{
	GsPluginData *priv = gs_plugin_get_data (plugin);
	guint i;
	GsApp *app;
	const gchar *package_id;
	PkBitfield filter;
	g_autoptr(GsPackagekitHelper) helper = gs_packagekit_helper_new (plugin);
	g_autoptr(PkPackageSack) sack = NULL;
	g_autoptr(PkResults) results = NULL;

	/* not required */
	if ((flags & GS_PLUGIN_REFINE_FLAGS_REQUIRE_UPDATE_SEVERITY) == 0)
		return TRUE;

	/* get the list of updates */
	filter = pk_bitfield_value (PK_FILTER_ENUM_NONE);
	g_mutex_lock (&priv->client_mutex_refine);
	pk_client_set_interactive (priv->client_refine, gs_plugin_has_flags (plugin, GS_PLUGIN_FLAGS_INTERACTIVE));
	results = pk_client_get_updates (priv->client_refine,
					 filter,
					 cancellable,
					 gs_packagekit_helper_cb, helper,
					 error);
	g_mutex_unlock (&priv->client_mutex_refine);
	if (!gs_plugin_packagekit_results_valid (results, error)) {
		g_prefix_error (error, "failed to get updates for urgency: ");
		return FALSE;
	}

	/* set the update severity for the app */
	sack = pk_results_get_package_sack (results);
	for (i = 0; i < gs_app_list_length (list); i++) {
		g_autoptr (PkPackage) pkg = NULL;
		app = gs_app_list_index (list, i);
		if (gs_app_has_quirk (app, GS_APP_QUIRK_IS_WILDCARD))
			continue;
		package_id = gs_app_get_source_id_default (app);
		if (package_id == NULL)
			continue;
		pkg = pk_package_sack_find_by_id (sack, package_id);
		if (pkg == NULL)
			continue;
		#ifdef HAVE_PK_PACKAGE_GET_UPDATE_SEVERITY
		switch (pk_package_get_update_severity (pkg)) {
		case PK_INFO_ENUM_LOW:
			gs_app_set_update_urgency (app, AS_URGENCY_KIND_LOW);
			break;
		case PK_INFO_ENUM_NORMAL:
			gs_app_set_update_urgency (app, AS_URGENCY_KIND_MEDIUM);
			break;
		case PK_INFO_ENUM_IMPORTANT:
			gs_app_set_update_urgency (app, AS_URGENCY_KIND_HIGH);
			break;
		case PK_INFO_ENUM_CRITICAL:
			gs_app_set_update_urgency (app, AS_URGENCY_KIND_CRITICAL);
			break;
		default:
			gs_app_set_update_urgency (app, AS_URGENCY_KIND_UNKNOWN);
			break;
		}
		#else
		switch (pk_package_get_info (pkg)) {
		case PK_INFO_ENUM_AVAILABLE:
		case PK_INFO_ENUM_NORMAL:
		case PK_INFO_ENUM_LOW:
		case PK_INFO_ENUM_ENHANCEMENT:
			gs_app_set_update_urgency (app, AS_URGENCY_KIND_LOW);
			break;
		case PK_INFO_ENUM_BUGFIX:
			gs_app_set_update_urgency (app, AS_URGENCY_KIND_MEDIUM);
			break;
		case PK_INFO_ENUM_SECURITY:
			gs_app_set_update_urgency (app, AS_URGENCY_KIND_CRITICAL);
			break;
		case PK_INFO_ENUM_IMPORTANT:
			gs_app_set_update_urgency (app, AS_URGENCY_KIND_HIGH);
			break;
		default:
			gs_app_set_update_urgency (app, AS_URGENCY_KIND_UNKNOWN);
			g_warning ("unhandled info state %s",
				   pk_info_enum_to_string (pk_package_get_info (pkg)));
			break;
		}
		#endif
	}
	return TRUE;
}

static gboolean
gs_plugin_refine_app_needs_details (GsPlugin *plugin, GsPluginRefineFlags flags, GsApp *app)
{
	if ((flags & GS_PLUGIN_REFINE_FLAGS_REQUIRE_LICENSE) > 0 &&
	    gs_app_get_license (app) == NULL)
		return TRUE;
	if ((flags & GS_PLUGIN_REFINE_FLAGS_REQUIRE_URL) > 0 &&
	    gs_app_get_url (app, AS_URL_KIND_HOMEPAGE) == NULL)
		return TRUE;
	if ((flags & GS_PLUGIN_REFINE_FLAGS_REQUIRE_SIZE) > 0 &&
	    gs_app_get_size_installed (app) == 0)
		return TRUE;
	if ((flags & GS_PLUGIN_REFINE_FLAGS_REQUIRE_SIZE) > 0 &&
	    gs_app_get_size_download (app) == 0)
		return TRUE;
	return FALSE;
}

static gboolean
gs_plugin_packagekit_refine_details (GsPlugin *plugin,
				     GsAppList *list,
				     GsPluginRefineFlags flags,
				     GCancellable *cancellable,
				     GError **error)
{
	gboolean ret = TRUE;
	g_autoptr(GsAppList) list_tmp = NULL;

	list_tmp = gs_app_list_new ();
	for (guint i = 0; i < gs_app_list_length (list); i++) {
		GsApp *app = gs_app_list_index (list, i);
		if (gs_app_has_quirk (app, GS_APP_QUIRK_IS_WILDCARD))
			continue;
		if (g_strcmp0 (gs_app_get_management_plugin (app), "packagekit") != 0)
			continue;
		if (gs_app_get_source_id_default (app) == NULL)
			continue;
		if (!gs_plugin_refine_app_needs_details (plugin, flags, app))
			continue;
		gs_app_list_add (list_tmp, app);
	}
	if (gs_app_list_length (list_tmp) == 0)
		return TRUE;
	ret = gs_plugin_packagekit_refine_details2 (plugin,
						    list_tmp,
						    cancellable,
						    error);
	if (!ret)
		return FALSE;
	return TRUE;
}

static gboolean
gs_plugin_refine_requires_version (GsApp *app, GsPluginRefineFlags flags)
{
	const gchar *tmp;
	tmp = gs_app_get_version (app);
	if (tmp != NULL)
		return FALSE;
	return (flags & GS_PLUGIN_REFINE_FLAGS_REQUIRE_VERSION) > 0;
}

static gboolean
gs_plugin_refine_requires_update_details (GsApp *app, GsPluginRefineFlags flags)
{
	const gchar *tmp;
	tmp = gs_app_get_update_details (app);
	if (tmp != NULL)
		return FALSE;
	return (flags & GS_PLUGIN_REFINE_FLAGS_REQUIRE_UPDATE_DETAILS) > 0;
}

static gboolean
gs_plugin_refine_requires_origin (GsApp *app, GsPluginRefineFlags flags)
{
	const gchar *tmp;
	tmp = gs_app_get_origin (app);
	if (tmp != NULL)
		return FALSE;
	if ((flags & GS_PLUGIN_REFINE_FLAGS_REQUIRE_ORIGIN) > 0)
		return TRUE;
	return FALSE;
}

static gboolean
gs_plugin_refine_requires_package_id (GsApp *app, GsPluginRefineFlags flags)
{
	const gchar *tmp;
	tmp = gs_app_get_source_id_default (app);
	if (tmp != NULL)
		return FALSE;
	if ((flags & GS_PLUGIN_REFINE_FLAGS_REQUIRE_VERSION) > 0)
		return TRUE;
	if ((flags & GS_PLUGIN_REFINE_FLAGS_REQUIRE_LICENSE) > 0)
		return TRUE;
	if ((flags & GS_PLUGIN_REFINE_FLAGS_REQUIRE_URL) > 0)
		return TRUE;
	if ((flags & GS_PLUGIN_REFINE_FLAGS_REQUIRE_SIZE) > 0)
		return TRUE;
	if ((flags & GS_PLUGIN_REFINE_FLAGS_REQUIRE_DESCRIPTION) > 0)
		return TRUE;
	if ((flags & GS_PLUGIN_REFINE_FLAGS_REQUIRE_VERSION) > 0)
		return TRUE;
	if ((flags & GS_PLUGIN_REFINE_FLAGS_REQUIRE_UPDATE_DETAILS) > 0)
		return TRUE;
	if ((flags & GS_PLUGIN_REFINE_FLAGS_REQUIRE_PROVENANCE) > 0)
		return TRUE;
	if ((flags & GS_PLUGIN_REFINE_FLAGS_REQUIRE_SETUP_ACTION) > 0)
		return TRUE;
	return FALSE;
}

static gboolean
gs_plugin_packagekit_refine_distro_upgrade (GsPlugin *plugin,
					    GsApp *app,
					    GCancellable *cancellable,
					    GError **error)
{
	GsPluginData *priv = gs_plugin_get_data (plugin);
	guint i;
	GsApp *app2;
	g_autoptr(GsPackagekitHelper) helper = gs_packagekit_helper_new (plugin);
	g_autoptr(PkResults) results = NULL;
	g_autoptr(GsAppList) list = NULL;
	guint cache_age_save;

	gs_packagekit_helper_add_app (helper, app);

	/* ask PK to simulate upgrading the system */
	g_mutex_lock (&priv->client_mutex_refine);
	cache_age_save = pk_client_get_cache_age (priv->client_refine);
	pk_client_set_cache_age (priv->client_refine, 60 * 60 * 24 * 7); /* once per week */
	pk_client_set_interactive (priv->client_refine, gs_plugin_has_flags (plugin, GS_PLUGIN_FLAGS_INTERACTIVE));
	results = pk_client_upgrade_system (priv->client_refine,
					    pk_bitfield_from_enums (PK_TRANSACTION_FLAG_ENUM_SIMULATE, -1),
					    gs_app_get_version (app),
					    PK_UPGRADE_KIND_ENUM_COMPLETE,
					    cancellable,
					    gs_packagekit_helper_cb, helper,
					    error);
	pk_client_set_cache_age (priv->client_refine, cache_age_save);
	g_mutex_unlock (&priv->client_mutex_refine);

	if (!gs_plugin_packagekit_results_valid (results, error)) {
		g_prefix_error (error, "failed to refine distro upgrade: ");
		return FALSE;
	}
	list = gs_app_list_new ();
	if (!gs_plugin_packagekit_add_results (plugin, list, results, error))
		return FALSE;

	/* add each of these as related applications */
	for (i = 0; i < gs_app_list_length (list); i++) {
		app2 = gs_app_list_index (list, i);
		if (gs_app_get_state (app2) != GS_APP_STATE_UNAVAILABLE)
			continue;
		gs_app_add_related (app, app2);
	}
	return TRUE;
}

static gboolean
gs_plugin_packagekit_refine_valid_package_name (const gchar *source)
{
	if (g_strstr_len (source, -1, "/") != NULL)
		return FALSE;
	return TRUE;
}

static gboolean
gs_plugin_packagekit_refine_name_to_id (GsPlugin *plugin,
					GsAppList *list,
					GsPluginRefineFlags flags,
					GCancellable *cancellable,
					GError **error)
{
	g_autoptr(GsAppList) resolve_all = gs_app_list_new ();
	for (guint i = 0; i < gs_app_list_length (list); i++) {
		GPtrArray *sources;
		GsApp *app = gs_app_list_index (list, i);
		const gchar *tmp;
		if (gs_app_has_quirk (app, GS_APP_QUIRK_IS_WILDCARD))
			continue;
		tmp = gs_app_get_management_plugin (app);
		if (tmp != NULL && g_strcmp0 (tmp, "packagekit") != 0)
			continue;
		sources = gs_app_get_sources (app);
		if (sources->len == 0)
			continue;
		tmp = g_ptr_array_index (sources, 0);
		if (!gs_plugin_packagekit_refine_valid_package_name (tmp))
			continue;
		if (gs_app_get_state (app) == GS_APP_STATE_UNKNOWN ||
		    gs_plugin_refine_requires_package_id (app, flags) ||
		    gs_plugin_refine_requires_origin (app, flags) ||
		    gs_plugin_refine_requires_version (app, flags)) {
			gs_app_list_add (resolve_all, app);
		}
	}
	if (gs_app_list_length (resolve_all) > 0) {
		if (!gs_plugin_packagekit_resolve_packages (plugin,
							    resolve_all,
							    cancellable,
							    error))
			return FALSE;
	}
	return TRUE;
}

static gboolean
gs_plugin_packagekit_refine_filename_to_id (GsPlugin *plugin,
					    GsAppList *list,
					    GsPluginRefineFlags flags,
					    GCancellable *cancellable,
					    GError **error)
{
	/* not now */
	if ((flags & GS_PLUGIN_REFINE_FLAGS_REQUIRE_SETUP_ACTION) == 0)
		return TRUE;

	for (guint i = 0; i < gs_app_list_length (list); i++) {
		g_autofree gchar *fn = NULL;
		GsApp *app = gs_app_list_index (list, i);
		const gchar *tmp;
		if (gs_app_has_quirk (app, GS_APP_QUIRK_IS_WILDCARD))
			continue;
		if (gs_app_get_source_id_default (app) != NULL)
			continue;
		tmp = gs_app_get_management_plugin (app);
		if (tmp != NULL && g_strcmp0 (tmp, "packagekit") != 0)
			continue;
		tmp = gs_app_get_id (app);
		if (tmp == NULL)
			continue;
		switch (gs_app_get_kind (app)) {
		case AS_COMPONENT_KIND_DESKTOP_APP:
			fn = g_strdup_printf ("/usr/share/applications/%s", tmp);
			break;
		case AS_COMPONENT_KIND_ADDON:
			fn = g_strdup_printf ("/usr/share/metainfo/%s.metainfo.xml", tmp);
			if (!g_file_test (fn, G_FILE_TEST_EXISTS)) {
				g_free (fn);
				fn = g_strdup_printf ("/usr/share/appdata/%s.metainfo.xml", tmp);
			}
			break;
		default:
			break;
		}
		if (fn == NULL)
			continue;
		if (!g_file_test (fn, G_FILE_TEST_EXISTS)) {
			g_debug ("ignoring %s as does not exist", fn);
			continue;
		}
		if (!gs_plugin_packagekit_refine_from_desktop (plugin,
								app,
								fn,
								cancellable,
								error))
			return FALSE;
	}
	return TRUE;
}

static gboolean
gs_plugin_packagekit_refine_update_details (GsPlugin *plugin,
					    GsAppList *list,
					    GsPluginRefineFlags flags,
					    GCancellable *cancellable,
					    GError **error)
{
	g_autoptr(GsAppList) updatedetails_all = gs_app_list_new ();
	for (guint i = 0; i < gs_app_list_length (list); i++) {
		GsApp *app = gs_app_list_index (list, i);
		const gchar *tmp;
		if (gs_app_has_quirk (app, GS_APP_QUIRK_IS_WILDCARD))
			continue;
		if (gs_app_get_state (app) != GS_APP_STATE_UPDATABLE)
			continue;
		if (gs_app_get_source_id_default (app) == NULL)
			continue;
		tmp = gs_app_get_management_plugin (app);
		if (tmp != NULL && g_strcmp0 (tmp, "packagekit") != 0)
			continue;
		if (gs_plugin_refine_requires_update_details (app, flags))
			gs_app_list_add (updatedetails_all, app);
	}
	if (gs_app_list_length (updatedetails_all) > 0) {
		if (!gs_plugin_packagekit_refine_updatedetails (plugin,
								updatedetails_all,
								cancellable,
								error))
			return FALSE;
	}
	return TRUE;
}

gboolean
gs_plugin_refine (GsPlugin *plugin,
		  GsAppList *list,
		  GsPluginRefineFlags flags,
		  GCancellable *cancellable,
		  GError **error)
{
	/* when we need the cannot-be-upgraded applications, we implement this
	 * by doing a UpgradeSystem(SIMULATE) which adds the removed packages
	 * to the related-apps list with a state of %GS_APP_STATE_UNAVAILABLE */
	if (flags & GS_PLUGIN_REFINE_FLAGS_REQUIRE_UPGRADE_REMOVED) {
		for (guint i = 0; i < gs_app_list_length (list); i++) {
			GsApp *app = gs_app_list_index (list, i);
			if (gs_app_get_kind (app) != AS_COMPONENT_KIND_OPERATING_SYSTEM)
				continue;
			if (!gs_plugin_packagekit_refine_distro_upgrade (plugin,
									 app,
									 cancellable,
									 error))
				return FALSE;
		}
	}

	/* can we resolve in one go? */
	if (!gs_plugin_packagekit_refine_name_to_id (plugin, list, flags, cancellable, error))
		return FALSE;

	/* set the package-id for an installed desktop file */
	if (!gs_plugin_packagekit_refine_filename_to_id (plugin, list, flags, cancellable, error))
		return FALSE;

	/* any update details missing? */
	if (!gs_plugin_packagekit_refine_update_details (plugin, list, flags, cancellable, error))
		return FALSE;

	/* any package details missing? */
	if (!gs_plugin_packagekit_refine_details (plugin, list, flags, cancellable, error))
		return FALSE;

	/* get the update severity */
	if (!gs_plugin_packagekit_refine_update_urgency (plugin, list, flags, cancellable, error))
		return FALSE;

	for (guint i = 0; i < gs_app_list_length (list); i++) {
		GsApp *app = gs_app_list_index (list, i);

		/* only process this app if was created by this plugin */
		if (g_strcmp0 (gs_app_get_management_plugin (app), "packagekit") != 0)
			continue;

		/* the scope is always system-wide */
		if (gs_app_get_scope (app) == AS_COMPONENT_SCOPE_UNKNOWN)
			gs_app_set_scope (app, AS_COMPONENT_SCOPE_SYSTEM);
		if (gs_app_get_bundle_kind (app) == AS_BUNDLE_KIND_UNKNOWN)
			gs_app_set_bundle_kind (app, AS_BUNDLE_KIND_PACKAGE);
	}

	if ((flags & GS_PLUGIN_REFINE_FLAGS_REQUIRE_HISTORY) != 0) {
		gboolean ret;
		guint i;
		GsApp *app;
		GPtrArray *sources;
		g_autoptr(GsAppList) packages = NULL;

		/* add any missing history data */
		packages = gs_app_list_new ();
		for (i = 0; i < gs_app_list_length (list); i++) {
			app = gs_app_list_index (list, i);
			if (g_strcmp0 (gs_app_get_management_plugin (app), "packagekit") != 0)
				continue;
			sources = gs_app_get_sources (app);
			if (sources->len == 0)
				continue;
			if (gs_app_get_install_date (app) != 0)
				continue;
			gs_app_list_add (packages, app);
		}
		if (gs_app_list_length (packages) > 0) {
			ret = gs_plugin_packagekit_refine_history (plugin,
								   packages,
								   cancellable,
								   error);
			if (!ret)
				return FALSE;
		}
	}

	/* success */
	return TRUE;
}

static void
gs_plugin_packagekit_refine_add_history (GsApp *app, GVariant *dict)
{
	const gchar *version;
	gboolean ret;
	guint64 timestamp;
	PkInfoEnum info_enum;
	g_autoptr(GsApp) history = NULL;

	/* create new history item with same ID as parent */
	history = gs_app_new (gs_app_get_id (app));
	gs_app_set_kind (history, AS_COMPONENT_KIND_GENERIC);
	gs_app_set_bundle_kind (app, AS_BUNDLE_KIND_PACKAGE);
	gs_app_set_name (history, GS_APP_QUALITY_NORMAL, gs_app_get_name (app));

	/* get the installed state */
	ret = g_variant_lookup (dict, "info", "u", &info_enum);
	g_assert (ret);
	switch (info_enum) {
	case PK_INFO_ENUM_INSTALLING:
		gs_app_set_state (history, GS_APP_STATE_INSTALLED);
		break;
	case PK_INFO_ENUM_REMOVING:
		gs_app_set_state (history, GS_APP_STATE_AVAILABLE);
		break;
	case PK_INFO_ENUM_UPDATING:
		gs_app_set_state (history, GS_APP_STATE_UPDATABLE);
		break;
	default:
		g_debug ("ignoring history kind: %s",
			 pk_info_enum_to_string (info_enum));
		return;
	}

	/* set the history time and date */
	ret = g_variant_lookup (dict, "timestamp", "t", &timestamp);
	g_assert (ret);
	gs_app_set_install_date (history, timestamp);

	/* set the history version number */
	ret = g_variant_lookup (dict, "version", "&s", &version);
	g_assert (ret);
	gs_app_set_version (history, version);

	/* add the package to the main application */
	gs_app_add_history (app, history);

	/* use the last event as approximation of the package timestamp */
	gs_app_set_install_date (app, timestamp);
}

gboolean
gs_plugin_setup (GsPlugin *plugin, GCancellable *cancellable, GError **error)
{
	GsPluginData *priv = gs_plugin_get_data (plugin);

	priv->connection_history = g_bus_get_sync (G_BUS_TYPE_SYSTEM,
						   cancellable,
						   error);
	if (priv->connection_history == NULL)
		return FALSE;

	reload_proxy_settings (plugin, cancellable);

	return TRUE;
}

static gboolean
gs_plugin_packagekit_refine_history (GsPlugin      *plugin,
                                     GsAppList     *list,
                                     GCancellable  *cancellable,
                                     GError       **error)
{
	GsPluginData *priv = gs_plugin_get_data (plugin);
	gboolean ret;
	guint j;
	GsApp *app;
	guint i = 0;
	GVariantIter iter;
	GVariant *value;
	g_autofree const gchar **package_names = NULL;
	g_autoptr(GError) error_local = NULL;
	g_autoptr(GVariant) result = NULL;
	g_autoptr(GVariant) tuple = NULL;

	/* get an array of package names */
	package_names = g_new0 (const gchar *, gs_app_list_length (list) + 1);
	for (j = 0; j < gs_app_list_length (list); j++) {
		app = gs_app_list_index (list, j);
		package_names[i++] = gs_app_get_source_default (app);
	}

	g_debug ("getting history for %u packages", gs_app_list_length (list));
	result = g_dbus_connection_call_sync (priv->connection_history,
					      "org.freedesktop.PackageKit",
					      "/org/freedesktop/PackageKit",
					      "org.freedesktop.PackageKit",
					      "GetPackageHistory",
					      g_variant_new ("(^asu)", package_names, 0),
					      NULL,
					      G_DBUS_CALL_FLAGS_NONE,
					      GS_PLUGIN_PACKAGEKIT_HISTORY_TIMEOUT,
					      cancellable,
					      &error_local);
	if (result == NULL) {
		if (g_error_matches (error_local,
				     G_DBUS_ERROR,
				     G_DBUS_ERROR_UNKNOWN_METHOD)) {
			g_debug ("No history available as PackageKit is too old: %s",
				 error_local->message);

			/* just set this to something non-zero so we don't keep
			 * trying to call GetPackageHistory */
			for (i = 0; i < gs_app_list_length (list); i++) {
				app = gs_app_list_index (list, i);
				gs_app_set_install_date (app, GS_APP_INSTALL_DATE_UNKNOWN);
			}
		} else if (g_error_matches (error_local,
					    G_IO_ERROR,
					    G_IO_ERROR_CANCELLED)) {
			g_set_error (error,
				     GS_PLUGIN_ERROR,
				     GS_PLUGIN_ERROR_CANCELLED,
				     "Failed to get history: %s",
				     error_local->message);
			return FALSE;
		} else if (g_error_matches (error_local,
					    G_IO_ERROR,
					    G_IO_ERROR_TIMED_OUT)) {
			g_debug ("No history as PackageKit took too long: %s",
				 error_local->message);
			for (i = 0; i < gs_app_list_length (list); i++) {
				app = gs_app_list_index (list, i);
				gs_app_set_install_date (app, GS_APP_INSTALL_DATE_UNKNOWN);
			}
		}
		g_set_error (error,
			     GS_PLUGIN_ERROR,
			     GS_PLUGIN_ERROR_NOT_SUPPORTED,
			     "Failed to get history: %s",
			     error_local->message);
		return FALSE;
	}

	/* get any results */
	tuple = g_variant_get_child_value (result, 0);
	for (i = 0; i < gs_app_list_length (list); i++) {
		g_autoptr(GVariant) entries = NULL;
		app = gs_app_list_index (list, i);
		ret = g_variant_lookup (tuple,
					gs_app_get_source_default (app),
					"@aa{sv}",
					&entries);
		if (!ret) {
			/* make up a fake entry as we know this package was at
			 * least installed at some point in time */
			if (gs_app_get_state (app) == GS_APP_STATE_INSTALLED) {
				g_autoptr(GsApp) app_dummy = NULL;
				app_dummy = gs_app_new (gs_app_get_id (app));
				gs_plugin_packagekit_set_packaging_format (plugin, app);
				gs_app_set_metadata (app_dummy, "GnomeSoftware::Creator",
						     gs_plugin_get_name (plugin));
				gs_app_set_install_date (app_dummy, GS_APP_INSTALL_DATE_UNKNOWN);
				gs_app_set_kind (app_dummy, AS_COMPONENT_KIND_GENERIC);
				gs_app_set_state (app_dummy, GS_APP_STATE_INSTALLED);
				gs_app_set_version (app_dummy, gs_app_get_version (app));
				gs_app_add_history (app, app_dummy);
			}
			gs_app_set_install_date (app, GS_APP_INSTALL_DATE_UNKNOWN);
			continue;
		}

		/* add history for application */
		g_variant_iter_init (&iter, entries);
		while ((value = g_variant_iter_next_value (&iter))) {
			gs_plugin_packagekit_refine_add_history (app, value);
			g_variant_unref (value);
		}
	}
	return TRUE;
}

static gboolean
gs_plugin_packagekit_refresh_guess_app_id (GsPlugin *plugin,
					   GsApp *app,
					   const gchar *filename,
					   GCancellable *cancellable,
					   GError **error)
{
	GsPluginData *priv = gs_plugin_get_data (plugin);
	g_autoptr(GsPackagekitHelper) helper = gs_packagekit_helper_new (plugin);
	g_auto(GStrv) files = NULL;
	g_autoptr(PkResults) results = NULL;
	g_autoptr(GPtrArray) array = NULL;
	g_autoptr(GString) basename_best = g_string_new (NULL);

	/* get file list so we can work out ID */
	files = g_strsplit (filename, "\t", -1);
	gs_packagekit_helper_add_app (helper, app);
	g_mutex_lock (&priv->task_mutex_local);
	pk_client_set_interactive (PK_CLIENT (priv->task_local), gs_plugin_has_flags (plugin, GS_PLUGIN_FLAGS_INTERACTIVE));
	results = pk_client_get_files_local (PK_CLIENT (priv->task_local),
					     files,
					     cancellable,
					     gs_packagekit_helper_cb, helper,
					     error);
	g_mutex_unlock (&priv->task_mutex_local);
	if (!gs_plugin_packagekit_results_valid (results, error)) {
		gs_utils_error_add_origin_id (error, app);
		return FALSE;
	}
	array = pk_results_get_files_array (results);
	if (array->len == 0) {
		g_set_error (error,
			     GS_PLUGIN_ERROR,
			     GS_PLUGIN_ERROR_INVALID_FORMAT,
			     "no files for %s", filename);
		return FALSE;
	}

	/* find the smallest length desktop file, on the logic that
	 * ${app}.desktop is going to be better than ${app}-${action}.desktop */
	for (guint i = 0; i < array->len; i++) {
		PkFiles *item = g_ptr_array_index (array, i);
		gchar **fns = pk_files_get_files (item);
		for (guint j = 0; fns[j] != NULL; j++) {
			if (g_str_has_prefix (fns[j], "/etc/yum.repos.d/") &&
			    g_str_has_suffix (fns[j], ".repo")) {
				gs_app_add_quirk (app, GS_APP_QUIRK_HAS_SOURCE);
			}
			if (g_str_has_prefix (fns[j], "/usr/share/applications/") &&
			    g_str_has_suffix (fns[j], ".desktop")) {
				g_autofree gchar *basename = g_path_get_basename (fns[j]);
				if (basename_best->len == 0 ||
				    strlen (basename) < basename_best->len)
					g_string_assign (basename_best, basename);
			}
		}
	}
	if (basename_best->len > 0) {
		gs_app_set_kind (app, AS_COMPONENT_KIND_DESKTOP_APP);
		gs_app_set_id (app, basename_best->str);
	}

	return TRUE;
}

static void
add_quirks_from_package_name (GsApp *app, const gchar *package_name)
{
	/* these packages don't have a .repo file in their file lists, but
	 * instead install one through rpm scripts / cron job */
	const gchar *packages_with_repos[] = {
		"google-chrome-stable",
		"google-earth-pro-stable",
		"google-talkplugin",
		NULL };

	if (g_strv_contains (packages_with_repos, package_name))
		gs_app_add_quirk (app, GS_APP_QUIRK_HAS_SOURCE);
}

static gboolean
gs_plugin_packagekit_local_check_installed (GsPlugin *plugin,
					    GsApp *app,
					    GCancellable *cancellable,
					    GError **error)
{
	GsPluginData *priv = gs_plugin_get_data (plugin);
	PkBitfield filter;
	const gchar *names[] = { gs_app_get_source_default (app), NULL };
	g_autoptr(GPtrArray) packages = NULL;
	g_autoptr(PkResults) results = NULL;

	filter = pk_bitfield_from_enums (PK_FILTER_ENUM_NEWEST,
					 PK_FILTER_ENUM_ARCH,
					 PK_FILTER_ENUM_INSTALLED,
					 -1);
	results = pk_client_resolve (PK_CLIENT (priv->task_local), filter, (gchar **) names,
				     cancellable, NULL, NULL, error);
	if (results == NULL)
		return FALSE;
	packages = pk_results_get_package_array (results);
	if (packages->len > 0) {
		gs_app_set_state (app, GS_APP_STATE_UNKNOWN);
		gs_app_set_state (app, GS_APP_STATE_INSTALLED);
		for (guint i = 0; i < packages->len; i++){
			PkPackage *pkg = g_ptr_array_index (packages, i);
			gs_app_add_source_id (app, pk_package_get_id (pkg));
		}
	}
	return TRUE;
}

gboolean
gs_plugin_file_to_app (GsPlugin *plugin,
		       GsAppList *list,
		       GFile *file,
		       GCancellable *cancellable,
		       GError **error)
{
	GsPluginData *priv = gs_plugin_get_data (plugin);
	const gchar *package_id;
	PkDetails *item;
	g_autoptr(GsPackagekitHelper) helper = gs_packagekit_helper_new (plugin);
	g_autoptr(PkResults) results = NULL;
	g_autofree gchar *content_type = NULL;
	g_autofree gchar *filename = NULL;
	g_autofree gchar *license_spdx = NULL;
	g_auto(GStrv) files = NULL;
	g_auto(GStrv) split = NULL;
	g_autoptr(GPtrArray) array = NULL;
	g_autoptr(GsApp) app = NULL;
	const gchar *mimetypes[] = {
		"application/x-app-package",
		"application/x-deb",
		"application/vnd.debian.binary-package",
		"application/x-redhat-package-manager",
		"application/x-rpm",
		NULL };

	/* does this match any of the mimetypes we support */
	content_type = gs_utils_get_content_type (file, cancellable, error);
	if (content_type == NULL)
		return FALSE;
	if (!g_strv_contains (mimetypes, content_type))
		return TRUE;

	/* get details */
	filename = g_file_get_path (file);
	files = g_strsplit (filename, "\t", -1);
	g_mutex_lock (&priv->task_mutex_local);
	pk_client_set_cache_age (PK_CLIENT (priv->task_local), G_MAXUINT);
	pk_client_set_interactive (PK_CLIENT (priv->task_local), gs_plugin_has_flags (plugin, GS_PLUGIN_FLAGS_INTERACTIVE));
	results = pk_client_get_details_local (PK_CLIENT (priv->task_local),
					       files,
					       cancellable,
					       gs_packagekit_helper_cb, helper,
					       error);
	g_mutex_unlock (&priv->task_mutex_local);
	if (!gs_plugin_packagekit_results_valid (results, error))
		return FALSE;

	/* get results */
	array = pk_results_get_details_array (results);
	if (array->len == 0) {
		g_set_error (error,
			     GS_PLUGIN_ERROR,
			     GS_PLUGIN_ERROR_INVALID_FORMAT,
			     "no details for %s", filename);
		return FALSE;
	}
	if (array->len > 1) {
		g_set_error (error,
			     GS_PLUGIN_ERROR,
			     GS_PLUGIN_ERROR_INVALID_FORMAT,
			     "too many details [%u] for %s",
			     array->len, filename);
		return FALSE;
	}

	/* create application */
	item = g_ptr_array_index (array, 0);
	app = gs_app_new (NULL);
	gs_plugin_packagekit_set_packaging_format (plugin, app);
	gs_app_set_metadata (app, "GnomeSoftware::Creator",
			     gs_plugin_get_name (plugin));
	package_id = pk_details_get_package_id (item);
	split = pk_package_id_split (package_id);
	if (split == NULL) {
		g_set_error (error,
			     GS_PLUGIN_ERROR,
			     GS_PLUGIN_ERROR_INVALID_FORMAT,
			     "invalid package-id: %s", package_id);
		return FALSE;
	}
	gs_app_set_management_plugin (app, "packagekit");
	gs_app_set_kind (app, AS_COMPONENT_KIND_GENERIC);
	gs_app_set_bundle_kind (app, AS_BUNDLE_KIND_PACKAGE);
	gs_app_set_state (app, GS_APP_STATE_AVAILABLE_LOCAL);
	gs_app_set_name (app, GS_APP_QUALITY_LOWEST, split[PK_PACKAGE_ID_NAME]);
	gs_app_set_summary (app, GS_APP_QUALITY_LOWEST,
			    pk_details_get_summary (item));
	gs_app_set_version (app, split[PK_PACKAGE_ID_VERSION]);
	gs_app_add_source (app, split[PK_PACKAGE_ID_NAME]);
	gs_app_add_source_id (app, package_id);
	gs_app_set_description (app, GS_APP_QUALITY_LOWEST,
				pk_details_get_description (item));
	gs_app_set_url (app, AS_URL_KIND_HOMEPAGE, pk_details_get_url (item));
	gs_app_set_size_installed (app, pk_details_get_size (item));
	gs_app_set_size_download (app, 0);
	license_spdx = as_license_to_spdx_id (pk_details_get_license (item));
	gs_app_set_license (app, GS_APP_QUALITY_LOWEST, license_spdx);
	add_quirks_from_package_name (app, split[PK_PACKAGE_ID_NAME]);

	/* is already installed? */
	if (!gs_plugin_packagekit_local_check_installed (plugin,
							 app,
							 cancellable,
							 error))
		return FALSE;

	/* look for a desktop file so we can use a valid application id */
	if (!gs_plugin_packagekit_refresh_guess_app_id (plugin,
							app,
							filename,
							cancellable,
							error))
		return FALSE;

	gs_app_list_add (list, app);
	return TRUE;
}

static gboolean
gs_plugin_packagekit_convert_error (GError **error,
				    PkErrorEnum error_enum,
				    const gchar *details)
{
	switch (error_enum) {
	case PK_ERROR_ENUM_PACKAGE_DOWNLOAD_FAILED:
	case PK_ERROR_ENUM_NO_CACHE:
	case PK_ERROR_ENUM_NO_NETWORK:
	case PK_ERROR_ENUM_NO_MORE_MIRRORS_TO_TRY:
	case PK_ERROR_ENUM_CANNOT_FETCH_SOURCES:
	case PK_ERROR_ENUM_UNFINISHED_TRANSACTION:
		g_set_error_literal (error,
				     GS_PLUGIN_ERROR,
				     GS_PLUGIN_ERROR_NO_NETWORK,
				     details);
		break;
	case PK_ERROR_ENUM_BAD_GPG_SIGNATURE:
	case PK_ERROR_ENUM_CANNOT_UPDATE_REPO_UNSIGNED:
	case PK_ERROR_ENUM_GPG_FAILURE:
	case PK_ERROR_ENUM_MISSING_GPG_SIGNATURE:
	case PK_ERROR_ENUM_PACKAGE_CORRUPT:
		g_set_error_literal (error,
				     GS_PLUGIN_ERROR,
				     GS_PLUGIN_ERROR_NO_SECURITY,
				     details);
		break;
	case PK_ERROR_ENUM_TRANSACTION_CANCELLED:
		g_set_error_literal (error,
				     GS_PLUGIN_ERROR,
				     GS_PLUGIN_ERROR_CANCELLED,
				     details);
		break;
	case PK_ERROR_ENUM_NO_PACKAGES_TO_UPDATE:
	case PK_ERROR_ENUM_UPDATE_NOT_FOUND:
		g_set_error_literal (error,
				     GS_PLUGIN_ERROR,
				     GS_PLUGIN_ERROR_NOT_SUPPORTED,
				     details);
		break;
	case PK_ERROR_ENUM_NO_SPACE_ON_DEVICE:
		g_set_error_literal (error,
				     GS_PLUGIN_ERROR,
				     GS_PLUGIN_ERROR_NO_SPACE,
				     details);
		break;
	default:
		g_set_error_literal (error,
				     GS_PLUGIN_ERROR,
				     GS_PLUGIN_ERROR_FAILED,
				     details);
		break;
	}
	return FALSE;
}

gboolean
gs_plugin_add_updates_historical (GsPlugin *plugin,
				  GsAppList *list,
				  GCancellable *cancellable,
				  GError **error)
{
	guint64 mtime;
	guint i;
	g_autoptr(GPtrArray) package_array = NULL;
	g_autoptr(GError) error_local = NULL;
	g_autoptr(PkResults) results = NULL;
	PkExitEnum exit_code;

	/* get the results */
	results = pk_offline_get_results (&error_local);
	if (results == NULL) {
		/* was any offline update attempted */
		if (g_error_matches (error_local,
		                     PK_OFFLINE_ERROR,
		                     PK_OFFLINE_ERROR_NO_DATA)) {
			return TRUE;
		}

		g_set_error (error,
		             GS_PLUGIN_ERROR,
		             GS_PLUGIN_ERROR_INVALID_FORMAT,
		             "Failed to get offline update results: %s",
		             error_local->message);
		return FALSE;
	}

	/* get the mtime of the results */
	mtime = pk_offline_get_results_mtime (error);
	if (mtime == 0)
		return FALSE;

	/* only return results if successful */
	exit_code = pk_results_get_exit_code (results);
	if (exit_code != PK_EXIT_ENUM_SUCCESS) {
		g_autoptr(PkError) error_code = NULL;

		error_code = pk_results_get_error_code (results);
		if (error_code == NULL) {
			g_set_error (error,
			             GS_PLUGIN_ERROR,
			             GS_PLUGIN_ERROR_FAILED,
			             "Offline update failed without error_code set");
			return FALSE;
		}

		return gs_plugin_packagekit_convert_error (error,
		                                           pk_error_get_code (error_code),
		                                           pk_error_get_details (error_code));
	}

	/* distro upgrade? */
	if (pk_results_get_role (results) == PK_ROLE_ENUM_UPGRADE_SYSTEM) {
		g_autoptr(GsApp) app = NULL;

		app = gs_app_new (NULL);
		gs_app_set_from_unique_id (app, "*/*/*/system/*", AS_COMPONENT_KIND_GENERIC);
		gs_app_set_management_plugin (app, "packagekit");
		gs_app_add_quirk (app, GS_APP_QUIRK_IS_WILDCARD);
		gs_app_set_state (app, GS_APP_STATE_UNKNOWN);
		gs_app_set_kind (app, AS_COMPONENT_KIND_OPERATING_SYSTEM);
		gs_app_set_bundle_kind (app, AS_BUNDLE_KIND_PACKAGE);
		gs_app_set_install_date (app, mtime);
		gs_app_set_metadata (app, "GnomeSoftware::Creator",
				     gs_plugin_get_name (plugin));
		gs_app_list_add (list, app);

		return TRUE;
	}

	/* get list of package-ids */
	package_array = pk_results_get_package_array (results);
	for (i = 0; i < package_array->len; i++) {
		PkPackage *pkg = g_ptr_array_index (package_array, i);
		const gchar *package_id;
		g_autoptr(GsApp) app = NULL;
		g_auto(GStrv) split = NULL;

		app = gs_app_new (NULL);
		package_id = pk_package_get_id (pkg);
		split = g_strsplit (package_id, ";", 4);
		gs_plugin_packagekit_set_packaging_format (plugin, app);
		gs_app_add_source (app, split[0]);
		gs_app_set_update_version (app, split[1]);
		gs_app_set_management_plugin (app, "packagekit");
		gs_app_add_source_id (app, package_id);
		gs_app_set_state (app, GS_APP_STATE_UPDATABLE);
		gs_app_set_kind (app, AS_COMPONENT_KIND_GENERIC);
		gs_app_set_bundle_kind (app, AS_BUNDLE_KIND_PACKAGE);
		gs_app_set_install_date (app, mtime);
		gs_app_set_metadata (app, "GnomeSoftware::Creator",
				     gs_plugin_get_name (plugin));
		gs_app_list_add (list, app);
	}
	return TRUE;
}

gboolean
gs_plugin_url_to_app (GsPlugin *plugin,
		      GsAppList *list,
		      const gchar *url,
		      GCancellable *cancellable,
		      GError **error)
{
	GsPluginData *priv = gs_plugin_get_data (plugin);

	g_autofree gchar *scheme = NULL;
	g_autofree gchar *path = NULL;
	const gchar *id = NULL;
	const gchar * const *id_like = NULL;
	g_auto(GStrv) package_ids = NULL;
	g_autoptr(PkResults) results = NULL;
	g_autoptr(GsApp) app = NULL;
	g_autoptr(GsOsRelease) os_release = NULL;
	g_autoptr(GPtrArray) packages = NULL;
	g_autoptr(GPtrArray) details = NULL;
	g_autoptr(GsPackagekitHelper) helper = gs_packagekit_helper_new (plugin);

	path = gs_utils_get_url_path (url);

	/* only do this for apt:// on debian or debian-like distros */
	os_release = gs_os_release_new (error);
	if (os_release == NULL) {
		g_prefix_error (error, "failed to determine OS information:");
		return FALSE;
	} else  {
		id = gs_os_release_get_id (os_release);
		id_like = gs_os_release_get_id_like (os_release);
		scheme = gs_utils_get_url_scheme (url);
		if (!(g_strcmp0 (scheme, "apt") == 0 &&
		     (g_strcmp0 (id, "debian") == 0 ||
		      g_strv_contains (id_like, "debian")))) {
			return TRUE;
		}
	}

	app = gs_app_new (NULL);
	gs_plugin_packagekit_set_packaging_format (plugin, app);
	gs_app_add_source (app, path);
	gs_app_set_kind (app, AS_COMPONENT_KIND_GENERIC);
	gs_app_set_bundle_kind (app, AS_BUNDLE_KIND_PACKAGE);

	package_ids = g_new0 (gchar *, 2);
	package_ids[0] = g_strdup (path);

	g_mutex_lock (&priv->client_mutex_url_to_app);
	pk_client_set_interactive (priv->client_url_to_app, gs_plugin_has_flags (plugin, GS_PLUGIN_FLAGS_INTERACTIVE));
	results = pk_client_resolve (priv->client_url_to_app,
				     pk_bitfield_from_enums (PK_FILTER_ENUM_NEWEST, PK_FILTER_ENUM_ARCH, -1),
				     package_ids,
				     cancellable,
				     gs_packagekit_helper_cb, helper,
				     error);
	g_mutex_unlock (&priv->client_mutex_url_to_app);

	if (!gs_plugin_packagekit_results_valid (results, error)) {
		g_prefix_error (error, "failed to resolve package_ids: ");
		return FALSE;
	}

	/* get results */
	packages = pk_results_get_package_array (results);
	details = pk_results_get_details_array (results);

	if (packages->len >= 1) {
		g_autoptr(GHashTable) details_collection = NULL;

		if (gs_app_get_local_file (app) != NULL)
			return TRUE;

		details_collection = gs_plugin_packagekit_details_array_to_hash (details);

		gs_plugin_packagekit_resolve_packages_app (plugin, packages, app);
		gs_plugin_packagekit_refine_details_app (plugin, details_collection, app);

		gs_app_list_add (list, app);
	} else {
		g_warning ("no results returned");
	}

	return TRUE;
}

static gchar *
get_proxy_http (GsPlugin *plugin)
{
	GsPluginData *priv = gs_plugin_get_data (plugin);
	gboolean ret;
	GString *string = NULL;
	gint port;
	GDesktopProxyMode proxy_mode;
	g_autofree gchar *host = NULL;
	g_autofree gchar *password = NULL;
	g_autofree gchar *username = NULL;

	proxy_mode = g_settings_get_enum (priv->settings_proxy, "mode");
	if (proxy_mode != G_DESKTOP_PROXY_MODE_MANUAL)
		return NULL;

	host = g_settings_get_string (priv->settings_http, "host");
	if (host == NULL || host[0] == '\0')
		return NULL;

	port = g_settings_get_int (priv->settings_http, "port");

	ret = g_settings_get_boolean (priv->settings_http,
				      "use-authentication");
	if (ret) {
		username = g_settings_get_string (priv->settings_http,
						  "authentication-user");
		password = g_settings_get_string (priv->settings_http,
						  "authentication-password");
	}

	/* make PackageKit proxy string */
	string = g_string_new ("");
	if (username != NULL || password != NULL) {
		if (username != NULL)
			g_string_append_printf (string, "%s", username);
		if (password != NULL)
			g_string_append_printf (string, ":%s", password);
		g_string_append (string, "@");
	}
	g_string_append (string, host);
	if (port > 0)
		g_string_append_printf (string, ":%i", port);
	return g_string_free (string, FALSE);
}

static gchar *
get_proxy_https (GsPlugin *plugin)
{
	GsPluginData *priv = gs_plugin_get_data (plugin);
	GString *string = NULL;
	gint port;
	GDesktopProxyMode proxy_mode;
	g_autofree gchar *host = NULL;

	proxy_mode = g_settings_get_enum (priv->settings_proxy, "mode");
	if (proxy_mode != G_DESKTOP_PROXY_MODE_MANUAL)
		return NULL;

	host = g_settings_get_string (priv->settings_https, "host");
	if (host == NULL || host[0] == '\0')
		return NULL;
	port = g_settings_get_int (priv->settings_https, "port");
	if (port == 0)
		return NULL;

	/* make PackageKit proxy string */
	string = g_string_new (host);
	if (port > 0)
		g_string_append_printf (string, ":%i", port);
	return g_string_free (string, FALSE);
}

static gchar *
get_proxy_ftp (GsPlugin *plugin)
{
	GsPluginData *priv = gs_plugin_get_data (plugin);
	GString *string = NULL;
	gint port;
	GDesktopProxyMode proxy_mode;
	g_autofree gchar *host = NULL;

	proxy_mode = g_settings_get_enum (priv->settings_proxy, "mode");
	if (proxy_mode != G_DESKTOP_PROXY_MODE_MANUAL)
		return NULL;

	host = g_settings_get_string (priv->settings_ftp, "host");
	if (host == NULL || host[0] == '\0')
		return NULL;
	port = g_settings_get_int (priv->settings_ftp, "port");
	if (port == 0)
		return NULL;

	/* make PackageKit proxy string */
	string = g_string_new (host);
	if (port > 0)
		g_string_append_printf (string, ":%i", port);
	return g_string_free (string, FALSE);
}

static gchar *
get_proxy_socks (GsPlugin *plugin)
{
	GsPluginData *priv = gs_plugin_get_data (plugin);
	GString *string = NULL;
	gint port;
	GDesktopProxyMode proxy_mode;
	g_autofree gchar *host = NULL;

	proxy_mode = g_settings_get_enum (priv->settings_proxy, "mode");
	if (proxy_mode != G_DESKTOP_PROXY_MODE_MANUAL)
		return NULL;

	host = g_settings_get_string (priv->settings_socks, "host");
	if (host == NULL || host[0] == '\0')
		return NULL;
	port = g_settings_get_int (priv->settings_socks, "port");
	if (port == 0)
		return NULL;

	/* make PackageKit proxy string */
	string = g_string_new (host);
	if (port > 0)
		g_string_append_printf (string, ":%i", port);
	return g_string_free (string, FALSE);
}

static gchar *
get_no_proxy (GsPlugin *plugin)
{
	GsPluginData *priv = gs_plugin_get_data (plugin);
	GString *string = NULL;
	GDesktopProxyMode proxy_mode;
	g_autofree gchar **hosts = NULL;
	guint i;

	proxy_mode = g_settings_get_enum (priv->settings_proxy, "mode");
	if (proxy_mode != G_DESKTOP_PROXY_MODE_MANUAL)
		return NULL;

	hosts = g_settings_get_strv (priv->settings_proxy, "ignore-hosts");
	if (hosts == NULL)
		return NULL;

	/* make PackageKit proxy string */
	string = g_string_new ("");
	for (i = 0; hosts[i] != NULL; i++) {
		if (i == 0)
			g_string_assign (string, hosts[i]);
		else
			g_string_append_printf (string, ",%s", hosts[i]);
		g_free (hosts[i]);
	}

	return g_string_free (string, FALSE);
}

static gchar *
get_pac (GsPlugin *plugin)
{
	GsPluginData *priv = gs_plugin_get_data (plugin);
	GDesktopProxyMode proxy_mode;
	gchar *url = NULL;

	proxy_mode = g_settings_get_enum (priv->settings_proxy, "mode");
	if (proxy_mode != G_DESKTOP_PROXY_MODE_AUTO)
		return NULL;

	url = g_settings_get_string (priv->settings_proxy, "autoconfig-url");
	if (url == NULL)
		return NULL;

	return url;
}

static void
set_proxy_cb (GObject *object, GAsyncResult *res, gpointer user_data)
{
	g_autoptr(GError) error = NULL;
	if (!pk_control_set_proxy_finish (PK_CONTROL (object), res, &error)) {
		if (!g_error_matches (error, G_IO_ERROR, G_IO_ERROR_CANCELLED))
			g_warning ("failed to set proxies: %s", error->message);
	}
}

static void
reload_proxy_settings (GsPlugin *plugin, GCancellable *cancellable)
{
	GsPluginData *priv = gs_plugin_get_data (plugin);
	g_autofree gchar *proxy_http = NULL;
	g_autofree gchar *proxy_https = NULL;
	g_autofree gchar *proxy_ftp = NULL;
	g_autofree gchar *proxy_socks = NULL;
	g_autofree gchar *no_proxy = NULL;
	g_autofree gchar *pac = NULL;
	g_autoptr(GError) error = NULL;
	g_autoptr(GPermission) permission = NULL;

	/* only if we can achieve the action *without* an auth dialog */
	permission = gs_utils_get_permission ("org.freedesktop.packagekit."
					      "system-network-proxy-configure",
					      cancellable, &error);
	if (permission == NULL) {
		g_debug ("not setting proxy as no permission: %s", error->message);
		return;
	}
	if (!g_permission_get_allowed (permission)) {
		g_debug ("not setting proxy as no auth requested");
		return;
	}

	proxy_http = get_proxy_http (plugin);
	proxy_https = get_proxy_https (plugin);
	proxy_ftp = get_proxy_ftp (plugin);
	proxy_socks = get_proxy_socks (plugin);
	no_proxy = get_no_proxy (plugin);
	pac = get_pac (plugin);

	g_debug ("Setting proxies (http: %s, https: %s, ftp: %s, socks: %s, "
	         "no_proxy: %s, pac: %s)",
	         proxy_http, proxy_https, proxy_ftp, proxy_socks,
	         no_proxy, pac);

	pk_control_set_proxy2_async (priv->control_proxy,
				     proxy_http,
				     proxy_https,
				     proxy_ftp,
				     proxy_socks,
				     no_proxy,
				     pac,
				     cancellable,
				     set_proxy_cb,
				     plugin);
}

static void
gs_plugin_packagekit_proxy_changed_cb (GSettings *settings,
				       const gchar *key,
				       GsPlugin *plugin)
{
	if (!gs_plugin_get_enabled (plugin))
		return;
	reload_proxy_settings (plugin, NULL);
}

gboolean
gs_plugin_app_upgrade_download (GsPlugin *plugin,
				GsApp *app,
				GCancellable *cancellable,
				GError **error)
{
	GsPluginData *priv = gs_plugin_get_data (plugin);
	g_autoptr(GsPackagekitHelper) helper = gs_packagekit_helper_new (plugin);
	g_autoptr(PkResults) results = NULL;

	/* only process this app if was created by this plugin */
	if (g_strcmp0 (gs_app_get_management_plugin (app), "packagekit") != 0)
		return TRUE;

	/* check is distro-upgrade */
	if (gs_app_get_kind (app) != AS_COMPONENT_KIND_OPERATING_SYSTEM)
		return TRUE;

	/* ask PK to download enough packages to upgrade the system */
	gs_app_set_state (app, GS_APP_STATE_INSTALLING);
	gs_packagekit_helper_set_progress_app (helper, app);
	g_mutex_lock (&priv->task_mutex_upgrade);
	pk_client_set_interactive (PK_CLIENT (priv->task_upgrade), gs_plugin_has_flags (plugin, GS_PLUGIN_FLAGS_INTERACTIVE));
	results = pk_task_upgrade_system_sync (priv->task_upgrade,
					       gs_app_get_version (app),
					       PK_UPGRADE_KIND_ENUM_COMPLETE,
					       cancellable,
					       gs_packagekit_helper_cb, helper,
					       error);
	g_mutex_unlock (&priv->task_mutex_upgrade);
	if (!gs_plugin_packagekit_results_valid (results, error)) {
		gs_app_set_state_recover (app);
		return FALSE;
	}

	/* state is known */
	gs_app_set_state (app, GS_APP_STATE_UPDATABLE);
	return TRUE;
}

gboolean
gs_plugin_enable_repo (GsPlugin *plugin,
		       GsApp *repo,
		       GCancellable *cancellable,
		       GError **error)
{
	GsPluginData *priv = gs_plugin_get_data (plugin);
	g_autoptr(GsPackagekitHelper) helper = gs_packagekit_helper_new (plugin);
	g_autoptr(PkResults) results = NULL;
	g_autoptr(PkError) error_code = NULL;

	/* only process this app if was created by this plugin */
	if (g_strcmp0 (gs_app_get_management_plugin (repo),
		       gs_plugin_get_name (plugin)) != 0)
		return TRUE;

	/* is repo */
	g_return_val_if_fail (gs_app_get_kind (repo) == AS_COMPONENT_KIND_REPOSITORY, FALSE);

	/* do sync call */
	gs_plugin_status_update (plugin, repo, GS_PLUGIN_STATUS_WAITING);
	gs_app_set_state (repo, GS_APP_STATE_INSTALLING);
	gs_packagekit_helper_add_app (helper, repo);
	g_mutex_lock (&priv->task_mutex);
	pk_client_set_interactive (PK_CLIENT (priv->task), gs_plugin_has_flags (plugin, GS_PLUGIN_FLAGS_INTERACTIVE));
	results = pk_client_repo_enable (PK_CLIENT (priv->task),
					 gs_app_get_id (repo),
					 TRUE,
					 cancellable,
					 gs_packagekit_helper_cb, helper,
					 error);
	g_mutex_unlock (&priv->task_mutex);

	/* pk_client_repo_enable() returns an error if the repo is already enabled. */
	if (results != NULL &&
	    (error_code = pk_results_get_error_code (results)) != NULL &&
	    pk_error_get_code (error_code) == PK_ERROR_ENUM_REPO_ALREADY_SET) {
		g_clear_error (error);
	} else if (!gs_plugin_packagekit_results_valid (results, error)) {
		gs_app_set_state_recover (repo);
		gs_utils_error_add_origin_id (error, repo);
		return FALSE;
	}

	/* state is known */
	gs_app_set_state (repo, GS_APP_STATE_INSTALLED);

	gs_plugin_repository_changed (plugin, repo);

	return TRUE;
}

gboolean
gs_plugin_disable_repo (GsPlugin *plugin,
			GsApp *repo,
			GCancellable *cancellable,
			GError **error)
{
	GsPluginData *priv = gs_plugin_get_data (plugin);
	g_autoptr(GsPackagekitHelper) helper = gs_packagekit_helper_new (plugin);
	g_autoptr(PkResults) results = NULL;
	g_autoptr(PkError) error_code = NULL;

	/* only process this app if was created by this plugin */
	if (g_strcmp0 (gs_app_get_management_plugin (repo),
		       gs_plugin_get_name (plugin)) != 0)
		return TRUE;

	/* is repo */
	g_return_val_if_fail (gs_app_get_kind (repo) == AS_COMPONENT_KIND_REPOSITORY, FALSE);

	/* do sync call */
	gs_plugin_status_update (plugin, repo, GS_PLUGIN_STATUS_WAITING);
	gs_app_set_state (repo, GS_APP_STATE_REMOVING);
	gs_packagekit_helper_add_app (helper, repo);
	g_mutex_lock (&priv->task_mutex);
	pk_client_set_interactive (PK_CLIENT (priv->task), gs_plugin_has_flags (plugin, GS_PLUGIN_FLAGS_INTERACTIVE));
	results = pk_client_repo_enable (PK_CLIENT (priv->task),
					 gs_app_get_id (repo),
					 FALSE,
					 cancellable,
					 gs_packagekit_helper_cb, helper,
					 error);
	g_mutex_unlock (&priv->task_mutex);

	/* pk_client_repo_enable() returns an error if the repo is already enabled. */
	if (results != NULL &&
	    (error_code = pk_results_get_error_code (results)) != NULL &&
	    pk_error_get_code (error_code) == PK_ERROR_ENUM_REPO_ALREADY_SET) {
		g_clear_error (error);
	} else if (!gs_plugin_packagekit_results_valid (results, error)) {
		gs_app_set_state_recover (repo);
		gs_utils_error_add_origin_id (error, repo);
		return FALSE;
	}

	/* state is known */
	gs_app_set_state (repo, GS_APP_STATE_AVAILABLE);

	gs_plugin_repository_changed (plugin, repo);

	return TRUE;
}<|MERGE_RESOLUTION|>--- conflicted
+++ resolved
@@ -84,8 +84,6 @@
 	pk_client_set_background (PK_CLIENT (priv->task), FALSE);
 	pk_client_set_cache_age (PK_CLIENT (priv->task), G_MAXUINT);
 	pk_client_set_interactive (PK_CLIENT (priv->task), gs_plugin_has_flags (plugin, GS_PLUGIN_FLAGS_INTERACTIVE));
-<<<<<<< HEAD
-=======
 
 	/* refine */
 	g_mutex_init (&priv->client_mutex_refine);
@@ -142,7 +140,6 @@
 
 	/* need pkgname and ID */
 	gs_plugin_add_rule (plugin, GS_PLUGIN_RULE_RUN_AFTER, "appstream");
->>>>>>> 8566498b
 }
 
 void
@@ -369,53 +366,6 @@
 	return TRUE;
 }
 
-<<<<<<< HEAD
-static gboolean
-gs_plugin_repo_enable (GsPlugin *plugin,
-                       GsApp *app,
-                       GCancellable *cancellable,
-                       GError **error)
-{
-	GsPluginData *priv = gs_plugin_get_data (plugin);
-	g_autoptr(GsPackagekitHelper) helper = gs_packagekit_helper_new (plugin);
-	g_autoptr(PkResults) results = NULL;
-	g_autoptr(PkError) error_code = NULL;
-
-	/* do sync call */
-	gs_plugin_status_update (plugin, app, GS_PLUGIN_STATUS_WAITING);
-	gs_app_set_state (app, GS_APP_STATE_INSTALLING);
-	gs_packagekit_helper_add_app (helper, app);
-	g_mutex_lock (&priv->task_mutex);
-	pk_client_set_interactive (PK_CLIENT (priv->task), gs_plugin_has_flags (plugin, GS_PLUGIN_FLAGS_INTERACTIVE));
-	results = pk_client_repo_enable (PK_CLIENT (priv->task),
-					 gs_app_get_id (app),
-					 TRUE,
-					 cancellable,
-					 gs_packagekit_helper_cb, helper,
-					 error);
-	g_mutex_unlock (&priv->task_mutex);
-
-	/* pk_client_repo_enable() returns an error if the repo is already enabled. */
-	if (results != NULL &&
-	    (error_code = pk_results_get_error_code (results)) != NULL &&
-	    pk_error_get_code (error_code) == PK_ERROR_ENUM_REPO_ALREADY_SET) {
-		g_clear_error (error);
-	} else if (!gs_plugin_packagekit_results_valid (results, error)) {
-		gs_app_set_state_recover (app);
-		gs_utils_error_add_origin_id (error, app);
-		return FALSE;
-	}
-
-	/* state is known */
-	gs_app_set_state (app, GS_APP_STATE_INSTALLED);
-
-	gs_plugin_repository_changed (plugin, app);
-
-	return TRUE;
-}
-
-=======
->>>>>>> 8566498b
 gboolean
 gs_plugin_app_install (GsPlugin *plugin,
 		       GsApp *app,
@@ -628,53 +578,6 @@
 	return TRUE;
 }
 
-<<<<<<< HEAD
-static gboolean
-gs_plugin_repo_disable (GsPlugin *plugin,
-                        GsApp *app,
-                        GCancellable *cancellable,
-                        GError **error)
-{
-	GsPluginData *priv = gs_plugin_get_data (plugin);
-	g_autoptr(GsPackagekitHelper) helper = gs_packagekit_helper_new (plugin);
-	g_autoptr(PkResults) results = NULL;
-	g_autoptr(PkError) error_code = NULL;
-
-	/* do sync call */
-	gs_plugin_status_update (plugin, app, GS_PLUGIN_STATUS_WAITING);
-	gs_app_set_state (app, GS_APP_STATE_REMOVING);
-	gs_packagekit_helper_add_app (helper, app);
-	g_mutex_lock (&priv->task_mutex);
-	pk_client_set_interactive (PK_CLIENT (priv->task), gs_plugin_has_flags (plugin, GS_PLUGIN_FLAGS_INTERACTIVE));
-	results = pk_client_repo_enable (PK_CLIENT (priv->task),
-					 gs_app_get_id (app),
-					 FALSE,
-					 cancellable,
-					 gs_packagekit_helper_cb, helper,
-					 error);
-	g_mutex_unlock (&priv->task_mutex);
-
-	/* pk_client_repo_enable() returns an error if the repo is already enabled. */
-	if (results != NULL &&
-	    (error_code = pk_results_get_error_code (results)) != NULL &&
-	    pk_error_get_code (error_code) == PK_ERROR_ENUM_REPO_ALREADY_SET) {
-		g_clear_error (error);
-	} else if (!gs_plugin_packagekit_results_valid (results, error)) {
-		gs_app_set_state_recover (app);
-		gs_utils_error_add_origin_id (error, app);
-		return FALSE;
-	}
-
-	/* state is known */
-	gs_app_set_state (app, GS_APP_STATE_AVAILABLE);
-
-	gs_plugin_repository_changed (plugin, app);
-
-	return TRUE;
-}
-
-=======
->>>>>>> 8566498b
 gboolean
 gs_plugin_app_remove (GsPlugin *plugin,
 		      GsApp *app,
@@ -744,15 +647,10 @@
 	addons = gs_app_get_addons (app);
 	for (i = 0; i < gs_app_list_length (addons); i++) {
 		GsApp *addon = gs_app_list_index (addons, i);
-<<<<<<< HEAD
-		if (gs_app_get_state (addon) == GS_APP_STATE_INSTALLED)
-			gs_app_set_state (addon, GS_APP_STATE_UNKNOWN);
-=======
 		if (gs_app_get_state (addon) == GS_APP_STATE_INSTALLED) {
 			gs_app_set_state (addon, GS_APP_STATE_UNKNOWN);
 			gs_app_clear_source_ids (addon);
 		}
->>>>>>> 8566498b
 	}
 
 	/* state is not known: we don't know if we can re-install this app */
