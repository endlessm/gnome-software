<?xml version="1.0" encoding="UTF-8"?>
<!-- Copyright 2013-2016 Richard Hughes <richard@hughsie.com> -->
<component type="desktop">
  <id>org.gnome.Software.desktop</id>
  <metadata_license>CC0-1.0</metadata_license>
  <project_license>GPL-2.0+</project_license>
  <name>GNOME Software</name>
  <summary>Application manager for GNOME</summary>
  <description>
    <p>
      Software allows you to find and install new applications and system
      extensions and remove existing installed applications.
    </p>
    <p>
      GNOME Software showcases featured and popular applications with useful
      descriptions and multiple screenshots per application.
      Applications can be found either through browsing the list of categories
      or by searching.
      It also allows you to update your system using an offline update.
    </p>
  </description>
  <screenshots>
    <screenshot height="675" width="1200" type="default">
      <image>https://git.gnome.org/browse/gnome-software/plain/data/appdata/ss-overview.png</image>
      <caption>Overview panel</caption>
    </screenshot>
    <screenshot height="675" width="1200">
      <image>https://git.gnome.org/browse/gnome-software/plain/data/appdata/ss-details.png</image>
      <caption>Details panel</caption>
    </screenshot>
    <screenshot height="675" width="1200">
      <image>https://git.gnome.org/browse/gnome-software/plain/data/appdata/ss-installed.png</image>
      <caption>Installed panel</caption>
    </screenshot>
    <screenshot height="675" width="1200">
      <image>https://git.gnome.org/browse/gnome-software/plain/data/appdata/ss-updates.png</image>
      <caption>Updates panel</caption>
    </screenshot>
    <screenshot height="675" width="1200">
      <image>https://git.gnome.org/browse/gnome-software/plain/data/appdata/ss-updates-details.png</image>
      <caption>The update details</caption>
    </screenshot>
  </screenshots>

  <!--
   Validate with `appstream-util validate *.appdata.xml`
  -->
  <releases>
<<<<<<< HEAD
=======
    <release date="2018-09-04" version="3.30.0">
      <description>
        <p>
          This is the first stable release for GNOME 3.30.
        </p>
      </description>
    </release>
    <release date="2018-08-28" version="3.29.92">
      <description>
        <p>
          This is an unstable release in the 3.27 development series,
          with the following improvements:
        </p>
        <ul>
          <li>Do not go 'back' to a previous application details panel</li>
          <li>Don't crash if when getting the fwupd locked status</li>
          <li>Download updates automatically when required</li>
          <li>Fix dark theme support</li>
          <li>Hide screenshot and support widgets when no screenshots</li>
          <li>Ignore non-interactive generic errors</li>
          <li>Implement distro upgrade downloading when using rpm-ostree</li>
          <li>Only update the update check timestamp when it succeeds</li>
          <li>Open the WiFi panel when clicking the Network Settings button</li>
          <li>Rotate featured apps on the overview page</li>
          <li>Simplify the updates panel</li>
          <li>Use FlatpakTransaction to install, remove and update</li>
          <li>Use new display name for the Snap publisher</li>
          <li>Use the full name for the ESRB ratings descripion</li>
        </ul>
        <p>This release also updates translations.</p>
      </description>
    </release>
>>>>>>> 9f58ded1
    <release date="2018-03-05" version="3.29.1">
      <description>
        <p>
          This is an unstable release in the 3.27 development series,
          with the following improvements:
        </p>
        <ul>
          <li>Show a better notification when a local file or URI is not supported</li>
          <li>snap: Use ODRS for reviews</li>
        </ul>
        <p>This release also updates translations.</p>
      </description>
    </release>
    <release date="2018-05-09" version="3.28.2">
      <description>
        <p>
          This is a stable release with the following changes:
        </p>
        <ul>
          <li>Add a warning when enabling the LVFS remote</li>
          <li>Show a notification when failing to open an url or a local file</li>
          <li>Fix multiple flatpak refreshes with new libflatpak</li>
          <li>Build fixes for FreeBSD</li>
          <li>Icon loading fixes for snap</li>
        </ul>
        <p>This release also updates translations.</p>
      </description>
    </release>
    <release date="2018-04-09" version="3.28.1">
      <description>
        <p>
          This is a stable release with the following changes:
        </p>
        <ul>
          <li>Fix a regression with opening results from gnome-shell search</li>
          <li>Show "Source: " tag in gnome-shell search when we have multiple matches</li>
          <li>Improve unknown license tag color scheme on details page</li>
          <li>Don't show installed icon on app tiles while still installing</li>
          <li>Fix empty items appearing under OS Updates</li>
          <li>Fix a regression that caused duplicate results in codec search</li>
          <li>Fix an issue with passing username/password to packagekit proxy</li>
          <li>Avoid crashing during first run with no network access</li>
          <li>A number of rpm-ostree fixes, making it possible to trigger offline updates</li>
          <li>Stop searching multiple times on search page</li>
          <li>Update Fedora third party repositories "Find out more..." link</li>
          <li>Fix an issue with in-app notifications failing with invalid markup errors</li>
          <li>Improve purchase failure handling for the snap store</li>
          <li>Fix a possible crash in snap plugin when adding screenshots</li>
          <li>Various other crash and correctness fixes</li>
        </ul>
        <p>This release also updates translations.</p>
      </description>
    </release>
    <release date="2018-03-12" version="3.28.0">
      <description>
        <p>
          This is the first stable release for GNOME 3.28,
          with the following improvements:
        </p>
        <ul>
          <li>Fix the build on NixOS</li>
          <li>Fix purchasing not working after authentication</li>
          <li>Revert a commit that led to flatpak updates failing without any feedback</li>
          <li>Make front page featured tile corners round to match other tiles</li>
          <li>Fix in-app notification close button alignment</li>
          <li>Several fixes to make error notifications more useful</li>
          <li>snap: Fix invalid metadata after cancelled refine</li>
          <li>snap: Launch command line snaps with 'snap run'</li>
        </ul>
        <p>This release also updates translations.</p>
      </description>
    </release>
    <release date="2018-03-05" version="3.27.92">
      <description>
        <p>
          This is an unstable release in the 3.27 development series,
          marking the end of the development cycle. Next release will be 3.28.0!
        </p>
        <ul>
          <li>Removal of global plugin cache, simplifying gnome-software internals</li>
          <li>Software Repositories dialog got another batch of improvements and UI changes</li>
          <li>GNOME Shell Extensions repository and fwupd repositories are now shown in the Software Repositories dialog</li>
          <li>Shell extensions handling through PackageKit was improved, fixing a long standing bug where we were unable to remove shell extension packages</li>
          <li>Category page rewrite that landed earlier this cycle went through UI review and got a number of fixes</li>
          <li>Package version comparison in the updates dialog was fixed and should no longer incorrectly show updates as downgrades</li>
          <li>Distro upgrade notifications are now rate limited to once per week</li>
          <li>Install buttons in codec install view that got lost in the 3.22 cycle are now back</li>
          <li>Various paper cuts with distro upgrades were fixed</li>
          <li>Various fixes to installing apps from yum repos that have enabled=0 enabled_metadata=1</li>
          <li>Various other correctness and warning fixes</li>
          <li>Distros: Minimum supported fwupd version is now 1.0.3</li>
          <li>Distros: We've released PackageKit 1.1.9 that has string changes to match gnome-software 3.28</li>
        </ul>
        <p>This release also updates translations.</p>
      </description>
    </release>
    <release date="2018-02-14" version="3.27.90">
      <description>
        <p>
          This is an unstable release in the 3.27 development series,
          with the following improvements:
        </p>
        <ul>
          <li>The Software Sources dialog was renamed to Software Repositories and rewritten</li>
          <li>Fedora Workstation third party repository handling was rewritten and should be more robust</li>
          <li>Improved handling of metered network connections, making sure we cancel any downloads when changing to a metered connection</li>
          <li>Limit the number of parallel operations depending on the installed CPU</li>
          <li>Improved handling of pending installs when there's no network connection</li>
          <li>Unused ostree and rpm plugins were dropped</li>
          <li>Switch from GtkSpell to gspell</li>
          <li>Improve alignment on the updates page</li>
          <li>Do not show missing screenshot error for fonts that have screenshots</li>
          <li>Fix various issues on Ubuntu when purchasing apps</li>
          <li>Fix an issue that led to duplicate categories appearing on the overview page</li>
          <li>Various memory leak and correctness fixes</li>
        </ul>
        <p>This release also updates translations.</p>
      </description>
    </release>
    <release date="2018-01-08" version="3.27.4">
      <description>
        <p>
          This is an unstable release in the 3.27 development series,
          with the following improvements:
        </p>
        <ul>
          <li>Add missing locking to gs_plugin_cache_remove(), fixing a possible crash</li>
          <li>Fix various memory leaks spotted by valgrind</li>
          <li>Fix a possible crash triggered by the fwupd plugin</li>
          <li>Do not emit critical warnings when reviewing OS Updates</li>
          <li>fwupd: Use the custom user-agent when downloading firmware</li>
          <li>overview page: Fix a crash when we have no featured apps</li>
          <li>packagekit: Implement repository enabling</li>
          <li>Fix hover CSS for "unknown" and "nonfree" license buttons</li>
        </ul>
        <p>This release also updates translations.</p>
      </description>
    </release>
    <release date="2017-11-13" version="3.27.3">
      <description>
        <p>
          This is an unstable release in the 3.27 development series,
          with the following improvements:
        </p>
        <ul>
          <li>Fix crashes in the repos plugin due to missing locking</li>
          <li>Add translated strings for the new OARS v1.1 additions</li>
          <li>Work around Firefox deleting rpm/deb files downloaded to /tmp when closing</li>
          <li>Log errors to console when starting from command line</li>
          <li>Do not enable distro-upgrades when updates are disabled</li>
          <li>Do not require the user to keep clicking 'More reviews' after each click</li>
          <li>Fix a critical when updating (flatpak) packages live</li>
          <li>fwupd: Do not crash when trying to list a locked device</li>
          <li>fwupd: Prepend the vendor name to the device name if not included</li>
          <li>Improve SPDX ID parsing when working out if it is 'free'</li>
          <li>packagekit: Do not crash when getting an invalid ID from PackageKit</li>
          <li>packagekit: Support apt:// URLs</li>
          <li>Various fixes to the snap plugin</li>
          <li>Do not crash when closing the source dialog while it is loading</li>
        </ul>
        <p>This release also updates translations.</p>
      </description>
    </release>
    <release date="2017-11-13" version="3.27.2">
      <description>
        <p>
          This is an unstable release in the 3.27 development series,
          with the following improvements:
        </p>
        <ul>
          <li>Redesigned category view</li>
          <li>Better notifications for completed distro upgrades</li>
          <li>Number of test suite fixes to pave way for continous integration tests</li>
          <li>Improved support for running on low res displays</li>
          <li>Various fixes to internal state handling</li>
          <li>Allow linking to specified proprietary licenses</li>
          <li>Don't use versioned subdirectories under ~/.cache/gnome-software</li>
          <li>Only show in-app notifications for interactive user actions</li>
          <li>Various fixes for flatpak, fwupd, and snap support</li>
        </ul>
        <p>This release also updates translations.</p>
      </description>
    </release>
    <release date="2017-11-09" version="3.26.2">
      <description>
        <p>
          This is a stable release with the following changes:
        </p>
        <ul>
          <li>Various fixes to cancellable handling, making it more robust to cancel install/remove operations</li>
          <li>Fix a common crash in Fedora distro upgrades plugin</li>
          <li>Fix showing N+2 Fedora upgrades</li>
          <li>Fix flatpak updates inadvertently triggering a reboot</li>
          <li>Revert plugin GType registering changes that broke app "adopting"</li>
          <li>Various flatpak plugin fixes</li>
          <li>Various snap plugin fixes</li>
          <li>Bump fwupd required dep to 0.9.7 and support building with new 1.0.0 API</li>
          <li>Avoid erroring out for operations that return more than 500 results (distro upgrades, getting gnome-shell extensions list)</li>
          <li>Fix a few memory leaks</li>
        </ul>
        <p>This release also updates translations.</p>
      </description>
    </release>
    <release date="2017-10-02" version="3.26.1">
      <description>
        <p>
          This is a stable release with the following changes:
        </p>
        <ul>
          <li>Fix memory leak in "external appstream" plugin</li>
          <li>Don't translate an icon name in the Punjabi translation</li>
          <li>Fix critical warning in the fwupd plugin if the update URI isn't set</li>
          <li>Fix Addon categories not showing</li>
          <li>Fix crash in PackageKit plugin if reporting progress with no current application</li>
          <li>Revert a change in the snapd plugin which can cause operations to fail or hang in some situations</li>
        </ul>
        <p>This release also updates translations.</p>
      </description>
    </release>
    <release date="2017-09-11" version="3.26.0">
      <description>
        <p>
          This is the first stable release for GNOME 3.26,
          with the following improvements:
        </p>
        <ul>
          <li>Use the new fwupd API in 0.9.7 to avoid when a reboot is required</li>
          <li>Pass the complete proxy settings to PackageKit</li>
        </ul>
        <p>The following bugs are also fixed:</p>
        <ul>
          <li>Do not crash when emitting an uncommon error message</li>
          <li>Do not show a critical warning with new versions of fwupd</li>
          <li>Do not show an error for a remote-less flatpakref application</li>
          <li>Don't refine PackageKit packages after we've been cancelled</li>
          <li>Fix a possible crash on 32 bit systems</li>
          <li>Fix GNOME Shell search results for snap applications</li>
          <li>Properly disable shell-extensions when not running GNOME Shell</li>
        </ul>
        <p>This release also updates translations.</p>
      </description>
    </release>
    <release date="2017-08-21" version="3.25.91">
      <description>
        <p>
          This is an unstable release in the 3.25 development series,
          with the following improvements:
        </p>
        <ul>
          <li>Add a simple donation button on the details page</li>
        </ul>
        <p>The following bugs are also fixed:</p>
        <ul>
          <li>Allow plugins to say that installation cannot be cancelled</li>
          <li>Fix displaying the info bar for the Shell Extensions category</li>
          <li>Use first featured snap as the featured app</li>
        </ul>
        <p>This release also updates translations.</p>
      </description>
    </release>
    <release date="2017-08-07" version="3.25.90">
      <description>
        <p>
          This is an unstable release in the 3.25 development series,
          with the following improvements:
        </p>
        <ul>
          <li>Add a simple donation button on the details page</li>
        </ul>
        <p>The following bugs are also fixed:</p>
        <ul>
          <li>Do not crash if the child schema is invalid</li>
          <li>Don't log a warning when clicking the the 'more results' search entry</li>
          <li>Fixed subcategory names localization</li>
          <li>Ensure flatpak remote names are valid</li>
          <li>Fix critical warning with new versions of the fwupd daemon</li>
        </ul>
        <p>This release also updates translations.</p>
      </description>
    </release>
    <release date="2017-07-21" version="3.25.4">
      <description>
        <p>
          This is an unstable release in the 3.25 development series,
          with the following improvements:
        </p>
        <ul>
          <li>Add new rpm-ostree integration for Fedora Atomic Workstation</li>
          <li>Install the Flatpak runtime as part of the application install phase</li>
          <li>Split OS updates up into multiple sections and show the target version</li>
          <li>Support compatibility IDs when getting reviews from the ODRS</li>
        </ul>
        <p>The following bugs are also fixed:</p>
        <ul>
          <li>Cancel plugin jobs if they take too much time</li>
          <li>Correctly find already installed flatpak runtimes</li>
          <li>Do not show an error for a flatpakref when broken remotes exist</li>
          <li>Don't show the screenshot section for runtimes</li>
          <li>Fix authentication prompt not showing when using snapd</li>
          <li>Make license buttons buttons actually look clickable</li>
          <li>Make the review moderator panel easier to use</li>
          <li>Only show snaps as sandboxed if snapd supports confinement</li>
          <li>Respect the per-user or per-system install preferences</li>
          <li>Return the correct installed state for user/system flatpak remotes</li>
        </ul>
        <p>This release also updates translations.</p>
      </description>
    </release>
    <release date="2017-06-22" version="3.25.3">
      <description>
        <p>
          This is an unstable release in the 3.25 development series,
          with the following improvements:
        </p>
        <ul>
          <li>Add a banner designer utility</li>
          <li>Add the initial support to support purchasable apps</li>
          <li>Automatically install flatpak icon themes and GTK themes</li>
          <li>Restyle the updates panel to have a separate sections</li>
          <li>Show a notification in the updates page when the OS is end of life</li>
          <li>Show recently updated applications on the overview page</li>
        </ul>
        <p>The following bugs are also fixed:</p>
        <ul>
          <li>Add snap self tests and provide more data to the details panel</li>
          <li>Allow compiling with newer versions of meson</li>
          <li>Do not crash when sending progress reports while refreshing</li>
          <li>Don't trigger systemd for every single offline update</li>
          <li>Ensure all related flatpak applications get installed</li>
          <li>Ensure we use the gnome-desktop support if enabled</li>
          <li>Fix searching for codecs on Ubuntu</li>
          <li>Show a better status messages when downloading metadata</li>
          <li>Show a pulsing progressbar if plugins do not report progress</li>
          <li>Show the PackageKit interactive dialog when required</li>
          <li>Support updating metadata from multiple fwupd remotes</li>
        </ul>
        <p>This release also updates translations.</p>
      </description>
    </release>
    <release date="2017-05-08" version="3.25.2">
      <description>
        <p>
          This is an unstable release in the 3.25 development series,
          with the following improvements:
        </p>
        <ul>
          <li>Allow AppStream to be downloaded out-of-band per-user</li>
        </ul>
        <p>The following bugs are also fixed:</p>
        <ul>
          <li>Do not initialize plugins in every instance</li>
          <li>Fix the 'Show Details' context menu item in GNOME Shell</li>
          <li>Use headerbar in toolbar-mode in Unity</li>
          <li>Do not allow plugins to set the origin title in the UI</li>
        </ul>
        <p>This release also updates translations.</p>
      </description>
    </release>
    <release date="2017-04-28" version="3.25.1">
      <description>
        <p>
          This is an unstable release in the 3.25 development series,
          with the following improvements:
        </p>
        <ul>
          <li>Truncate the search results if there are a large number</li>
          <li>Use the complete source as a search keyword</li>
        </ul>
        <p>The following bugs are also fixed:</p>
        <ul>
          <li>Fall back to a stock icon for hardware drivers</li>
          <li>Fix a crash when removing an addon</li>
          <li>Fix a critical warning in the shell search provider</li>
          <li>Fix popular-overrides to show the correct applications</li>
          <li>Fix various failures to read from snapd</li>
          <li>Make offline updates work when online updates are available</li>
          <li>Never include the size of the runtime in the installed size</li>
          <li>Respect the install preference when for flatpakref files</li>
          <li>Use the developer name in preference to the project group</li>
        </ul>
        <p>This release also updates translations.</p>
      </description>
    </release>
    <release date="2017-03-13" version="3.23.92">
      <description>
        <p>
          This is an unstable release in the 3.23 development series,
          with the following bug fixes:
        </p>
        <ul>
          <li>Allow installing broken flatpakref files</li>
          <li>Do not reload the updates list when updates are in progress</li>
          <li>Reset the headerbar title when switching to the details page</li>
          <li>Unconditionally show things that are in progress in the Installed page</li>
        </ul>
        <p>This release also updates translations.</p>
      </description>
    </release>
    <release date="2017-02-27" version="3.23.91">
      <description>
        <p>
          This is an unstable release in the 3.23 development series,
          with the following improvements:
        </p>
        <ul>
          <li>Add support for RuntimeRepo in flatpakref files</li>
          <li>Allow the user to restart the currently running gnome-software instance</li>
          <li>Never show components without AppData files</li>
        </ul>
        <p>The following bugs are also fixed:</p>
        <ul>
          <li>Initialize progress to zero right before and after processing an action</li>
          <li>Animate the removal of live updates</li>
          <li>Add YaST as a default folder in gnome-shell overview</li>
        </ul>
        <p>This release also updates translations.</p>
      </description>
    </release>
    <release date="2017-02-13" version="3.23.90">
      <description>
        <p>
          This is an unstable release in the 3.23 development series,
          with the following improvements:
        </p>
        <ul>
          <li>Handle apt and snap URLs</li>
          <li>Show the updates panel with sections</li>
          <li>Sort the apps in the installed panel by kind</li>
        </ul>
        <p>The following bugs are also fixed:</p>
        <ul>
          <li>Add a more detailed error message when AC power is required</li>
          <li>Do not hardcode the gnome-software application name</li>
          <li>Ensure firmware is downloaded when not cached</li>
          <li>Fix a rather large memory leak when loading Steam data</li>
          <li>Fix launching Flatpak apps after updating</li>
          <li>Install needed Flatpak runtimes when updating an app</li>
          <li>Only show the scary firmware warning for removable devices</li>
        </ul>
        <p>This release also updates translations.</p>
      </description>
    </release>
    <release date="2016-12-15" version="3.23.3">
      <description>
        <p>
          This is an unstable release in the 3.23 development series,
          with the following improvements:
        </p>
        <ul>
          <li>Add an --install and --interaction CLI options</li>
          <li>Add the installed size of the apps in the installed view</li>
          <li>Always set a description for each notification</li>
          <li>Show an in-app notification when installed plugins are changed</li>
          <li>Use a set of stars to show the different star ratings</li>
        </ul>
        <p>The following bugs are also fixed:</p>
        <ul>
          <li>Add a missing error check to fix a common crash on LiveDVD media</li>
          <li>Add thread locking in GsApp to fix some common crashes</li>
          <li>Allow upgrading to Fedora EOL releases</li>
          <li>Don't allow review actions when offline</li>
          <li>Ensure we actually schedule firmware updates for download</li>
          <li>Fix the getting of PackageKit and flatpak update details</li>
          <li>Hide some notifications when the new app is launched or the window is closed</li>
          <li>Hide the screenshot placeholder for input methods and langpacks</li>
        </ul>
        <p>This release also updates translations.</p>
      </description>
    </release>
    <release date="2016-11-21" version="3.23.2">
      <description>
        <p>
          This is an unstable release in the 3.23 development series,
          with the following improvements:
        </p>
        <ul>
          <li>Add a setting for downloading updates on metered connections</li>
          <li>Add content rating interface for games</li>
          <li>Add support for pending updates that are applied on demand</li>
          <li>Add support for the flatpak DefaultBranch feature</li>
          <li>Allow showing an application review without a display name</li>
          <li>Convert the modal failure dialogs to in-app notifications</li>
          <li>Switch to using the ODRS server hosted by GNOME</li>
        </ul>
        <p>The following bugs are also fixed:</p>
        <ul>
          <li>Always get the newest screenshot for GNOME Shell extensions</li>
          <li>Avoid redownloading the same screenshots for different images</li>
          <li>Don't download updates when low on power</li>
          <li>Fix the growth in memory usage for every search request</li>
          <li>Never show a 'back' button when showing search results</li>
          <li>Show the search bar when the user does ctrl+f</li>
        </ul>
        <p>This release also updates translations.</p>
      </description>
    </release>
    <release date="2016-11-07" version="3.22.2">
      <description>
        <p>This stable release fixes the following bugs:</p>
        <ul>
          <li>Large number of fixes and improvements for flatpak support</li>
          <li>Improved handling for flatpak repos with multiple branches</li>
          <li>Initial support for installing flatpakrepo files</li>
          <li>Fix a crash when searching for codecs</li>
          <li>Fix a crash when de-duplicating applications</li>
          <li>Speed improvements for loading appstream data</li>
          <li>Refactor snapd handling code using snapd-glib</li>
          <li>Show the search bar when the user does Ctrl+f</li>
        </ul>
        <p>This release also updates translations.</p>
      </description>
    </release>
    <release date="2016-10-12" version="3.22.1">
      <description>
        <p>This stable release fixes the following bugs:</p>
        <ul>
          <li>Fix several issues with flatpak bundles</li>
          <li>Fix installing local packages</li>
          <li>Fix a crash when failing to get an installed flatpak ref</li>
          <li>Speed up loading the details and overview pages</li>
          <li>Switch to using the ODRS server hosted by GNOME</li>
        </ul>
        <p>This release also updates translations.</p>
      </description>
    </release>
    <release date="2016-09-19" version="3.22.0">
      <description>
        <p>
          This is the first stable release for GNOME 3.22 and updates several
          translations.
        </p>
      </description>
    </release>
    <release date="2016-09-13" version="3.21.92">
      <description>
        <p>
          This is an unstable release in the 3.21 development series,
          with the following improvements:
        </p>
        <ul>
          <li>Add a new section name in the Addons category for drivers</li>
          <li>Add a plugin to match a hardware modalias</li>
        </ul>
        <p>The following bugs are also fixed:</p>
        <ul>
          <li>Do not hide the origin when installing or removing an app</li>
          <li>Do not show the screenshot fallback image for firmware or drivers</li>
          <li>Fix launching app's details from the installed notification</li>
          <li>Fix showing the source line in the installed panel</li>
          <li>Unbreak the GNOME Shell search provider</li>
          <li>Use the same padding as a GtkStackSwitcher</li>
        </ul>
        <p>This release also updates translations for many languages.</p>
      </description>
    </release>
    <release date="2016-08-31" version="3.21.91">
      <description>
        <p>
          This is an unstable release in the 3.21 development series,
          with the following improvements:
        </p>
        <ul>
          <li>Add functionality to enable non-free sources</li>
          <li>Show the device bootloader screenshot when required</li>
        </ul>
        <p>The following bugs are also fixed:</p>
        <ul>
          <li>Always return consistent results by allowing plugins to share a cache</li>
          <li>Ensure the search text is showing when going back to search results</li>
          <li>Only enable the firmware 'Install' button when the device is in the right mode</li>
          <li>Remove an app from the installed view when it's uninstalled</li>
          <li>Show percentage progress when installing firmware</li>
        </ul>
        <p>This release also updates translations for many languages.</p>
      </description>
    </release>
    <release date="2016-08-15" version="3.21.90">
      <description>
        <p>
          This is an unstable release in the 3.21 development series,
          with the following improvements:
        </p>
        <ul>
          <li>Limit the ODRS moderation queue to a specific language</li>
        </ul>
        <p>The following bugs are also fixed:</p>
        <ul>
          <li>Correctly load .flatpakrepo files</li>
          <li>Don't get the download size for installed flatpak packages</li>
          <li>Fix showing the progress bar when installing apps</li>
          <li>Never try to modify the application name</li>
          <li>Only notify about upgrades once per month</li>
        </ul>
        <p>This release also updates translations for many languages.</p>
      </description>
    </release>
    <release date="2016-07-18" version="3.21.4">
      <description>
        <p>
          This is an unstable release in the 3.21 development series,
          with the following improvements:
        </p>
        <ul>
          <li>Add a cancel button and progress information to the details page</li>
          <li>Add a dialog to confirm upgrade removals</li>
          <li>Add support for authenticating in plugins</li>
          <li>Add support for snaps</li>
          <li>Enable gtk-doc generation for documentation</li>
          <li>Show a new-style category list on the overview page</li>
          <li>Show origin information when applications are available from multiple sources</li>
          <li>Show sandboxing information for selected applications</li>
          <li>Show the star ratings in more places</li>
          <li>Support installing .flatpakrepo files</li>
          <li>Support launching applicatins using a appstream:// URL</li>
        </ul>
        <p>The following bugs are also fixed:</p>
        <ul>
          <li>Allow plugins to be enabled and disabled at runtime</li>
          <li>Always show the 'MyLanguage' kudo when in en_US locale</li>
          <li>Correctly trigger systemd offline updates when only processing OS updates</li>
          <li>Disable app folders feature when run outside GNOME</li>
          <li>Do not show buttons on the search results</li>
          <li>Do not use deprecated CSS properties</li>
          <li>Do not use deprecated fwupd API</li>
          <li>Ensure reviews are shown in the correct order</li>
          <li>Fix a crash when double clicking files</li>
          <li>Fix several UX issues when upgrading</li>
          <li>Show the 'More Reviews' button in the details panel</li>
          <li>Try really hard to have two rows of important categories</li>
        </ul>
        <p>This release also updates translations for many languages.</p>
      </description>
    </release>
    <release date="2016-05-23" version="3.21.2">
      <description>
        <p>
          This is an unstable release in the 3.21 development series,
          with the following improvements:
        </p>
        <ul>
          <li>Add a --details-pkg option to the gnome-software binary</li>
          <li>Add support for flatpak packages</li>
          <li>Add a plugin to auto-add some license information</li>
          <li>Add depends, requires and conflicts at initialize time</li>
          <li>Add support for application key colors</li>
          <li>Export a set of headers to allow external plugins to be built</li>
        </ul>
        <p>The following bugs are also fixed:</p>
        <ul>
          <li>Do not crash if plugins are badly behaved</li>
          <li>Do not directly load pixbufs in the AppStream plugin</li>
          <li>Do not unconditionally invalidate the updates list on hardware hotplug</li>
          <li>Find the best AppSteam component when matching any prefixes</li>
          <li>Fix crash due to network change before app activation</li>
          <li>Fix launching various KDE4 applications</li>
          <li>Support getting cached content from /var/cache and /usr/share</li>
        </ul>
        <p>This release also updates translations for many languages.</p>
      </description>
    </release>
    <release date="2016-04-25" version="3.21.1">
      <description>
        <p>
          This is an unstable release in the 3.21 development series,
          with the following improvements:
        </p>
        <ul>
          <li>Add an initial loading panel when there is no metadata</li>
          <li>Add an outline ostree plugin that just adds remotes as sources</li>
          <li>Add an unreviewable application quirk</li>
          <li>Add initial Steam support</li>
          <li>Add support for app shortcut addition/removal</li>
          <li>Add support for GNOME Shell extensions</li>
          <li>Allow free-but-unspecified SPDX tokens</li>
          <li>Allow widgets to use custom CSS in a generic way</li>
          <li>Do the PackageKit refresh as a background transaction</li>
          <li>Hide "Software Sources" menu when its action is disabled</li>
          <li>Make the distro upgrades dialog match the new mockup</li>
          <li>Split the 'size' property into size-installed and size-download</li>
          <li>Use a link instead of a button for history</li>
          <li>Use AppStream files for the popular, featured and extra category data</li>
          <li>Use dpkg-deb info to create a GsApp when double clicking on a .deb file</li>
          <li>Use FwupdClient from fwupd 0.7.0</li>
          <li>Use GdkPixbuf to parse icns files</li>
          <li>Use gsettings to enable/disable the 'sources' action</li>
          <li>Use the Fedora themed image for the upgrade banner</li>
          <li>When there are no trusted sources mark everything as non-3rd-party</li>
        </ul>
        <p>The following bugs are also fixed:</p>
        <ul>
          <li>Actually show the error dialog for an invalid file</li>
          <li>Allow all functions called by g_module_symbol() to fail</li>
          <li>Allow popular and featured apps to match any prefix</li>
          <li>Do not maintain a cache of applications in the plugin loader</li>
          <li>Do not make the ODRS plugin depend on xdg-app</li>
          <li>Do not re-request the distro-upgrade when switching pages</li>
          <li>Do not show ratings and reviews for some component kinds</li>
          <li>Do not show the distro-upgrade notification if the window is open</li>
          <li>Do not use the header bar on Unity</li>
          <li>Fix a crash when double clicking package files</li>
          <li>Fix live installing firmware</li>
          <li>Get the correct icon size when installing xdg-app bundles on HiDPI</li>
          <li>Hide the kudo details panel for non desktop components</li>
          <li>Load screenshots directly if their URLs point to local files</li>
          <li>Lower the limits for review text</li>
          <li>Make all the plugins more threadsafe</li>
          <li>Make the provenance plugin non-specific to Fedora</li>
          <li>Move header bar button creation into individual pages</li>
          <li>Move the Install &amp; Restart button below the upgrade banner</li>
          <li>Never show star ratings on the category app tiles</li>
          <li>Only show one modal dialog at a time</li>
          <li>Only show the session manager restart if there were any non-live updates</li>
          <li>Properly support multi-line .deb descriptions</li>
          <li>Show a 'Install All' button when all the updates can be installed live</li>
          <li>Show a modal dialog when downloading the distro-upgrade failed</li>
          <li>Show the upgrades banner even if there are no updates to show</li>
          <li>Use a cache file to respect the fedora-distro-upgrades cache-age</li>
          <li>Use GFile instead of a filename when converting apps</li>
        </ul>
        <p>This release also updates translations for many languages.</p>
      </description>
    </release>
    <release date="2016-02-29" version="3.19.91">
      <description>
        <p>
          This is an unstable release in the 3.19 development series,
          with the following improvements:
        </p>
        <ul>
          <li>Add an 'All' subcategory in the category shell</li>
          <li>Add ratings and review functionality for Ubuntu</li>
          <li>Install the xdg-app runtime as required automatically</li>
          <li>Show a confirmation dialog before reporting a review</li>
          <li>Show a guide label for the different star values</li>
          <li>Support installing local xdg-app bundles</li>
        </ul>
        <p>The following bugs are also fixed:</p>
        <ul>
          <li>Correctly identify local packages with sources</li>
          <li>Do not add multiple search results for the same app</li>
          <li>Do not show xdg-app runtimes in the installed panel</li>
          <li>Escape markup before showing modal dialogs</li>
        </ul>
        <p>This release also updates translations for many languages.</p>
      </description>
    </release>
    <release date="2016-02-15" version="3.19.90">
      <description>
        <p>
          This is an unstable release in the 3.19 development series,
          with the following improvements:
        </p>
        <ul>
          <li>Add end-user application review functionality</li>
          <li>Add support for upgrading the OS from one release to another</li>
          <li>Add support for xdg-app and Limba bundles</li>
          <li>Add tags to applications, and explain them in the details page</li>
          <li>Update the list of featured applications on the front page</li>
        </ul>
        <p>The following bugs are also fixed:</p>
        <ul>
          <li>Add a missing tag to the software center metadata file</li>
          <li>PackageKit support is now optional</li>
          <li>Temporarily remove the remove button in the sources dialog</li>
          <li>Use versioned user cache directories to pick up new screenshots</li>
        </ul>
        <p>This release also updates translations for many languages.</p>
      </description>
    </release>
    <release timestamp="1452867221" version="3.19.4">
      <description>
        <p>
          This is an unstable release in the 3.19 development series,
          with the following improvements:
        </p>
        <ul>
          <li>Add a link to Wikipedia to explain proprietary and public domain software</li>
          <li>Allow administrators to override the default popular applications</li>
          <li>Improve the interface for device firmware updates and some can be done live</li>
          <li>Make sure Characters and Disks show up in Utilities</li>
          <li>Show 3rd party applications in the search results</li>
          <li>Show a nicer installation dialog when installing local files</li>
          <li>Speed up the application first-start and also speed up switching pages</li>
          <li>Try to show if an application is free software</li>
        </ul>
        <p>The following bugs are also fixed:</p>
        <ul>
          <li>Do not crash on refresh if the fwupd daemon is not available</li>
          <li>Fix installing web applications</li>
          <li>Rework several windows to fit better on small screens</li>
          <li>Use the correct user agent string when downloading firmware</li>
        </ul>
        <p>This release also updates translations for many languages.</p>
      </description>
    </release>
    <release timestamp="1446724044" version="3.18.3">
      <description>
        <p>This stable release fixes the following bugs:</p>
        <ul>
          <li>Use the correct user agent string when downloading firmware</li>
          <li>Fix a crash in the limba plugin</li>
          <li>Fix installing web applications</li>
        </ul>
        <p>This release also updates translations for many languages.</p>
      </description>
    </release>
    <release timestamp="1444908967" version="3.18.2">
      <description>
        <p>This stable release fixes the following bugs:</p>
        <ul>
          <li>Fix a regression that could lead to never finding any updates</li>
          <li>Fix an issue with getting package details for apps without AppData</li>
        </ul>
        <p>This release also updates translations for many languages.</p>
      </description>
    </release>
    <release timestamp="1444738225" version="3.18.1">
      <description>
        <p>This stable release fixes the following bugs:</p>
        <ul>
          <li>Do not force the cache refresh and delete otherwise valid packages</li>
          <li>Fix several potential crashes when navigating and when installing</li>
          <li>Get the new application icon for local packages after installation</li>
          <li>Improve cold start time by only parsing AppStream data once</li>
          <li>Make sure Characters and Disks show up in Utilities</li>
          <li>Only download the fwupd metadata signature once per day</li>
          <li>Show an empty space for no category results</li>
          <li>Show applications without AppData in the installed panel</li>
        </ul>
        <p>This release also updates translations for many languages.</p>
      </description>
    </release>
    <release timestamp="1442827658" version="3.18.0">
      <description>
        <p>This is the first stable release for the GNOME 3.18 desktop!</p>
      </description>
    </release>
    <release timestamp="1442313469" version="3.17.92">
      <description>
        <p>This is an unstable release in the 3.17 development series, with the following improvements:</p>
        <ul>
          <li>Fix getting firmware updates by parsing the metadata correctly</li>
          <li>Make the application menu path correct in RTL locales</li>
          <li>Don't keep the application running forever when run as a search provider</li>
        </ul>
        <p>This release also updates translations for many languages.</p>
      </description>
    </release>
    <release timestamp="1441303652" version="3.17.91">
      <description>
        <p>This is an unstable release in the 3.17 development series, with the following improvements:</p>
        <ul>
          <li>Better theming for the category sidebar</li>
          <li>Use standard size icon in the about dialog</li>
          <li>Support mouse back button for going back in dialogs</li>
          <li>Fix incorrect alignment on the front page in RTL languages</li>
          <li>Misc other minor bugs fixed</li>
        </ul>
        <p>This release also updates translations for many languages.</p>
      </description>
    </release>
    <release timestamp="1439990842" version="3.17.90">
      <description>
        <p>This is an unstable release with the following bugs fixed:</p>
        <ul>
          <li>Use CSS to style the error message details</li>
          <li>Correctly align labels in the Add to Folder dialog</li>
        </ul>
        <p>This release also updates translations for many languages.</p>
      </description>
    </release>
    <release timestamp="1439370225" version="3.17.3">
      <description>
        <p>This is an unstable release in the 3.17 development series, with the following improvements:</p>
        <ul>
          <li>Add basic support for Limba bundles</li>
          <li>Automatically download new firmware metadata from LVFS</li>
          <li>Hide updates UI on managed systems</li>
          <li>Show a new notification when security updates remain unapplied</li>
          <li>Show installation progress when installing applications</li>
          <li>Use some new applications to the picked category</li>
        </ul>
        <p>Bugs fixed in this release:</p>
        <ul>
          <li>Do not show applications that are not available when searching by category</li>
          <li>Don't crash when launching an app that has no desktop ID</li>
          <li>Don't show applications without AppData in the category view</li>
          <li>Fix a possible race and crash when loading icons</li>
          <li>Fix locking in the AppStream code to fix several crashes</li>
          <li>Use better error messages on offline update failure</li>
          <li>Withdraw the notification when prepared update gets invalidated</li>
        </ul>
        <p>This release also updates translations for many languages.</p>
      </description>
    </release>
    <release timestamp="1433526589" version="3.17.2">
      <description>
        <p>This is an unstable release in the 3.17 development series, with the following improvements:</p>
        <ul>
          <li>Make fwupd dependency automagic</li>
        </ul>
        <p>Bugs fixed in this release:</p>
        <ul>
          <li>Fix a regression from the previous unstable release that made it impossible to install updates</li>
          <li>Fix a crash in the screenshot loader</li>
          <li>Fix a crash in the sources dialog</li>
          <li>Fix a crash when installing rpms that lack description</li>
          <li>Wrap long descriptions in the update dialog</li>
        </ul>
        <p>This release also updates translations for many languages.</p>
      </description>
    </release>
    <release timestamp="1432590395" version="3.17.1">
      <description>
        <p>This is the first unstable release in the 3.17 development series, with a number of new features:</p>
        <ul>
          <li>Support getting firmware updates through the fwupd daemon</li>
          <li>Use a smaller number of tiles on the front page on small monitors</li>
          <li>Rework internal modulesets, making it easier to edit the list of featured apps</li>
          <li>Revert back to using a hand-picked list of featured apps</li>
          <li>Several improvements to the sources dialog</li>
          <li>Show better human readable names when searching for font scripts</li>
          <li>Show a spinner while loading the data for the update history dialog</li>
        </ul>
        <p>This release also updates translations for many languages.</p>
      </description>
    </release>
    <release timestamp="1431345463" version="3.16.2">
      <description>
        <p>This release fixes the following bugs:</p>
        <ul>
          <li>Remove redundant OK button from the updates installed notification</li>
          <li>Display a better human readable title for printer drivers</li>
          <li>Show a better UI for offline update failure dialog</li>
          <li>Set default actions for the update done notifications</li>
          <li>Allow searching for packages via the API without appdata</li>
          <li>Fix showing webapps with non-local icons</li>
        </ul>
        <p>This release also updates translations for many languages.</p>
      </description>
    </release>
    <release timestamp="1429029680" version="3.16.1">
      <description>
        <p>This release fixes the following bugs:</p>
        <ul>
          <li>Correctly save HiDPI images to HiDPI directories</li>
          <li>Scroll the contents of the error message dialog</li>
        </ul>
        <p>This release also updates translations for many languages.</p>
      </description>
    </release>
    <release timestamp="1427103917" version="3.16.0">
      <description>
        <p>This stable release marks the release of GNOME 3.16!</p>
      </description>
    </release>
    <release timestamp="1426498834" version="3.15.92">
      <description>
        <p>This unstable release adds the following features:</p>
        <ul>
          <li>React to theme changes</li>
          <li>Rebase the HighContrast theme</li>
        </ul>
        <p>This release fixes the following bug:</p>
        <ul>
          <li>Fix HiDPI scale factor calculation</li>
          <li>Align section headings in all views</li>
          <li>Fix 'installed' overlays when using the HighContrast theme</li>
          <li>Fall back to showing the top level category when no sub category exists</li>
          <li>Fix a crash when using the pending applications feature</li>
        </ul>
        <p>This release also updates translations for many languages.</p>
      </description>
    </release>
    <release timestamp="1425309931" version="3.15.91">
      <description>
        <p>This unstable release adds the following features:</p>
        <ul>
          <li>Enable kinetic scrolling in updates dialog</li>
        </ul>
        <p>This release fixes the following bug:</p>
        <ul>
          <li>Always ensure that the back entry focus widget is valid</li>
          <li>Don't show small screenshots on HiDPI hardware</li>
          <li>Fix a crash when starting GNOME Software for the first time</li>
          <li>Only show compatible projects when getting the featured list</li>
        </ul>
      </description>
    </release>
    <release timestamp="1424116753" version="3.15.90">
      <description>
        <p>This unstable release adds the following features:</p>
        <ul>
          <li>Add a new panel for displaying session service results</li>
          <li>Add a new version of the Modify interface</li>
          <li>Require AppData for all available packages</li>
        </ul>
        <p>This release fixes the following bug:</p>
        <ul>
          <li>Use the new mockups for the 3rd party source install dialogs</li>
        </ul>
      </description>
    </release>
    <release timestamp="1421625600" version="3.15.4">
      <description>
        <p>This unstable release adds the following features:</p>
        <ul>
          <li>Fix searching with very small search terms</li>
        </ul>
        <p>This release fixes the following bugs:</p>
        <ul>
          <li>Do case-insensitive searching of suitable keywords</li>
          <li>Fix a crash in the screenshot loader</li>
          <li>Fix a crash when clicking the back button</li>
          <li>Fix searching for keyworks with special chars</li>
          <li>Show an error message when we fail to load details about a local file</li>
        </ul>
      </description>
    </release>
    <release timestamp="1416787200" version="3.15.2">
      <description>
        <p>This unstable release adds the following features:</p>
        <ul>
          <li>Show a blurred low-resolution screenshot while loading the HiDPI one</li>
        </ul>
        <p>This release fixes the following bugs:</p>
        <ul>
          <li>Do not show a random white line above the star rating widget</li>
          <li>Do not show empty app boxes if no popular results are available</li>
          <li>Do not try to download local web-app icons</li>
          <li>Use blue stars for the user-ratings rather than gold</li>
        </ul>
      </description>
    </release>
  </releases>
  <provides>
    <id>gnome-software.desktop</id>
  </provides>
  <kudos>
    <kudo>AppMenu</kudo>
    <kudo>HiDpiIcon</kudo>
    <kudo>ModernToolkit</kudo>
    <kudo>Notifications</kudo>
    <kudo>SearchProvider</kudo>
  </kudos>
  <url type="bugtracker">https://bugzilla.gnome.org/enter_bug.cgi?product=gnome-software</url>
  <url type="donation">http://www.gnome.org/friends/</url>
  <url type="help"/>
  <url type="homepage">https://wiki.gnome.org/Design/Apps/Software</url>
  <url type="translate">https://wiki.gnome.org/TranslationProject</url>
  <update_contact>richard_at_hughsie.com</update_contact>
  <compulsory_for_desktop>GNOME</compulsory_for_desktop>
  <project_group>GNOME</project_group>
  <translation type="gettext">gnome-software</translation>
  <developer_name>The GNOME Project</developer_name>
  <content_rating type="oars-1.0">
    <content_attribute id="violence-cartoon">none</content_attribute>
    <content_attribute id="violence-fantasy">none</content_attribute>
    <content_attribute id="violence-realistic">none</content_attribute>
    <content_attribute id="violence-bloodshed">none</content_attribute>
    <content_attribute id="violence-sexual">none</content_attribute>
    <content_attribute id="drugs-alcohol">none</content_attribute>
    <content_attribute id="drugs-narcotics">none</content_attribute>
    <content_attribute id="drugs-tobacco">none</content_attribute>
    <content_attribute id="sex-nudity">none</content_attribute>
    <content_attribute id="sex-themes">none</content_attribute>
    <content_attribute id="language-profanity">none</content_attribute>
    <content_attribute id="language-humor">none</content_attribute>
    <content_attribute id="language-discrimination">none</content_attribute>
    <content_attribute id="social-chat">moderate</content_attribute>
    <content_attribute id="social-info">mild</content_attribute>
    <content_attribute id="social-audio">none</content_attribute>
    <content_attribute id="social-location">none</content_attribute>
    <content_attribute id="social-contacts">none</content_attribute>
    <content_attribute id="money-purchasing">none</content_attribute>
    <content_attribute id="money-gambling">none</content_attribute>
  </content_rating>
</component><|MERGE_RESOLUTION|>--- conflicted
+++ resolved
@@ -46,8 +46,6 @@
    Validate with `appstream-util validate *.appdata.xml`
   -->
   <releases>
-<<<<<<< HEAD
-=======
     <release date="2018-09-04" version="3.30.0">
       <description>
         <p>
@@ -80,7 +78,6 @@
         <p>This release also updates translations.</p>
       </description>
     </release>
->>>>>>> 9f58ded1
     <release date="2018-03-05" version="3.29.1">
       <description>
         <p>
