--- conflicted
+++ resolved
@@ -66,104 +66,12 @@
    Validate with `appstreamcli validate *.appdata.xml`
   -->
   <releases>
-<<<<<<< HEAD
-    <release date="2021-08-13" version="40.4" type="stable">
-=======
     <release date="2021-09-17" version="41.0" type="stable">
->>>>>>> 8566498b
       <description>
         <p>
           This is a stable release with the following changes:
         </p>
         <ul>
-<<<<<<< HEAD
-          <li>flatpak: Improve search of applications</li>
-          <li>Correct download size for app's runtime</li>
-        </ul>
-        <p>Translation updates:</p>
-        <ul>
-          <li>Occitan (post 1500)</li>
-        </ul>
-      </description>
-    </release>
-    <release date="2021-07-09" version="40.3">
-      <description>
-        <p>
-          This is a stable release with the following changes:
-        </p>
-        <ul>
-          <li>Fix a bug where app sources appeared in the header of the Updates tab</li>
-          <li>Automatically install application updates, depending on the type of application and user config</li>
-          <li>Avoid extra vertical space in the featured apps carousel</li>
-          <li>Include apps from disabled repos in Shell Overview search results</li>
-          <li>Distinguish between download size and installed size for PackageKit apps</li>
-          <li>Properly update the "Last checked" timestamp on the Updates tab</li>
-          <li>Fix a crash that sometimes happens when clicking on the Website button on a details page</li>
-          <li>Fix a bug where the list of sources for an application was sometimes incomplete</li>
-        </ul>
-        <p>Translation updates:</p>
-        <ul>
-          <li>Belarusian</li>
-        </ul>
-      </description>
-    </release>
-    <release date="2021-06-04" version="40.2">
-      <description>
-        <p>
-          This is a stable release with the following changes:
-        </p>
-        <ul>
-          <li>Avoid spurious polkit prompts by the PackageKit plugin for background operations</li>
-          <li>Handle NULL OS name or version</li>
-          <li>Fix a crash related to version history gathering</li>
-          <li>Fix a crash when a Flatpak component had been renamed</li>
-          <li>Improve error reporting when low on disk space for Flatpak</li>
-          <li>Fix a deadlock after Flatpak changes from the command line</li>
-          <li>Fix list of alternative application sources to not show duplicates</li>
-          <li>Fix application icon loading for already cached icons</li>
-          <li>Fix crash loading empty DEP-11 data</li>
-          <li>Fix update of related Flatpak runtimes</li>
-          <li>Fix automatic download of pending updates</li>
-          <li>Consider only critical updates as important</li>
-        </ul>
-        <p>Translation updates:</p>
-        <ul>
-          <li>Basque</li>
-          <li>Bokmål, Norwegian</li>
-          <li>Catalan</li>
-          <li>Friulian</li>
-          <li>Occitan (post 1500)</li>
-        </ul>
-      </description>
-    </release>
-    <release date="2021-04-30" version="40.1">
-      <description>
-        <p>
-          This is a stable release with the following changes:
-        </p>
-        <ul>
-          <li>Fix flatpak update state if update was already done outside of GNOME Software</li>
-          <li>Update app state after repository is enabled or disabled</li>
-          <li>Fix the overview opening empty in some situations</li>
-          <li>Show apps which are being updated in the updates page, rather than just ones which are ready to be updated</li>
-          <li>Fix section headers on ‘Installed’ page</li>
-          <li>Fix searches not being triggered by typing in the search entry in some situations</li>
-          <li>Fix duplicate origins being listed incorrectly in the app details page (in particular, for UngoogledChromium)</li>
-          <li>Fix a broken rpm-ostree repository causing other repositories to be ignored</li>
-          <li>Fix animation glitch on featured apps carousel when going from app 2 to app 1</li>
-          <li>Improve featured apps carousel contrast for Steam</li>
-          <li>Speed up search queries by over 40%</li>
-          <li>Do not keep the rpm-ostree service alive forever while GNOME Software is running</li>
-          <li>Fix broken header bar on application details page in some situations</li>
-          <li>Prevent uninstallation of add-ons for system apps</li>
-          <li>Fix search from Nautilus on Fedora Silverblue</li>
-          <li>Fix reporting state of layered packages on Fedora Silverblue</li>
-          <li>Fix updating add-on state when uninstalling an app</li>
-        </ul>
-        <p>Translation updates:</p>
-        <ul>
-          <li>Basque</li>
-=======
           <li>Instead of showing all package-based apps as "potentially unsafe", only use that language for 3rd party ones</li>
           <li>Fix a bug where the "Show more" button on an app details page would flicker when the window is resized</li>
           <li>Fix a bug where Software sometimes shows an Uninstall button after uninstalling something</li>
@@ -294,7 +202,6 @@
           <li>Basque</li>
           <li>Belarusian</li>
           <li>Bokmål, Norwegian</li>
->>>>>>> 8566498b
           <li>Catalan</li>
           <li>Chinese (China)</li>
           <li>Chinese (Taiwan)</li>
@@ -302,17 +209,6 @@
           <li>Dutch</li>
           <li>English (United Kingdom)</li>
           <li>Finnish</li>
-<<<<<<< HEAD
-          <li>French</li>
-          <li>Galician</li>
-          <li>German</li>
-          <li>Greek, Modern (1453-)</li>
-          <li>Hebrew</li>
-          <li>Indonesian</li>
-          <li>Italian</li>
-          <li>Lithuanian</li>
-          <li>Nepali</li>
-=======
           <li>Friulian</li>
           <li>German</li>
           <li>Greek, Modern (1453-)</li>
@@ -321,25 +217,11 @@
           <li>Lithuanian</li>
           <li>Nepali</li>
           <li>Occitan (post 1500)</li>
->>>>>>> 8566498b
           <li>Persian</li>
           <li>Polish</li>
           <li>Portuguese</li>
           <li>Portuguese (Brazil)</li>
           <li>Romanian</li>
-<<<<<<< HEAD
-          <li>Serbian</li>
-          <li>Slovenian</li>
-          <li>Spanish</li>
-          <li>Swedish</li>
-          <li>Turkish</li>
-          <li>Ukrainian</li>
-          <li>Vietnamese</li>
-        </ul>
-      </description>
-    </release>
-    <release date="2021-03-19" version="40">
-=======
           <li>Russian</li>
           <li>Serbian</li>
           <li>Spanish</li>
@@ -349,7 +231,6 @@
       </description>
     </release>
     <release date="2021-03-19" version="40" type="stable">
->>>>>>> 8566498b
       <description>
         <p>
           This is a stable release with the following changes:
