project('gnome-software', 'c',
<<<<<<< HEAD
  version : '3.38.1',
=======
  version : '40.4',
>>>>>>> 70c23e4a
  license : 'GPL-2.0+',
  default_options : ['warning_level=1', 'c_std=c11'],
  meson_version : '>=0.47.0'
)

conf = configuration_data()
conf.set_quoted('VERSION', meson.project_version())
conf.set_quoted('PACKAGE_NAME', meson.project_name())
conf.set_quoted('PACKAGE_VERSION', meson.project_version())
conf.set_quoted('BUILD_TYPE', get_option('buildtype'))

# this refers to the gnome-software plugin API version
# this is not in any way related to a package or soname version
gs_plugin_api_version = '16'
conf.set_quoted('GS_PLUGIN_API_VERSION', gs_plugin_api_version)

# private subdirectory of libdir for the private shared libgnomesoftware to live in
gs_private_libdir = join_paths(get_option('prefix'), get_option('libdir'), 'gnome-software')

# install docs
install_data('README.md', install_dir : 'share/doc/gnome-software')

# get supported warning flags
test_args = [
  '-fstack-protector-strong',
  '-Waggregate-return',
  '-Warray-bounds',
  '-Wcast-align',
  '-Wclobbered',
  '-Wdeclaration-after-statement',
  '-Wempty-body',
  '-Wextra',
  '-Wformat=2',
  '-Wformat-nonliteral',
  '-Wformat-security',
  '-Wformat-signedness',
  '-Wignored-qualifiers',
  '-Wimplicit-function-declaration',
  '-Werror=implicit-function-declaration',
  '-Winit-self',
  '-Winline',
  '-Wmissing-declarations',
  '-Wmissing-format-attribute',
  '-Wmissing-include-dirs',
  '-Wmissing-noreturn',
  '-Wmissing-parameter-type',
  '-Wmissing-prototypes',
  '-Wnested-externs',
  '-Werror=nested-externs',
  '-Wno-missing-field-initializers',
  '-Wno-strict-aliasing',
  '-Wno-suggest-attribute=format',
  '-Wno-unused-parameter',
  '-Wold-style-definition',
  '-Woverride-init',
  '-Wpacked',
  '-Wpointer-arith',
  '-Wredundant-decls',
  '-Wreturn-type',
  '-Wshadow',
  '-Wsign-compare',
  '-Wstrict-aliasing',
  '-Wstrict-prototypes',
  '-Wswitch-default',
  '-Wtype-limits',
  '-Wundef',
  '-Wuninitialized',
  '-Wunused-but-set-variable',
  '-Wwrite-strings'
]
cc = meson.get_compiler('c')
foreach arg: test_args
  if cc.has_argument(arg)
    add_project_arguments(arg, language : 'c')
  endif
endforeach

# enable full RELRO where possible
# FIXME: until https://github.com/mesonbuild/meson/issues/1140 is fixed
global_link_args = []
test_link_args = [
  '-Wl,-z,relro',
  '-Wl,-z,now',
]
foreach arg: test_link_args
  if cc.has_link_argument(arg)
    global_link_args += arg
  endif
endforeach
add_global_link_arguments(
  global_link_args,
  language: 'c'
)

# Needed for PATH_MAX and symlink()
add_project_arguments('-D_XOPEN_SOURCE=700', language : 'c')
# Needed for syscall()
add_project_arguments('-D_GNU_SOURCE', language : 'c')

conf.set('HAVE_LINUX_UNISTD_H', cc.has_header('linux/unistd.h'))

appstream = dependency('appstream',
  version : '>= 0.14.0',
  fallback : ['appstream', 'appstream_dep'],
  default_options : [
    'docs=false',
    'apidocs=false',
    'install-docs=false'
  ]
)
gdk_pixbuf = dependency('gdk-pixbuf-2.0', version : '>= 2.32.0')
libxmlb = dependency('xmlb', version : '>= 0.1.7', fallback : ['libxmlb', 'libxmlb_dep'])
gio_unix = dependency('gio-unix-2.0', version : '>= 2.56.0')
gmodule = dependency('gmodule-2.0')
goa = dependency('goa-1.0')
gtk = dependency('gtk+-3.0', version : '>= 3.22.4')
glib = dependency('glib-2.0', version : '>= 2.55.0')
json_glib = dependency('json-glib-1.0', version : '>= 1.2.0')
libm = cc.find_library('m', required: false)
libsoup = dependency('libsoup-2.4', version : '>= 2.52.0')
libhandy = dependency('libhandy-1',
  version: '>=1.0.2',
  fallback: ['libhandy', 'libhandy_dep'],
  default_options: [
      'examples=false',
      'glade_catalog=disabled',
      'introspection=disabled',
      'static=true',
      'tests=false',
      'vapi=false',
    ]
  )

libsysprof_capture_dep = dependency('sysprof-capture-4',
  required: get_option('sysprof'),
  default_options: [
    'enable_examples=false',
    'enable_gtk=false',
    'enable_tests=false',
    'enable_tools=false',
    'libsysprof=false',
    'with_sysprofd=none',
    'help=false',
  ],
  fallback: ['sysprof', 'libsysprof_capture_dep'],
)
conf.set('HAVE_SYSPROF', libsysprof_capture_dep.found())

if get_option('mogwai')
  mogwai_schedule_client = dependency('mogwai-schedule-client-0', version : '>= 0.2.0')
  conf.set('HAVE_MOGWAI', 1)
endif

if get_option('valgrind')
  valgrind = dependency('valgrind')
  conf.set('USE_VALGRIND', 1)
else
  message('Valgrind integration disabled')
  valgrind = []
endif

gsettings_desktop_schemas = dependency('gsettings-desktop-schemas', version : '>= 3.18.0', required: get_option('gsettings_desktop_schemas'))
if gsettings_desktop_schemas.found()
  conf.set('HAVE_GSETTINGS_DESKTOP_SCHEMAS', 1)
endif

if get_option('gspell')
  gspell = dependency('gspell-1')
  conf.set('HAVE_GSPELL', 1)
endif

if get_option('polkit')
  polkit = dependency('polkit-gobject-1')
  conf.set('HAVE_POLKIT', 1)
endif

if get_option('packagekit')
  packagekit = dependency('packagekit-glib2', version : '>= 1.1.0')
  conf.set('HAVE_PACKAGEKIT', '1')
  add_project_arguments('-DI_KNOW_THE_PACKAGEKIT_GLIB2_API_IS_SUBJECT_TO_CHANGE',
                        language : 'c')
  if get_option('packagekit_autoremove')
      conf.set('GS_PACKAGEKIT_AUTOREMOVE', 'TRUE')
  else
      conf.set('GS_PACKAGEKIT_AUTOREMOVE', 'FALSE')
  endif
  if meson.get_compiler('c').has_function('pk_package_get_update_severity', prefix: '#include <packagekit-glib2/packagekit.h>', dependencies: packagekit)
      conf.set('HAVE_PK_PACKAGE_GET_UPDATE_SEVERITY', '1')
  endif
  if meson.get_compiler('c').has_function('pk_details_get_download_size', prefix: '#include <packagekit-glib2/packagekit.h>', dependencies: packagekit)
      conf.set('HAVE_PK_DETAILS_GET_DOWNLOAD_SIZE', '1')
  endif
endif

if get_option('eos_updater')
  ostree = dependency('ostree-1')
endif

if get_option('fwupd')
  fwupd = dependency('fwupd', version : '>= 1.0.3')
endif

if get_option('flatpak')
  flatpak = dependency('flatpak', version : '>= 1.0.4')
  ostree = dependency('ostree-1')
endif

if get_option('malcontent')
  malcontent = dependency('malcontent-0', version: '>= 0.3.0', fallback: ['malcontent', 'libmalcontent_dep'], default_options: ['ui=disabled'])
endif

if get_option('rpm_ostree')
  libdnf = dependency('libdnf')
  ostree = dependency('ostree-1')
  rpm = dependency('rpm')
  rpm_ostree = dependency('rpm-ostree-1', version : '>= 2019.3')
endif

if get_option('gudev')
  gudev = dependency('gudev-1.0')
endif

if get_option('snap')
  snap = dependency('snapd-glib', version : '>= 1.50')
endif

gnome = import('gnome')
i18n = import('i18n')

conf.set_quoted('GETTEXT_PACKAGE', meson.project_name())
conf.set_quoted('LOCALEDIR',
                join_paths(get_option('prefix'),
                           get_option('localedir')))
conf.set_quoted('DATADIR',
                join_paths(get_option('prefix'),
                           get_option('datadir')))
conf.set_quoted('LIBDIR',
                join_paths(get_option('prefix'),
                           get_option('libdir')))
conf.set_quoted('BINDIR',
                join_paths(get_option('prefix'),
                           get_option('bindir')))
conf.set_quoted('SYSCONFDIR',
                join_paths(get_option('prefix'),
                           get_option('sysconfdir')))
conf.set_quoted('LOCALSTATEDIR',
                join_paths(get_option('prefix'),
                           get_option('localstatedir')))
conf.set_quoted('LIBEXECDIR',
                join_paths(get_option('prefix'),
                           get_option('libexecdir')))
configure_file(
  output : 'config.h',
  configuration : conf
)

add_project_arguments('-DI_KNOW_THE_GNOME_SOFTWARE_API_IS_SUBJECT_TO_CHANGE',
                      language : 'c')

test_env = [
  'G_TEST_SRCDIR=@0@'.format(meson.current_source_dir()),
  'G_TEST_BUILDDIR=@0@'.format(meson.current_build_dir()),
  'GSETTINGS_SCHEMA_DIR=@0@/data/'.format(meson.build_root()),
  'GSETTINGS_BACKEND=memory',
  'MALLOC_CHECK_=2',
]

subdir('data')
subdir('lib')
subdir('plugins')
subdir('src')
subdir('po')
subdir('doc')

# FIXME: remove when https://github.com/mesonbuild/meson/issues/837 fixed
meson.add_install_script('meson_post_install.sh')<|MERGE_RESOLUTION|>--- conflicted
+++ resolved
@@ -1,9 +1,5 @@
 project('gnome-software', 'c',
-<<<<<<< HEAD
-  version : '3.38.1',
-=======
   version : '40.4',
->>>>>>> 70c23e4a
   license : 'GPL-2.0+',
   default_options : ['warning_level=1', 'c_std=c11'],
   meson_version : '>=0.47.0'
