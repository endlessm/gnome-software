--- conflicted
+++ resolved
@@ -1,9 +1,5 @@
 project('gnome-software', 'c',
-<<<<<<< HEAD
-  version : '3.29.1',
-=======
   version : '3.30.0',
->>>>>>> 9f58ded1
   license : 'GPL-2.0+',
   default_options : ['warning_level=1', 'c_std=c99'],
   meson_version : '>=0.37.0'
